#!/usr/bin/env python
# coding=utf-8
# Copyright 2021 The HuggingFace Inc. team. All rights reserved.
#
# Licensed under the Apache License, Version 2.0 (the "License");
# you may not use this file except in compliance with the License.
# You may obtain a copy of the License at
#
#     http://www.apache.org/licenses/LICENSE-2.0
#
# Unless required by applicable law or agreed to in writing, software
# distributed under the License is distributed on an "AS IS" BASIS,
# WITHOUT WARRANTIES OR CONDITIONS OF ANY KIND, either express or implied.
# See the License for the specific language governing permissions and

""" Fine-tuning a 🤗 Transformers CTC model for automatic speech recognition"""

import functools
import json
import logging
import os
import re
import sys
import warnings
from dataclasses import dataclass, field
from typing import Dict, List, Optional, Union

import datasets
import numpy as np
import torch
from datasets import DatasetDict, load_dataset

import evaluate
import transformers
from transformers import (
    AutoConfig,
    AutoFeatureExtractor,
    AutoModelForCTC,
    AutoProcessor,
    AutoTokenizer,
    HfArgumentParser,
    Trainer,
    TrainingArguments,
    Wav2Vec2Processor,
    set_seed,
)
from transformers.trainer_utils import get_last_checkpoint, is_main_process
from transformers.utils import check_min_version, send_example_telemetry
from transformers.utils.versions import require_version


# Will error if the minimal version of Transformers is not installed. Remove at your own risks.
<<<<<<< HEAD
check_min_version("4.24.0")
=======
check_min_version("4.26.0")
>>>>>>> 50206223

require_version("datasets>=1.18.0", "To fix: pip install -r examples/pytorch/speech-recognition/requirements.txt")


logger = logging.getLogger(__name__)


def list_field(default=None, metadata=None):
    return field(default_factory=lambda: default, metadata=metadata)


@dataclass
class ModelArguments:
    """
    Arguments pertaining to which model/config/tokenizer we are going to fine-tune from.
    """

    model_name_or_path: str = field(
        metadata={"help": "Path to pretrained model or model identifier from huggingface.co/models"}
    )
    tokenizer_name_or_path: Optional[str] = field(
        default=None,
        metadata={"help": "Path to pretrained tokenizer or tokenizer identifier from huggingface.co/models"},
    )
    cache_dir: Optional[str] = field(
        default=None,
        metadata={"help": "Where do you want to store the pretrained models downloaded from huggingface.co"},
    )
    freeze_feature_encoder: bool = field(
        default=True, metadata={"help": "Whether to freeze the feature encoder layers of the model."}
    )
    attention_dropout: float = field(
        default=0.0, metadata={"help": "The dropout ratio for the attention probabilities."}
    )
    activation_dropout: float = field(
        default=0.0, metadata={"help": "The dropout ratio for activations inside the fully connected layer."}
    )
    feat_proj_dropout: float = field(default=0.0, metadata={"help": "The dropout ratio for the projected features."})
    hidden_dropout: float = field(
        default=0.0,
        metadata={
            "help": "The dropout probability for all fully connected layers in the embeddings, encoder, and pooler."
        },
    )
    final_dropout: float = field(
        default=0.0,
        metadata={"help": "The dropout probability for the final projection layer."},
    )
    mask_time_prob: float = field(
        default=0.05,
        metadata={
            "help": (
                "Probability of each feature vector along the time axis to be chosen as the start of the vector"
                "span to be masked. Approximately ``mask_time_prob * sequence_length // mask_time_length`` feature"
                "vectors will be masked along the time axis."
            )
        },
    )
    mask_time_length: int = field(
        default=10,
        metadata={"help": "Length of vector span to mask along the time axis."},
    )
    mask_feature_prob: float = field(
        default=0.0,
        metadata={
            "help": (
                "Probability of each feature vector along the feature axis to be chosen as the start of the vectorspan"
                " to be masked. Approximately ``mask_feature_prob * sequence_length // mask_feature_length`` feature"
                " bins will be masked along the time axis."
            )
        },
    )
    mask_feature_length: int = field(
        default=10,
        metadata={"help": "Length of vector span to mask along the feature axis."},
    )
    layerdrop: float = field(default=0.0, metadata={"help": "The LayerDrop probability."})
    ctc_loss_reduction: Optional[str] = field(
        default="mean", metadata={"help": "The way the ctc loss should be reduced. Should be one of 'mean' or 'sum'."}
    )


@dataclass
class DataTrainingArguments:
    """
    Arguments pertaining to what data we are going to input our model for training and eval.

    Using `HfArgumentParser` we can turn this class
    into argparse arguments to be able to specify them on
    the command line.
    """

    dataset_name: str = field(
        metadata={"help": "The configuration name of the dataset to use (via the datasets library)."}
    )
    dataset_config_name: str = field(
        default=None, metadata={"help": "The configuration name of the dataset to use (via the datasets library)."}
    )
    train_split_name: str = field(
        default="train+validation",
        metadata={
            "help": (
                "The name of the training data set split to use (via the datasets library). Defaults to "
                "'train+validation'"
            )
        },
    )
    eval_split_name: str = field(
        default="test",
        metadata={
            "help": "The name of the evaluation data set split to use (via the datasets library). Defaults to 'test'"
        },
    )
    audio_column_name: str = field(
        default="audio",
        metadata={"help": "The name of the dataset column containing the audio data. Defaults to 'audio'"},
    )
    text_column_name: str = field(
        default="text",
        metadata={"help": "The name of the dataset column containing the text data. Defaults to 'text'"},
    )
    overwrite_cache: bool = field(
        default=False, metadata={"help": "Overwrite the cached preprocessed datasets or not."}
    )
    preprocessing_num_workers: Optional[int] = field(
        default=None,
        metadata={"help": "The number of processes to use for the preprocessing."},
    )
    max_train_samples: Optional[int] = field(
        default=None,
        metadata={
            "help": (
                "For debugging purposes or quicker training, truncate the number of training examples to this "
                "value if set."
            )
        },
    )
    max_eval_samples: Optional[int] = field(
        default=None,
        metadata={
            "help": (
                "For debugging purposes or quicker training, truncate the number of validation examples to this "
                "value if set."
            )
        },
    )
    chars_to_ignore: Optional[List[str]] = list_field(
        default=None,
        metadata={"help": "A list of characters to remove from the transcripts."},
    )
    eval_metrics: List[str] = list_field(
        default=["wer"],
        metadata={"help": "A list of metrics the model should be evaluated on. E.g. `'wer cer'`"},
    )
    max_duration_in_seconds: float = field(
        default=20.0,
        metadata={
            "help": (
                "Filter audio files that are longer than `max_duration_in_seconds` seconds to"
                " 'max_duration_in_seconds`"
            )
        },
    )
    min_duration_in_seconds: float = field(
        default=0.0, metadata={"help": "Filter audio files that are shorter than `min_duration_in_seconds` seconds"}
    )
    preprocessing_only: bool = field(
        default=False,
        metadata={
            "help": (
                "Whether to only do data preprocessing and skip training. This is especially useful when data"
                " preprocessing errors out in distributed training due to timeout. In this case, one should run the"
                " preprocessing in a non-distributed setup with `preprocessing_only=True` so that the cached datasets"
                " can consequently be loaded in distributed training"
            )
        },
    )
    use_auth_token: bool = field(
        default=False,
        metadata={
            "help": (
                "If :obj:`True`, will use the token generated when running"
                ":obj:`huggingface-cli login` as HTTP bearer authorization for remote files."
            )
        },
    )
    unk_token: str = field(
        default="[UNK]",
        metadata={"help": "The unk token for the tokenizer"},
    )
    pad_token: str = field(
        default="[PAD]",
        metadata={"help": "The padding token for the tokenizer"},
    )
    word_delimiter_token: str = field(
        default="|",
        metadata={"help": "The word delimiter token for the tokenizer"},
    )
    phoneme_language: Optional[str] = field(
        default=None,
        metadata={
            "help": (
                "The target language that should be used be"
                " passed to the tokenizer for tokenization. Note that"
                " this is only relevant if the model classifies the"
                " input audio to a sequence of phoneme sequences."
            )
        },
    )


@dataclass
class DataCollatorCTCWithPadding:
    """
    Data collator that will dynamically pad the inputs received.
    Args:
        processor (:class:`~transformers.AutoProcessor`)
            The processor used for proccessing the data.
        padding (:obj:`bool`, :obj:`str` or :class:`~transformers.tokenization_utils_base.PaddingStrategy`, `optional`, defaults to :obj:`True`):
            Select a strategy to pad the returned sequences (according to the model's padding side and padding index)
            among:
            * :obj:`True` or :obj:`'longest'`: Pad to the longest sequence in the batch (or no padding if only a single
              sequence if provided).
            * :obj:`'max_length'`: Pad to a maximum length specified with the argument :obj:`max_length` or to the
              maximum acceptable input length for the model if that argument is not provided.
            * :obj:`False` or :obj:`'do_not_pad'` (default): No padding (i.e., can output a batch with sequences of
              different lengths).
        max_length (:obj:`int`, `optional`):
            Maximum length of the ``input_values`` of the returned list and optionally padding length (see above).
        max_length_labels (:obj:`int`, `optional`):
            Maximum length of the ``labels`` returned list and optionally padding length (see above).
        pad_to_multiple_of (:obj:`int`, `optional`):
            If set will pad the sequence to a multiple of the provided value.
            This is especially useful to enable the use of Tensor Cores on NVIDIA hardware with compute capability >=
            7.5 (Volta).
    """

    processor: AutoProcessor
    padding: Union[bool, str] = "longest"
    pad_to_multiple_of: Optional[int] = None
    pad_to_multiple_of_labels: Optional[int] = None

    def __call__(self, features: List[Dict[str, Union[List[int], torch.Tensor]]]) -> Dict[str, torch.Tensor]:
        # split inputs and labels since they have to be of different lenghts and need
        # different padding methods
        input_features = [{"input_values": feature["input_values"]} for feature in features]
        label_features = [{"input_ids": feature["labels"]} for feature in features]

        batch = self.processor.pad(
            input_features,
            padding=self.padding,
            pad_to_multiple_of=self.pad_to_multiple_of,
            return_tensors="pt",
        )

        labels_batch = self.processor.pad(
            labels=label_features,
            padding=self.padding,
            pad_to_multiple_of=self.pad_to_multiple_of_labels,
            return_tensors="pt",
        )

        # replace padding with -100 to ignore loss correctly
        labels = labels_batch["input_ids"].masked_fill(labels_batch.attention_mask.ne(1), -100)

        batch["labels"] = labels
        if "attention_mask" in batch:
            batch["attention_mask"] = batch["attention_mask"].to(torch.long)

        return batch


def create_vocabulary_from_data(
    datasets: DatasetDict,
    word_delimiter_token: Optional[str] = None,
    unk_token: Optional[str] = None,
    pad_token: Optional[str] = None,
):
    # Given training and test labels create vocabulary
    def extract_all_chars(batch):
        all_text = " ".join(batch["target_text"])
        vocab = list(set(all_text))
        return {"vocab": [vocab], "all_text": [all_text]}

    vocabs = datasets.map(
        extract_all_chars,
        batched=True,
        batch_size=-1,
        keep_in_memory=True,
        remove_columns=datasets["train"].column_names,
    )

    # take union of all unique characters in each dataset
    vocab_set = functools.reduce(
        lambda vocab_1, vocab_2: set(vocab_1["vocab"][0]) | set(vocab_2["vocab"][0]), vocabs.values()
    )

    vocab_dict = {v: k for k, v in enumerate(sorted(list(vocab_set)))}

    # replace white space with delimiter token
    if word_delimiter_token is not None:
        vocab_dict[word_delimiter_token] = vocab_dict[" "]
        del vocab_dict[" "]

    # add unk and pad token
    if unk_token is not None:
        vocab_dict[unk_token] = len(vocab_dict)

    if pad_token is not None:
        vocab_dict[pad_token] = len(vocab_dict)

    return vocab_dict


def main():
    # See all possible arguments in src/transformers/training_args.py
    # or by passing the --help flag to this script.
    # We now keep distinct sets of args, for a cleaner separation of concerns.

    parser = HfArgumentParser((ModelArguments, DataTrainingArguments, TrainingArguments))
    if len(sys.argv) == 2 and sys.argv[1].endswith(".json"):
        # If we pass only one argument to the script and it's the path to a json file,
        # let's parse it to get our arguments.
        model_args, data_args, training_args = parser.parse_json_file(json_file=os.path.abspath(sys.argv[1]))
    else:
        model_args, data_args, training_args = parser.parse_args_into_dataclasses()

    # Sending telemetry. Tracking the example usage helps us better allocate resources to maintain them. The
    # information sent is the one passed as arguments along with your Python/PyTorch versions.
    send_example_telemetry("run_speech_recognition_ctc", model_args, data_args)

    # Detecting last checkpoint.
    last_checkpoint = None
    if os.path.isdir(training_args.output_dir) and training_args.do_train and not training_args.overwrite_output_dir:
        last_checkpoint = get_last_checkpoint(training_args.output_dir)
        if last_checkpoint is None and len(os.listdir(training_args.output_dir)) > 0:
            raise ValueError(
                f"Output directory ({training_args.output_dir}) already exists and is not empty. "
                "Use --overwrite_output_dir to overcome."
            )
        elif last_checkpoint is not None:
            logger.info(
                f"Checkpoint detected, resuming training at {last_checkpoint}. To avoid this behavior, change "
                "the `--output_dir` or add `--overwrite_output_dir` to train from scratch."
            )

    # Setup logging
    logging.basicConfig(
        format="%(asctime)s - %(levelname)s - %(name)s - %(message)s",
        datefmt="%m/%d/%Y %H:%M:%S",
        handlers=[logging.StreamHandler(sys.stdout)],
    )
    logger.setLevel(logging.INFO if is_main_process(training_args.local_rank) else logging.WARN)

    # Log on each process the small summary:
    logger.warning(
        f"Process rank: {training_args.local_rank}, device: {training_args.device}, n_gpu: {training_args.n_gpu}"
        f"distributed training: {bool(training_args.local_rank != -1)}, 16-bits training: {training_args.fp16}"
    )
    # Set the verbosity to info of the Transformers logger (on main process only):
    if is_main_process(training_args.local_rank):
        transformers.utils.logging.set_verbosity_info()
    logger.info("Training/evaluation parameters %s", training_args)

    # Set seed before initializing model.
    set_seed(training_args.seed)

    # 1. First, let's load the dataset
    raw_datasets = DatasetDict()

    if training_args.do_train:
        raw_datasets["train"] = load_dataset(
            data_args.dataset_name,
            data_args.dataset_config_name,
            split=data_args.train_split_name,
            use_auth_token=data_args.use_auth_token,
        )

        if data_args.audio_column_name not in raw_datasets["train"].column_names:
            raise ValueError(
                f"--audio_column_name '{data_args.audio_column_name}' not found in dataset '{data_args.dataset_name}'."
                " Make sure to set `--audio_column_name` to the correct audio column - one of"
                f" {', '.join(raw_datasets['train'].column_names)}."
            )

        if data_args.text_column_name not in raw_datasets["train"].column_names:
            raise ValueError(
                f"--text_column_name {data_args.text_column_name} not found in dataset '{data_args.dataset_name}'. "
                "Make sure to set `--text_column_name` to the correct text column - one of "
                f"{', '.join(raw_datasets['train'].column_names)}."
            )

        if data_args.max_train_samples is not None:
            raw_datasets["train"] = raw_datasets["train"].select(range(data_args.max_train_samples))

    if training_args.do_eval:
        raw_datasets["eval"] = load_dataset(
            data_args.dataset_name,
            data_args.dataset_config_name,
            split=data_args.eval_split_name,
            use_auth_token=data_args.use_auth_token,
        )

        if data_args.max_eval_samples is not None:
            raw_datasets["eval"] = raw_datasets["eval"].select(range(data_args.max_eval_samples))

    # 2. We remove some special characters from the datasets
    # that make training complicated and do not help in transcribing the speech
    # E.g. characters, such as `,` and `.` do not really have an acoustic characteristic
    # that could be easily picked up by the model
    chars_to_ignore_regex = (
        f'[{"".join(data_args.chars_to_ignore)}]' if data_args.chars_to_ignore is not None else None
    )
    text_column_name = data_args.text_column_name

    def remove_special_characters(batch):
        if chars_to_ignore_regex is not None:
            batch["target_text"] = re.sub(chars_to_ignore_regex, "", batch[text_column_name]).lower() + " "
        else:
            batch["target_text"] = batch[text_column_name].lower() + " "
        return batch

    with training_args.main_process_first(desc="dataset map special characters removal"):
        raw_datasets = raw_datasets.map(
            remove_special_characters,
            remove_columns=[text_column_name],
            desc="remove special characters from datasets",
        )

    # save special tokens for tokenizer
    word_delimiter_token = data_args.word_delimiter_token
    unk_token = data_args.unk_token
    pad_token = data_args.pad_token

    # 3. Next, let's load the config as we might need it to create
    # the tokenizer
    # load config
    config = AutoConfig.from_pretrained(
        model_args.model_name_or_path, cache_dir=model_args.cache_dir, use_auth_token=data_args.use_auth_token
    )

    # 4. Next, if no tokenizer file is defined,
    # we create the vocabulary of the model by extracting all unique characters from
    # the training and evaluation datasets
    # We need to make sure that only first rank saves vocabulary
    # make sure all processes wait until vocab is created
    tokenizer_name_or_path = model_args.tokenizer_name_or_path
    tokenizer_kwargs = {}
    if tokenizer_name_or_path is None:
        # save vocab in training output dir
        tokenizer_name_or_path = training_args.output_dir

        vocab_file = os.path.join(tokenizer_name_or_path, "vocab.json")

        with training_args.main_process_first():
            if training_args.overwrite_output_dir and os.path.isfile(vocab_file):
                try:
                    os.remove(vocab_file)
                except OSError:
                    # in shared file-systems it might be the case that
                    # two processes try to delete the vocab file at the some time
                    pass

        with training_args.main_process_first(desc="dataset map vocabulary creation"):
            if not os.path.isfile(vocab_file):
                os.makedirs(tokenizer_name_or_path, exist_ok=True)
                vocab_dict = create_vocabulary_from_data(
                    raw_datasets,
                    word_delimiter_token=word_delimiter_token,
                    unk_token=unk_token,
                    pad_token=pad_token,
                )

                # save vocab dict to be loaded into tokenizer
                with open(vocab_file, "w") as file:
                    json.dump(vocab_dict, file)

        # if tokenizer has just been created
        # it is defined by `tokenizer_class` if present in config else by `model_type`
        tokenizer_kwargs = {
            "config": config if config.tokenizer_class is not None else None,
            "tokenizer_type": config.model_type if config.tokenizer_class is None else None,
            "unk_token": unk_token,
            "pad_token": pad_token,
            "word_delimiter_token": word_delimiter_token,
        }

    # 5. Now we can instantiate the feature extractor, tokenizer and model
    # Note for distributed training, the .from_pretrained methods guarantee that only
    # one local process can concurrently download model & vocab.

    # load feature_extractor and tokenizer
    tokenizer = AutoTokenizer.from_pretrained(
        tokenizer_name_or_path,
        use_auth_token=data_args.use_auth_token,
        **tokenizer_kwargs,
    )
    feature_extractor = AutoFeatureExtractor.from_pretrained(
        model_args.model_name_or_path, cache_dir=model_args.cache_dir, use_auth_token=data_args.use_auth_token
    )

    # adapt config
    config.update(
        {
            "feat_proj_dropout": model_args.feat_proj_dropout,
            "attention_dropout": model_args.attention_dropout,
            "hidden_dropout": model_args.hidden_dropout,
            "final_dropout": model_args.final_dropout,
            "mask_time_prob": model_args.mask_time_prob,
            "mask_time_length": model_args.mask_time_length,
            "mask_feature_prob": model_args.mask_feature_prob,
            "mask_feature_length": model_args.mask_feature_length,
            "gradient_checkpointing": training_args.gradient_checkpointing,
            "layerdrop": model_args.layerdrop,
            "ctc_loss_reduction": model_args.ctc_loss_reduction,
            "pad_token_id": tokenizer.pad_token_id,
            "vocab_size": len(tokenizer),
            "activation_dropout": model_args.activation_dropout,
        }
    )

    # create model
    model = AutoModelForCTC.from_pretrained(
        model_args.model_name_or_path,
        cache_dir=model_args.cache_dir,
        config=config,
        use_auth_token=data_args.use_auth_token,
    )

    # freeze encoder
    if model_args.freeze_feature_encoder:
        model.freeze_feature_encoder()

    # 6. Now we preprocess the datasets including loading the audio, resampling and normalization
    # Thankfully, `datasets` takes care of automatically loading and resampling the audio,
    # so that we just need to set the correct target sampling rate and normalize the input
    # via the `feature_extractor`

    # make sure that dataset decodes audio with correct sampling rate
    dataset_sampling_rate = next(iter(raw_datasets.values())).features[data_args.audio_column_name].sampling_rate
    if dataset_sampling_rate != feature_extractor.sampling_rate:
        raw_datasets = raw_datasets.cast_column(
            data_args.audio_column_name, datasets.features.Audio(sampling_rate=feature_extractor.sampling_rate)
        )

    # derive max & min input length for sample rate & max duration
    max_input_length = data_args.max_duration_in_seconds * feature_extractor.sampling_rate
    min_input_length = data_args.min_duration_in_seconds * feature_extractor.sampling_rate
    audio_column_name = data_args.audio_column_name
    num_workers = data_args.preprocessing_num_workers

    # `phoneme_language` is only relevant if the model is fine-tuned on phoneme classification
    phoneme_language = data_args.phoneme_language

    # Preprocessing the datasets.
    # We need to read the audio files as arrays and tokenize the targets.
    def prepare_dataset(batch):
        # load audio
        sample = batch[audio_column_name]

        inputs = feature_extractor(sample["array"], sampling_rate=sample["sampling_rate"])
        batch["input_values"] = inputs.input_values[0]
        batch["input_length"] = len(batch["input_values"])

        # encode targets
        additional_kwargs = {}
        if phoneme_language is not None:
            additional_kwargs["phonemizer_lang"] = phoneme_language

        batch["labels"] = tokenizer(batch["target_text"], **additional_kwargs).input_ids
        return batch

    with training_args.main_process_first(desc="dataset map preprocessing"):
        vectorized_datasets = raw_datasets.map(
            prepare_dataset,
            remove_columns=next(iter(raw_datasets.values())).column_names,
            num_proc=num_workers,
            desc="preprocess datasets",
        )

        def is_audio_in_length_range(length):
            return length > min_input_length and length < max_input_length

        # filter data that is shorter than min_input_length
        vectorized_datasets = vectorized_datasets.filter(
            is_audio_in_length_range,
            num_proc=num_workers,
            input_columns=["input_length"],
        )

    # 7. Next, we can prepare the training.
    # Let's use word error rate (WER) as our evaluation metric,
    # instantiate a data collator and the trainer

    # Define evaluation metrics during training, *i.e.* word error rate, character error rate
    eval_metrics = {metric: evaluate.load(metric) for metric in data_args.eval_metrics}

    # for large datasets it is advised to run the preprocessing on a
    # single machine first with ``args.preprocessing_only`` since there will mostly likely
    # be a timeout when running the script in distributed mode.
    # In a second step ``args.preprocessing_only`` can then be set to `False` to load the
    # cached dataset
    if data_args.preprocessing_only:
        logger.info(f"Data preprocessing finished. Files cached at {vectorized_datasets.cache_files}")
        return

    def compute_metrics(pred):
        pred_logits = pred.predictions
        pred_ids = np.argmax(pred_logits, axis=-1)

        pred.label_ids[pred.label_ids == -100] = tokenizer.pad_token_id

        pred_str = tokenizer.batch_decode(pred_ids)
        # we do not want to group tokens when computing the metrics
        label_str = tokenizer.batch_decode(pred.label_ids, group_tokens=False)

        metrics = {k: v.compute(predictions=pred_str, references=label_str) for k, v in eval_metrics.items()}

        return metrics

    # Now save everything to be able to create a single processor later
    if is_main_process(training_args.local_rank):
        # save feature extractor, tokenizer and config
        feature_extractor.save_pretrained(training_args.output_dir)
        tokenizer.save_pretrained(training_args.output_dir)
        config.save_pretrained(training_args.output_dir)

    try:
        processor = AutoProcessor.from_pretrained(training_args.output_dir)
    except (OSError, KeyError):
        warnings.warn(
            "Loading a processor from a feature extractor config that does not"
            " include a `processor_class` attribute is deprecated and will be removed in v5. Please add the following "
            " attribute to your `preprocessor_config.json` file to suppress this warning: "
            " `'processor_class': 'Wav2Vec2Processor'`",
            FutureWarning,
        )
        processor = Wav2Vec2Processor.from_pretrained(training_args.output_dir)

    # Instantiate custom data collator
    data_collator = DataCollatorCTCWithPadding(processor=processor)

    # Initialize Trainer
    trainer = Trainer(
        model=model,
        data_collator=data_collator,
        args=training_args,
        compute_metrics=compute_metrics,
        train_dataset=vectorized_datasets["train"] if training_args.do_train else None,
        eval_dataset=vectorized_datasets["eval"] if training_args.do_eval else None,
        tokenizer=feature_extractor,
    )

    # 8. Finally, we can start training

    # Training
    if training_args.do_train:

        # use last checkpoint if exist
        if last_checkpoint is not None:
            checkpoint = last_checkpoint
        elif os.path.isdir(model_args.model_name_or_path):
            checkpoint = model_args.model_name_or_path
        else:
            checkpoint = None

        train_result = trainer.train(resume_from_checkpoint=checkpoint)
        trainer.save_model()

        metrics = train_result.metrics
        max_train_samples = (
            data_args.max_train_samples
            if data_args.max_train_samples is not None
            else len(vectorized_datasets["train"])
        )
        metrics["train_samples"] = min(max_train_samples, len(vectorized_datasets["train"]))

        trainer.log_metrics("train", metrics)
        trainer.save_metrics("train", metrics)
        trainer.save_state()

    # Evaluation
    results = {}
    if training_args.do_eval:
        logger.info("*** Evaluate ***")
        metrics = trainer.evaluate()
        max_eval_samples = (
            data_args.max_eval_samples if data_args.max_eval_samples is not None else len(vectorized_datasets["eval"])
        )
        metrics["eval_samples"] = min(max_eval_samples, len(vectorized_datasets["eval"]))

        trainer.log_metrics("eval", metrics)
        trainer.save_metrics("eval", metrics)

    # Write model card and (optionally) push to hub
    config_name = data_args.dataset_config_name if data_args.dataset_config_name is not None else "na"
    kwargs = {
        "finetuned_from": model_args.model_name_or_path,
        "tasks": "automatic-speech-recognition",
        "tags": ["automatic-speech-recognition", data_args.dataset_name],
        "dataset_args": (
            f"Config: {config_name}, Training split: {data_args.train_split_name}, Eval split:"
            f" {data_args.eval_split_name}"
        ),
        "dataset": f"{data_args.dataset_name.upper()} - {config_name.upper()}",
    }
    if "common_voice" in data_args.dataset_name:
        kwargs["language"] = config_name

    if training_args.push_to_hub:
        trainer.push_to_hub(**kwargs)
    else:
        trainer.create_model_card(**kwargs)

    return results


if __name__ == "__main__":
    main()<|MERGE_RESOLUTION|>--- conflicted
+++ resolved
@@ -50,11 +50,7 @@
 
 
 # Will error if the minimal version of Transformers is not installed. Remove at your own risks.
-<<<<<<< HEAD
-check_min_version("4.24.0")
-=======
 check_min_version("4.26.0")
->>>>>>> 50206223
 
 require_version("datasets>=1.18.0", "To fix: pip install -r examples/pytorch/speech-recognition/requirements.txt")
 
