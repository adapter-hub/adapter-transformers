#!/usr/bin/env python
# coding=utf-8
# Copyright 2022 The HuggingFace Inc. team. All rights reserved.
#
# Licensed under the Apache License, Version 2.0 (the "License");
# you may not use this file except in compliance with the License.
# You may obtain a copy of the License at
#
#     http://www.apache.org/licenses/LICENSE-2.0
#
# Unless required by applicable law or agreed to in writing, software
# distributed under the License is distributed on an "AS IS" BASIS,
# WITHOUT WARRANTIES OR CONDITIONS OF ANY KIND, either express or implied.
# See the License for the specific language governing permissions and

import json
import logging
import os
import random
import sys
from dataclasses import dataclass, field
from typing import Optional

import evaluate
import numpy as np
import torch
from datasets import load_dataset
from huggingface_hub import hf_hub_download
from PIL import Image
from torch import nn
from torchvision import transforms
from torchvision.transforms import functional

import transformers
from transformers import (
    AutoConfig,
    AutoImageProcessor,
    AutoModelForSemanticSegmentation,
    HfArgumentParser,
    Trainer,
    TrainingArguments,
    default_data_collator,
)
from transformers.trainer_utils import get_last_checkpoint
from transformers.utils import check_min_version, send_example_telemetry
from transformers.utils.versions import require_version


""" Finetuning any 🤗 Transformers model supported by AutoModelForSemanticSegmentation for semantic segmentation leveraging the Trainer API."""

logger = logging.getLogger(__name__)

# Will error if the minimal version of Transformers is not installed. Remove at your own risks.
<<<<<<< HEAD
check_min_version("4.26.0")
=======
check_min_version("4.27.0")
>>>>>>> a8ba46c9

require_version("datasets>=2.0.0", "To fix: pip install -r examples/pytorch/semantic-segmentation/requirements.txt")


def pad_if_smaller(img, size, fill=0):
    size = (size, size) if isinstance(size, int) else size
    original_width, original_height = img.size
    pad_height = size[1] - original_height if original_height < size[1] else 0
    pad_width = size[0] - original_width if original_width < size[0] else 0
    img = functional.pad(img, (0, 0, pad_width, pad_height), fill=fill)
    return img


class Compose:
    def __init__(self, transforms):
        self.transforms = transforms

    def __call__(self, image, target):
        for t in self.transforms:
            image, target = t(image, target)
        return image, target


class Identity:
    def __init__(self):
        pass

    def __call__(self, image, target):
        return image, target


class Resize:
    def __init__(self, size):
        self.size = size

    def __call__(self, image, target):
        image = functional.resize(image, self.size)
        target = functional.resize(target, self.size, interpolation=transforms.InterpolationMode.NEAREST)
        return image, target


class RandomResize:
    def __init__(self, min_size, max_size=None):
        self.min_size = min_size
        if max_size is None:
            max_size = min_size
        self.max_size = max_size

    def __call__(self, image, target):
        size = random.randint(self.min_size, self.max_size)
        image = functional.resize(image, size)
        target = functional.resize(target, size, interpolation=transforms.InterpolationMode.NEAREST)
        return image, target


class RandomCrop:
    def __init__(self, size):
        self.size = size if isinstance(size, tuple) else (size, size)

    def __call__(self, image, target):
        image = pad_if_smaller(image, self.size)
        target = pad_if_smaller(target, self.size, fill=255)
        crop_params = transforms.RandomCrop.get_params(image, self.size)
        image = functional.crop(image, *crop_params)
        target = functional.crop(target, *crop_params)
        return image, target


class RandomHorizontalFlip:
    def __init__(self, flip_prob):
        self.flip_prob = flip_prob

    def __call__(self, image, target):
        if random.random() < self.flip_prob:
            image = functional.hflip(image)
            target = functional.hflip(target)
        return image, target


class PILToTensor:
    def __call__(self, image, target):
        image = functional.pil_to_tensor(image)
        target = torch.as_tensor(np.array(target), dtype=torch.int64)
        return image, target


class ConvertImageDtype:
    def __init__(self, dtype):
        self.dtype = dtype

    def __call__(self, image, target):
        image = functional.convert_image_dtype(image, self.dtype)
        return image, target


class Normalize:
    def __init__(self, mean, std):
        self.mean = mean
        self.std = std

    def __call__(self, image, target):
        image = functional.normalize(image, mean=self.mean, std=self.std)
        return image, target


class ReduceLabels:
    def __call__(self, image, target):
        if not isinstance(target, np.ndarray):
            target = np.array(target).astype(np.uint8)
        # avoid using underflow conversion
        target[target == 0] = 255
        target = target - 1
        target[target == 254] = 255

        target = Image.fromarray(target)
        return image, target


@dataclass
class DataTrainingArguments:
    """
    Arguments pertaining to what data we are going to input our model for training and eval.
    Using `HfArgumentParser` we can turn this class into argparse arguments to be able to specify
    them on the command line.
    """

    dataset_name: Optional[str] = field(
        default="segments/sidewalk-semantic",
        metadata={
            "help": "Name of a dataset from the hub (could be your own, possibly private dataset hosted on the hub)."
        },
    )
    dataset_config_name: Optional[str] = field(
        default=None, metadata={"help": "The configuration name of the dataset to use (via the datasets library)."}
    )
    train_val_split: Optional[float] = field(
        default=0.15, metadata={"help": "Percent to split off of train for validation."}
    )
    max_train_samples: Optional[int] = field(
        default=None,
        metadata={
            "help": (
                "For debugging purposes or quicker training, truncate the number of training examples to this "
                "value if set."
            )
        },
    )
    max_eval_samples: Optional[int] = field(
        default=None,
        metadata={
            "help": (
                "For debugging purposes or quicker training, truncate the number of evaluation examples to this "
                "value if set."
            )
        },
    )
    reduce_labels: Optional[bool] = field(
        default=False,
        metadata={"help": "Whether or not to reduce all labels by 1 and replace background by 255."},
    )

    def __post_init__(self):
        if self.dataset_name is None and (self.train_dir is None and self.validation_dir is None):
            raise ValueError(
                "You must specify either a dataset name from the hub or a train and/or validation directory."
            )


@dataclass
class ModelArguments:
    """
    Arguments pertaining to which model/config/tokenizer we are going to fine-tune from.
    """

    model_name_or_path: str = field(
        default="nvidia/mit-b0",
        metadata={"help": "Path to pretrained model or model identifier from huggingface.co/models"},
    )
    config_name: Optional[str] = field(
        default=None, metadata={"help": "Pretrained config name or path if not the same as model_name"}
    )
    cache_dir: Optional[str] = field(
        default=None, metadata={"help": "Where do you want to store the pretrained models downloaded from s3"}
    )
    model_revision: str = field(
        default="main",
        metadata={"help": "The specific model version to use (can be a branch name, tag name or commit id)."},
    )
    image_processor_name: str = field(default=None, metadata={"help": "Name or path of preprocessor config."})
    use_auth_token: bool = field(
        default=False,
        metadata={
            "help": (
                "Will use the token generated when running `huggingface-cli login` (necessary to use this script "
                "with private models)."
            )
        },
    )


def main():
    # See all possible arguments in src/transformers/training_args.py
    # or by passing the --help flag to this script.
    # We now keep distinct sets of args, for a cleaner separation of concerns.

    parser = HfArgumentParser((ModelArguments, DataTrainingArguments, TrainingArguments))
    if len(sys.argv) == 2 and sys.argv[1].endswith(".json"):
        # If we pass only one argument to the script and it's the path to a json file,
        # let's parse it to get our arguments.
        model_args, data_args, training_args = parser.parse_json_file(json_file=os.path.abspath(sys.argv[1]))
    else:
        model_args, data_args, training_args = parser.parse_args_into_dataclasses()

    # Sending telemetry. Tracking the example usage helps us better allocate resources to maintain them. The
    # information sent is the one passed as arguments along with your Python/PyTorch versions.
    send_example_telemetry("run_semantic_segmentation", model_args, data_args)

    # Setup logging
    logging.basicConfig(
        format="%(asctime)s - %(levelname)s - %(name)s - %(message)s",
        datefmt="%m/%d/%Y %H:%M:%S",
        handlers=[logging.StreamHandler(sys.stdout)],
    )

    if training_args.should_log:
        # The default of training_args.log_level is passive, so we set log level at info here to have that default.
        transformers.utils.logging.set_verbosity_info()

    log_level = training_args.get_process_log_level()
    logger.setLevel(log_level)
    transformers.utils.logging.set_verbosity(log_level)
    transformers.utils.logging.enable_default_handler()
    transformers.utils.logging.enable_explicit_format()

    # Log on each process the small summary:
    logger.warning(
        f"Process rank: {training_args.local_rank}, device: {training_args.device}, n_gpu: {training_args.n_gpu}"
        + f"distributed training: {bool(training_args.local_rank != -1)}, 16-bits training: {training_args.fp16}"
    )
    logger.info(f"Training/evaluation parameters {training_args}")

    # Detecting last checkpoint.
    last_checkpoint = None
    if os.path.isdir(training_args.output_dir) and training_args.do_train and not training_args.overwrite_output_dir:
        last_checkpoint = get_last_checkpoint(training_args.output_dir)
        if last_checkpoint is None and len(os.listdir(training_args.output_dir)) > 0:
            raise ValueError(
                f"Output directory ({training_args.output_dir}) already exists and is not empty. "
                "Use --overwrite_output_dir to overcome."
            )
        elif last_checkpoint is not None and training_args.resume_from_checkpoint is None:
            logger.info(
                f"Checkpoint detected, resuming training at {last_checkpoint}. To avoid this behavior, change "
                "the `--output_dir` or add `--overwrite_output_dir` to train from scratch."
            )

    # Load dataset
    # In distributed training, the load_dataset function guarantees that only one local process can concurrently
    # download the dataset.
    # TODO support datasets from local folders
    dataset = load_dataset(data_args.dataset_name, cache_dir=model_args.cache_dir)

    # Rename column names to standardized names (only "image" and "label" need to be present)
    if "pixel_values" in dataset["train"].column_names:
        dataset = dataset.rename_columns({"pixel_values": "image"})
    if "annotation" in dataset["train"].column_names:
        dataset = dataset.rename_columns({"annotation": "label"})

    # If we don't have a validation split, split off a percentage of train as validation.
    data_args.train_val_split = None if "validation" in dataset.keys() else data_args.train_val_split
    if isinstance(data_args.train_val_split, float) and data_args.train_val_split > 0.0:
        split = dataset["train"].train_test_split(data_args.train_val_split)
        dataset["train"] = split["train"]
        dataset["validation"] = split["test"]

    # Prepare label mappings.
    # We'll include these in the model's config to get human readable labels in the Inference API.
    if data_args.dataset_name == "scene_parse_150":
        repo_id = "huggingface/label-files"
        filename = "ade20k-id2label.json"
    else:
        repo_id = data_args.dataset_name
        filename = "id2label.json"
    id2label = json.load(open(hf_hub_download(repo_id, filename, repo_type="dataset"), "r"))
    id2label = {int(k): v for k, v in id2label.items()}
    label2id = {v: str(k) for k, v in id2label.items()}

    # Load the mean IoU metric from the datasets package
    metric = evaluate.load("mean_iou")

    # Define our compute_metrics function. It takes an `EvalPrediction` object (a namedtuple with a
    # predictions and label_ids field) and has to return a dictionary string to float.
    @torch.no_grad()
    def compute_metrics(eval_pred):
        logits, labels = eval_pred
        logits_tensor = torch.from_numpy(logits)
        # scale the logits to the size of the label
        logits_tensor = nn.functional.interpolate(
            logits_tensor,
            size=labels.shape[-2:],
            mode="bilinear",
            align_corners=False,
        ).argmax(dim=1)

        pred_labels = logits_tensor.detach().cpu().numpy()
        metrics = metric.compute(
            predictions=pred_labels,
            references=labels,
            num_labels=len(id2label),
            ignore_index=0,
            reduce_labels=image_processor.do_reduce_labels,
        )
        # add per category metrics as individual key-value pairs
        per_category_accuracy = metrics.pop("per_category_accuracy").tolist()
        per_category_iou = metrics.pop("per_category_iou").tolist()

        metrics.update({f"accuracy_{id2label[i]}": v for i, v in enumerate(per_category_accuracy)})
        metrics.update({f"iou_{id2label[i]}": v for i, v in enumerate(per_category_iou)})

        return metrics

    config = AutoConfig.from_pretrained(
        model_args.config_name or model_args.model_name_or_path,
        label2id=label2id,
        id2label=id2label,
        cache_dir=model_args.cache_dir,
        revision=model_args.model_revision,
        use_auth_token=True if model_args.use_auth_token else None,
    )
    model = AutoModelForSemanticSegmentation.from_pretrained(
        model_args.model_name_or_path,
        from_tf=bool(".ckpt" in model_args.model_name_or_path),
        config=config,
        cache_dir=model_args.cache_dir,
        revision=model_args.model_revision,
        use_auth_token=True if model_args.use_auth_token else None,
    )
    image_processor = AutoImageProcessor.from_pretrained(
        model_args.image_processor_name or model_args.model_name_or_path,
        cache_dir=model_args.cache_dir,
        revision=model_args.model_revision,
        use_auth_token=True if model_args.use_auth_token else None,
    )

    # Define torchvision transforms to be applied to each image + target.
    # Not that straightforward in torchvision: https://github.com/pytorch/vision/issues/9
    # Currently based on official torchvision references: https://github.com/pytorch/vision/blob/main/references/segmentation/transforms.py
    if "shortest_edge" in image_processor.size:
        # We instead set the target size as (shortest_edge, shortest_edge) to here to ensure all images are batchable.
        size = (image_processor.size["shortest_edge"], image_processor.size["shortest_edge"])
    else:
        size = (image_processor.size["height"], image_processor.size["width"])
    train_transforms = Compose(
        [
            ReduceLabels() if data_args.reduce_labels else Identity(),
            RandomCrop(size=size),
            RandomHorizontalFlip(flip_prob=0.5),
            PILToTensor(),
            ConvertImageDtype(torch.float),
            Normalize(mean=image_processor.image_mean, std=image_processor.image_std),
        ]
    )
    # Define torchvision transform to be applied to each image.
    # jitter = ColorJitter(brightness=0.25, contrast=0.25, saturation=0.25, hue=0.1)
    val_transforms = Compose(
        [
            ReduceLabels() if data_args.reduce_labels else Identity(),
            Resize(size=size),
            PILToTensor(),
            ConvertImageDtype(torch.float),
            Normalize(mean=image_processor.image_mean, std=image_processor.image_std),
        ]
    )

    def preprocess_train(example_batch):
        pixel_values = []
        labels = []
        for image, target in zip(example_batch["image"], example_batch["label"]):
            image, target = train_transforms(image.convert("RGB"), target)
            pixel_values.append(image)
            labels.append(target)

        encoding = {}
        encoding["pixel_values"] = torch.stack(pixel_values)
        encoding["labels"] = torch.stack(labels)

        return encoding

    def preprocess_val(example_batch):
        pixel_values = []
        labels = []
        for image, target in zip(example_batch["image"], example_batch["label"]):
            image, target = val_transforms(image.convert("RGB"), target)
            pixel_values.append(image)
            labels.append(target)

        encoding = {}
        encoding["pixel_values"] = torch.stack(pixel_values)
        encoding["labels"] = torch.stack(labels)

        return encoding

    if training_args.do_train:
        if "train" not in dataset:
            raise ValueError("--do_train requires a train dataset")
        if data_args.max_train_samples is not None:
            dataset["train"] = (
                dataset["train"].shuffle(seed=training_args.seed).select(range(data_args.max_train_samples))
            )
        # Set the training transforms
        dataset["train"].set_transform(preprocess_train)

    if training_args.do_eval:
        if "validation" not in dataset:
            raise ValueError("--do_eval requires a validation dataset")
        if data_args.max_eval_samples is not None:
            dataset["validation"] = (
                dataset["validation"].shuffle(seed=training_args.seed).select(range(data_args.max_eval_samples))
            )
        # Set the validation transforms
        dataset["validation"].set_transform(preprocess_val)

    # Initalize our trainer
    trainer = Trainer(
        model=model,
        args=training_args,
        train_dataset=dataset["train"] if training_args.do_train else None,
        eval_dataset=dataset["validation"] if training_args.do_eval else None,
        compute_metrics=compute_metrics,
        tokenizer=image_processor,
        data_collator=default_data_collator,
    )

    # Training
    if training_args.do_train:
        checkpoint = None
        if training_args.resume_from_checkpoint is not None:
            checkpoint = training_args.resume_from_checkpoint
        elif last_checkpoint is not None:
            checkpoint = last_checkpoint
        train_result = trainer.train(resume_from_checkpoint=checkpoint)
        trainer.save_model()
        trainer.log_metrics("train", train_result.metrics)
        trainer.save_metrics("train", train_result.metrics)
        trainer.save_state()

    # Evaluation
    if training_args.do_eval:
        metrics = trainer.evaluate()
        trainer.log_metrics("eval", metrics)
        trainer.save_metrics("eval", metrics)

    # Write model card and (optionally) push to hub
    kwargs = {
        "finetuned_from": model_args.model_name_or_path,
        "dataset": data_args.dataset_name,
        "tags": ["image-segmentation", "vision"],
    }
    if training_args.push_to_hub:
        trainer.push_to_hub(**kwargs)
    else:
        trainer.create_model_card(**kwargs)


if __name__ == "__main__":
    main()<|MERGE_RESOLUTION|>--- conflicted
+++ resolved
@@ -51,11 +51,7 @@
 logger = logging.getLogger(__name__)
 
 # Will error if the minimal version of Transformers is not installed. Remove at your own risks.
-<<<<<<< HEAD
-check_min_version("4.26.0")
-=======
 check_min_version("4.27.0")
->>>>>>> a8ba46c9
 
 require_version("datasets>=2.0.0", "To fix: pip install -r examples/pytorch/semantic-segmentation/requirements.txt")
 
