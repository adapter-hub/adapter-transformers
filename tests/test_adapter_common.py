--- conflicted
+++ resolved
@@ -9,7 +9,6 @@
     AutoModel,
     BertConfig,
     BertModelWithHeads,
-<<<<<<< HEAD
     DistilBertModel,
     DistilBertModelWithHeads,
     RobertaModel,
@@ -17,14 +16,12 @@
     XLMRobertaModel,
     GPT2Model,
     GPT2ModelWithHeads, AdapterType,
-=======
     DistilBertConfig,
     HoulsbyConfig,
     HoulsbyInvConfig,
     PfeifferConfig,
     PfeifferInvConfig,
     RobertaConfig,
->>>>>>> 84642ac0
 )
 from transformers.testing_utils import require_torch
 
@@ -76,12 +73,10 @@
 
 @require_torch
 class AdapterModelTest(unittest.TestCase):
-<<<<<<< HEAD
     model_classes = [BertModel, RobertaModel, XLMRobertaModel, DistilBertModel,
                      GPT2Model]
 
-=======
->>>>>>> 84642ac0
+
     def test_add_adapter(self):
         for config in MODELS_WITH_ADAPTERS.values():
             model = AutoModel.from_config(config())
@@ -202,7 +197,7 @@
 
 
 @require_torch
-<<<<<<< HEAD
+
 class PredictionHeadModelTest(unittest.TestCase):
     model_classes = [BertModelWithHeads, RobertaModelWithHeads, DistilBertModelWithHeads, GPT2ModelWithHeads]
 
@@ -323,8 +318,6 @@
 
 
 @require_torch
-=======
->>>>>>> 84642ac0
 class PrefixedAdapterWeightsLoadingTest(unittest.TestCase):
     def test_loading_adapter_weights_with_prefix(self):
         model_base, model_with_head_base = create_twin_models(AutoModel, MODELS_WITH_ADAPTERS[BertConfig])
