import copy
import tempfile
import unittest

import torch

from transformers import (
    ADAPTER_CONFIG_MAP,
    BartModel,
    BertModel,
    BertModelWithHeads,
    DistilBertModel,
    DistilBertModelWithHeads,
    RobertaModel,
    RobertaModelWithHeads,
    XLMRobertaModel,
)
<<<<<<< HEAD
from transformers.models.bart.modeling_bart import BartModelWithHeads
from transformers.testing_utils import require_torch
=======
from transformers.testing_utils import require_torch, torch_device
>>>>>>> 700de7ca

from .test_modeling_common import ids_tensor


def create_twin_models(model_class):
    model_config = model_class.config_class
    model1 = model_class(model_config())
    model1.eval()
    # create a twin initialized with the same random weights
    model2 = copy.deepcopy(model1)
    model2.eval()
    return model1, model2


@require_torch
class AdapterModelTest(unittest.TestCase):

    model_classes = [BertModel, RobertaModel, XLMRobertaModel, DistilBertModel, BartModel]

    def test_add_adapter(self):
        for model_class in self.model_classes:
            model_config = model_class.config_class
            model = model_class(model_config())

            for config_name, adapter_config in ADAPTER_CONFIG_MAP.items():
                with self.subTest(model_class=model_class.__name__, config=config_name):
                    name = f"{config_name}"
                    model.add_adapter(name, config=adapter_config)
                    model.set_active_adapters([name])

                    # adapter is correctly added to config
                    self.assertTrue(name in model.config.adapters)
                    self.assertEqual(adapter_config, model.config.adapters.get(name))

                    # check forward pass
                    input_ids = ids_tensor((1, 128), 1000)
                    input_data = {"input_ids": input_ids}
                    adapter_output = model(**input_data)
                    base_output = model(input_ids)
                    self.assertEqual(len(adapter_output), len(base_output))
                    self.assertFalse(torch.equal(adapter_output[0], base_output[0]))

    def test_load_adapter(self):
        for model_class in self.model_classes:
            model1, model2 = create_twin_models(model_class)

            with self.subTest(model_class=model_class.__name__):
                name = "dummy"
                model1.add_adapter(name)
                model1.set_active_adapters([name])
                with tempfile.TemporaryDirectory() as temp_dir:
                    model1.save_adapter(temp_dir, name)

                    model2.load_adapter(temp_dir)
                    model2.set_active_adapters([name])

                # check if adapter was correctly loaded
                self.assertTrue(name in model2.config.adapters)

                # check equal output
                in_data = ids_tensor((1, 128), 1000)
                output1 = model1(in_data)
                output2 = model2(in_data)
                self.assertEqual(len(output1), len(output2))
                self.assertTrue(torch.equal(output1[0], output2[0]))

    def test_load_full_model(self):
        for model_class in self.model_classes:
            model_config = model_class.config_class
            model1 = model_class(model_config())
            model1.eval()

            with self.subTest(model_class=model_class.__name__):
                name = "dummy"
                model1.add_adapter(name)
                model1.set_active_adapters([name])
                with tempfile.TemporaryDirectory() as temp_dir:
                    model1.save_pretrained(temp_dir)

                    model2 = model_class.from_pretrained(temp_dir)
                    model2.set_active_adapters([name])

                # check if adapter was correctly loaded
                self.assertTrue(name in model2.config.adapters)

                # check equal output
                in_data = ids_tensor((1, 128), 1000)
                output1 = model1(in_data)
                output2 = model2(in_data)
                self.assertEqual(len(output1), len(output2))
                self.assertTrue(torch.equal(output1[0], output2[0]))

    def test_model_config_serialization(self):
        """PretrainedConfigurations should not raise an Exception when serializing the config dict

        See, e.g., PretrainedConfig.to_json_string()
        """
        for model_class in self.model_classes:
            for k, v in ADAPTER_CONFIG_MAP.items():
                model_config = model_class.config_class
                model = model_class(model_config())
                model.add_adapter("test", config=v)
                # should not raise an exception
                model.config.to_json_string()


@require_torch
class PredictionHeadModelTest(unittest.TestCase):

<<<<<<< HEAD
    model_classes = [BertModelWithHeads, RobertaModelWithHeads, DistilBertModelWithHeads, BartModelWithHeads]
=======
    model_classes = [BertModelWithHeads, RobertaModelWithHeads, DistilBertModelWithHeads]
    batch_size = 1
    seq_length = 128
>>>>>>> 700de7ca

    def run_prediction_head_test(
        self, model, compare_model, head_name, input_shape=None, output_shape=(1, 2), label_dict=None
    ):
        # first, check if the head is actually correctly registered as part of the pt module
        self.assertTrue(f"heads.{head_name}" in dict(model.named_modules()))

        # save & reload
        with tempfile.TemporaryDirectory() as temp_dir:
            model.save_head(temp_dir, head_name)

            compare_model.load_head(temp_dir)

        # check if adapter was correctly loaded
        self.assertTrue(head_name in compare_model.heads)

<<<<<<< HEAD
        in_data = ids_tensor(input_shape, 1000)
        # this is needed e.g. for BART
        if model.config.eos_token_id is not None:
            in_data[:, -1] = model.config.eos_token_id

=======
        # make a forward pass
>>>>>>> 700de7ca
        model.active_head = head_name
        input_shape = input_shape or (self.batch_size, self.seq_length)
        in_data = {"input_ids": ids_tensor(input_shape, 1000)}
        if label_dict:
            for k, v in label_dict.items():
                in_data[k] = v
        output1 = model(**in_data)
        self.assertEqual(output_shape, tuple(output1[1].size()))
        # check equal output
        compare_model.active_head = head_name
        output2 = compare_model(**in_data)
        self.assertEqual(len(output1), len(output2))
        self.assertTrue(torch.equal(output1[1], output2[1]))

    def test_classification_head(self):
        for model_class in self.model_classes:
            model1, model2 = create_twin_models(model_class)

            with self.subTest(model_class=model_class.__name__):
                model1.add_classification_head("dummy")
                label_dict = {}
                label_dict["labels"] = torch.zeros(self.batch_size, dtype=torch.long, device=torch_device)
                self.run_prediction_head_test(model1, model2, "dummy", label_dict=label_dict)

    def test_multiple_choice_head(self):
        for model_class in [cls for cls in self.model_classes if hasattr(cls, "add_multiple_choice_head")]:
            model1, model2 = create_twin_models(model_class)

            with self.subTest(model_class=model_class.__name__):
                model1.add_multiple_choice_head("dummy")
                label_dict = {}
                label_dict["labels"] = torch.ones(self.batch_size, dtype=torch.long, device=torch_device)
                self.run_prediction_head_test(
                    model1, model2, "dummy", input_shape=(self.batch_size, 2, self.seq_length), label_dict=label_dict
                )

    def test_tagging_head(self):
        for model_class in [cls for cls in self.model_classes if hasattr(cls, "add_tagging_head")]:
            model1, model2 = create_twin_models(model_class)

            with self.subTest(model_class=model_class.__name__):
                model1.add_tagging_head("dummy")
                label_dict = {}
                label_dict["labels"] = torch.zeros(
                    (self.batch_size, self.seq_length), dtype=torch.long, device=torch_device
                )
                self.run_prediction_head_test(model1, model2, "dummy", output_shape=(1, 128, 2), label_dict=label_dict)

    def test_qa_head(self):
        for model_class in [cls for cls in self.model_classes if hasattr(cls, "add_qa_head")]:
            model1, model2 = create_twin_models(model_class)

            with self.subTest(model_class=model_class.__name__):
                model1.add_qa_head("dummy")
                label_dict = {}
                label_dict["start_positions"] = torch.zeros(self.batch_size, dtype=torch.long, device=torch_device)
                label_dict["end_positions"] = torch.zeros(self.batch_size, dtype=torch.long, device=torch_device)
                self.run_prediction_head_test(model1, model2, "dummy", output_shape=(1, 128), label_dict=label_dict)

    def test_adapter_with_head(self):
        for model_class in self.model_classes:
            model1, model2 = create_twin_models(model_class)

            with self.subTest(model_class=model_class.__name__):
                name = "dummy"
                model1.add_adapter(name)
                model1.add_classification_head(name, num_labels=3)
                model1.set_active_adapters(name)
                with tempfile.TemporaryDirectory() as temp_dir:
                    model1.save_adapter(temp_dir, name)

                    model2.load_adapter(temp_dir)
                    model2.set_active_adapters(name)
                # check equal output
                in_data = ids_tensor((1, 128), 1000)
                # this is needed e.g. for BART
                if model1.config.eos_token_id is not None:
                    in_data[:, -1] = model1.config.eos_token_id

                output1 = model1(in_data)
                output2 = model2(in_data)
                self.assertEqual(len(output1), len(output2))
                self.assertTrue(torch.equal(output1[0], output2[0]))
                self.assertEqual(3, output1[0].size()[1])

    def test_adapter_with_head_load_as(self):
        for model_class in self.model_classes:
            model1, model2 = create_twin_models(model_class)

            with self.subTest(model_class=model_class.__name__):
                name = "dummy"
                model1.add_adapter(name)
                model1.add_classification_head(name, num_labels=3)
                model1.set_active_adapters(name)
                with tempfile.TemporaryDirectory() as temp_dir:
                    model1.save_adapter(temp_dir, name)

                    # reload using a different name
                    model2.load_adapter(temp_dir, load_as="new_name")
                    model2.set_active_adapters("new_name")

                # check equal output
                in_data = ids_tensor((1, 128), 1000)
                # this is needed e.g. for BART
                if model1.config.eos_token_id is not None:
                    in_data[:, -1] = model1.config.eos_token_id

                output1 = model1(in_data)
                output2 = model2(in_data)
                self.assertEqual(len(output1), len(output2))
                self.assertTrue(torch.equal(output1[0], output2[0]))
                self.assertEqual(3, output1[0].size()[1])

    def test_load_full_model(self):
        for model_class in self.model_classes:
            with self.subTest(model_class=model_class.__name__):
                model = model_class(model_class.config_class())
                model.add_qa_head("dummy")
                true_config = model.get_prediction_heads_config()
                with tempfile.TemporaryDirectory() as temp_dir:
                    # save
                    model.save_pretrained(temp_dir)
                    # reload
                    model = model_class.from_pretrained(temp_dir)
                self.assertIn("dummy", model.heads)
                self.assertDictEqual(true_config, model.get_prediction_heads_config())


@require_torch
class PrefixedAdapterWeightsLoadingTest(unittest.TestCase):
    def test_loading_adapter_weights_with_prefix(self):
        model_base, model_with_head_base = create_twin_models(BertModel)

        model_with_head = BertModelWithHeads(model_with_head_base.config)
        model_with_head.bert = model_with_head_base

        model_with_head.add_adapter("dummy")

        with tempfile.TemporaryDirectory() as temp_dir:
            model_with_head.save_adapter(temp_dir, "dummy")

            loading_info = {}
            model_base.load_adapter(temp_dir, loading_info=loading_info)

        self.assertEqual(0, len(loading_info["missing_keys"]))
        self.assertEqual(0, len(loading_info["unexpected_keys"]))

        # check equal output
        in_data = ids_tensor((1, 128), 1000)
        output1 = model_with_head(in_data)
        output2 = model_base(in_data)
        self.assertEqual(len(output1), len(output2))
        self.assertTrue(torch.equal(output1[0], output2[0]))

    def test_loading_adapter_weights_without_prefix(self):
        model_base, model_with_head_base = create_twin_models(BertModel)

        model_with_head = BertModelWithHeads(model_with_head_base.config)
        model_with_head.bert = model_with_head_base

        model_base.add_adapter("dummy")

        with tempfile.TemporaryDirectory() as temp_dir:
            model_base.save_adapter(temp_dir, "dummy")

            loading_info = {}
            model_with_head.load_adapter(temp_dir, loading_info=loading_info)

        self.assertEqual(0, len(loading_info["missing_keys"]))
        self.assertEqual(0, len(loading_info["unexpected_keys"]))

        # check equal output
        in_data = ids_tensor((1, 128), 1000)
        output1 = model_with_head(in_data)
        output2 = model_base(in_data)
        self.assertEqual(len(output1), len(output2))
        self.assertTrue(torch.equal(output1[0], output2[0]))<|MERGE_RESOLUTION|>--- conflicted
+++ resolved
@@ -15,12 +15,8 @@
     RobertaModelWithHeads,
     XLMRobertaModel,
 )
-<<<<<<< HEAD
 from transformers.models.bart.modeling_bart import BartModelWithHeads
-from transformers.testing_utils import require_torch
-=======
 from transformers.testing_utils import require_torch, torch_device
->>>>>>> 700de7ca
 
 from .test_modeling_common import ids_tensor
 
@@ -130,13 +126,9 @@
 @require_torch
 class PredictionHeadModelTest(unittest.TestCase):
 
-<<<<<<< HEAD
     model_classes = [BertModelWithHeads, RobertaModelWithHeads, DistilBertModelWithHeads, BartModelWithHeads]
-=======
-    model_classes = [BertModelWithHeads, RobertaModelWithHeads, DistilBertModelWithHeads]
     batch_size = 1
     seq_length = 128
->>>>>>> 700de7ca
 
     def run_prediction_head_test(
         self, model, compare_model, head_name, input_shape=None, output_shape=(1, 2), label_dict=None
@@ -153,18 +145,13 @@
         # check if adapter was correctly loaded
         self.assertTrue(head_name in compare_model.heads)
 
-<<<<<<< HEAD
-        in_data = ids_tensor(input_shape, 1000)
-        # this is needed e.g. for BART
-        if model.config.eos_token_id is not None:
-            in_data[:, -1] = model.config.eos_token_id
-
-=======
         # make a forward pass
->>>>>>> 700de7ca
         model.active_head = head_name
         input_shape = input_shape or (self.batch_size, self.seq_length)
         in_data = {"input_ids": ids_tensor(input_shape, 1000)}
+        # this is needed e.g. for BART
+        if model.config.eos_token_id is not None:
+            in_data["input_ids"][:, -1] = model.config.eos_token_id
         if label_dict:
             for k, v in label_dict.items():
                 in_data[k] = v
