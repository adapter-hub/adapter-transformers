import tempfile

import torch

from transformers import MODEL_WITH_HEADS_MAPPING, AutoModelForSequenceClassification, AutoModelWithHeads
from transformers.adapters.composition import BatchSplit, Stack
from transformers.testing_utils import require_torch, torch_device

from .test_adapter_common import create_twin_models


@require_torch
class PredictionHeadModelTestMixin:

    batch_size = 1
    seq_length = 128

    def run_prediction_head_test(
        self, model, compare_model, head_name, input_shape=None, output_shape=(1, 2), label_dict=None
    ):
        # first, check if the head is actually correctly registered as part of the pt module
        self.assertTrue(f"heads.{head_name}" in dict(model.named_modules()))

        # save & reload
        with tempfile.TemporaryDirectory() as temp_dir:
            model.save_head(temp_dir, head_name)

            compare_model.load_head(temp_dir)

        # check if adapter was correctly loaded
        self.assertTrue(head_name in compare_model.heads)

        # make a forward pass
        model.active_head = head_name
        input_shape = input_shape or (self.batch_size, self.seq_length)
        in_data = {"input_ids": self.get_input_samples(input_shape, config=model.config)}
        if label_dict:
            for k, v in label_dict.items():
                in_data[k] = v
        output1 = model(**in_data)
        self.assertEqual(output_shape, tuple(output1[1].size()))
        # check equal output
        compare_model.active_head = head_name
        output2 = compare_model(**in_data)
        self.assertEqual(len(output1), len(output2))
        self.assertTrue(torch.equal(output1[1], output2[1]))

    def test_classification_head(self):
        if not hasattr(MODEL_WITH_HEADS_MAPPING[self.config_class], "add_classification_head"):
            self.skipTest("No classification head")

        model1, model2 = create_twin_models(AutoModelWithHeads, self.config)

        model1.add_classification_head("dummy")
        label_dict = {}
        label_dict["labels"] = torch.zeros(self.batch_size, dtype=torch.long, device=torch_device)
        self.run_prediction_head_test(model1, model2, "dummy", label_dict=label_dict)

    def test_multiple_choice_head(self):
        if not hasattr(MODEL_WITH_HEADS_MAPPING[self.config_class], "add_multiple_choice_head"):
            self.skipTest("No multiple choice head")

        model1, model2 = create_twin_models(AutoModelWithHeads, self.config)

        model1.add_multiple_choice_head("dummy")
        label_dict = {}
        label_dict["labels"] = torch.ones(self.batch_size, dtype=torch.long, device=torch_device)
        self.run_prediction_head_test(
            model1, model2, "dummy", input_shape=(self.batch_size, 2, self.seq_length), label_dict=label_dict
        )

    def test_tagging_head(self):
        if not hasattr(MODEL_WITH_HEADS_MAPPING[self.config_class], "add_tagging_head"):
            self.skipTest("No tagging head")

        model1, model2 = create_twin_models(AutoModelWithHeads, self.config)

        model1.add_tagging_head("dummy")
        label_dict = {}
        label_dict["labels"] = torch.zeros((self.batch_size, self.seq_length), dtype=torch.long, device=torch_device)
        self.run_prediction_head_test(
            model1, model2, "dummy", output_shape=(1, self.seq_length, 2), label_dict=label_dict
        )

    def test_qa_head(self):
        if not hasattr(MODEL_WITH_HEADS_MAPPING[self.config_class], "add_qa_head"):
            self.skipTest("No QA head")

        model1, model2 = create_twin_models(AutoModelWithHeads, self.config)

        model1.add_qa_head("dummy")
        label_dict = {}
        label_dict["start_positions"] = torch.zeros(self.batch_size, dtype=torch.long, device=torch_device)
        label_dict["end_positions"] = torch.zeros(self.batch_size, dtype=torch.long, device=torch_device)
        self.run_prediction_head_test(
            model1, model2, "dummy", output_shape=(1, self.seq_length), label_dict=label_dict
        )

    def test_causal_or_seq2seq_lm_head(self):
        if not hasattr(MODEL_WITH_HEADS_MAPPING[self.config_class], "add_causal_lm_head"):
            if hasattr(MODEL_WITH_HEADS_MAPPING[self.config_class], "add_seq2seq_lm_head"):
                seq2seq_head = True
            else:
                self.skipTest("No causal or seq2seq language model head")
        else:
            seq2seq_head = False

        model1, model2 = create_twin_models(AutoModelWithHeads, self.config)

        if seq2seq_head:
            model1.add_seq2seq_lm_head("dummy")
        else:
            model1.add_causal_lm_head("dummy")
        label_dict = {}
        label_dict["labels"] = torch.zeros((self.batch_size, self.seq_length), dtype=torch.long, device=torch_device)
        self.run_prediction_head_test(
            model1, model2, "dummy", output_shape=(1, self.seq_length, model1.config.vocab_size), label_dict=label_dict
        )

    def test_masked_lm_head(self):
        if not hasattr(MODEL_WITH_HEADS_MAPPING[self.config_class], "add_masked_lm_head"):
            self.skipTest("No causal or seq2seq language model head")

        model1, model2 = create_twin_models(AutoModelWithHeads, self.config)

        model1.add_masked_lm_head("dummy")
        label_dict = {}
        label_dict["labels"] = torch.zeros((self.batch_size, self.seq_length), dtype=torch.long, device=torch_device)
        self.run_prediction_head_test(
            model1, model2, "dummy", output_shape=(1, self.seq_length, model1.config.vocab_size), label_dict=label_dict
        )

    def test_dependency_parsing_head(self):
        if not hasattr(MODEL_WITH_HEADS_MAPPING[self.config_class], "add_dependency_parsing_head"):
            self.skipTest("No dependency parsing head")

        model1, model2 = create_twin_models(AutoModelWithHeads, self.config)

        model1.add_dependency_parsing_head("dummy")
        label_dict = {}
        label_dict["labels_arcs"] = torch.zeros(
            (self.batch_size, self.seq_length), dtype=torch.long, device=torch_device
        )
        label_dict["labels_rels"] = torch.zeros(
            (self.batch_size, self.seq_length), dtype=torch.long, device=torch_device
        )
        label_dict["word_starts"] = torch.zeros(
            (self.batch_size, self.seq_length), dtype=torch.long, device=torch_device
        )
        self.run_prediction_head_test(
            model1, model2, "dummy", output_shape=(1, self.seq_length, self.seq_length + 1, 2), label_dict=label_dict
        )

    def test_delete_head(self):
        model = AutoModelWithHeads.from_config(self.config())
        model.eval()

        name = "test_head"
        model.add_classification_head(name)
        self.assertTrue(name in model.heads)
        self.assertTrue(name in model.config.prediction_heads)
        self.assertEqual(name, model.active_head)

        model.delete_head(name)
        self.assertFalse(name in model.heads)
        self.assertFalse(name in model.config.prediction_heads)
        self.assertNotEqual(name, model.active_head)

    def test_adapter_with_head(self):
        model1, model2 = create_twin_models(AutoModelWithHeads, self.config)

        name = "dummy"
        model1.add_adapter(name)
        model1.add_classification_head(name, num_labels=3)
        model1.set_active_adapters(name)
        with tempfile.TemporaryDirectory() as temp_dir:
            model1.save_adapter(temp_dir, name)

            model2.load_adapter(temp_dir)
            model2.set_active_adapters(name)
        # check equal output
        in_data = self.get_input_samples((1, 128), config=model1.config)
        output1 = model1(in_data)
        output2 = model2(in_data)
        self.assertEqual(len(output1), len(output2))
        self.assertTrue(torch.equal(output1[0], output2[0]))
        self.assertEqual(3, output1[0].size()[1])

    def test_adapter_with_head_load_as(self):
        model1, model2 = create_twin_models(AutoModelWithHeads, self.config)

        name = "dummy"
        model1.add_adapter(name)
        model1.add_classification_head(name, num_labels=3)
        model1.set_active_adapters(name)
        with tempfile.TemporaryDirectory() as temp_dir:
            model1.save_adapter(temp_dir, name)

            # reload using a different name
            model2.load_adapter(temp_dir, load_as="new_name")
            model2.set_active_adapters("new_name")

        # check equal output
        in_data = self.get_input_samples((1, 128), config=model1.config)
        output1 = model1(in_data)
        output2 = model2(in_data)
        self.assertEqual(len(output1), len(output2))
        self.assertTrue(torch.equal(output1[0], output2[0]))
        self.assertEqual(3, output1[0].size()[1])

    def test_load_full_model(self):
        model = AutoModelWithHeads.from_config(self.config())
        model.add_classification_head("dummy", layers=1)

        true_config = model.get_prediction_heads_config()
        with tempfile.TemporaryDirectory() as temp_dir:
            # save
            model.save_pretrained(temp_dir)
            # reload
            model = AutoModelWithHeads.from_pretrained(temp_dir)
        self.assertIn("dummy", model.heads)
        self.assertDictEqual(true_config, model.get_prediction_heads_config())

    def test_batch_split_head(self):
        model = AutoModelWithHeads.from_config(self.config())
        model.add_classification_head("a")
        model.add_classification_head("b")
        model.active_head = BatchSplit("a", "b", batch_sizes=[1, 2])
        in_data = self.get_input_samples((3, 128), config=model.config)

        out = model(in_data)
        self.assertEqual(2, len(out))
        self.assertEqual((1, 2), out[0][0].shape)
        self.assertEqual((2, 2), out[1][0].shape)

    def test_batch_split_adapter_head(self):
        model = AutoModelWithHeads.from_config(self.config())
        model.add_classification_head("a")
        model.add_classification_head("b")
        model.add_adapter("a")
        model.add_adapter("b")
        model.add_adapter("c")
        model.set_active_adapters(BatchSplit(Stack("c", "a"), "b", batch_sizes=[2, 1]))

        in_data = self.get_input_samples((3, 128), config=model.config)
        out = model(in_data)

        self.assertEqual(2, len(out))
        self.assertTrue(isinstance(model.active_head, BatchSplit))

    def test_reload_static_to_flex_head(self):
        static_head_model = AutoModelForSequenceClassification.from_config(self.config())
        flex_head_model = AutoModelWithHeads.from_pretrained(
            None, config=self.config(), state_dict=static_head_model.state_dict()
        )
        static_head_model.eval()
        flex_head_model.eval()

        static_head_model.add_adapter("test")

        with tempfile.TemporaryDirectory() as temp_dir:
            static_head_model.save_adapter(temp_dir, "test")

            loading_info = {}
            flex_head_model.load_adapter(temp_dir, loading_info=loading_info)

            # Load the adapter a second time to make sure our conversion script doesn't break anything
            flex_head_model.load_adapter(temp_dir, loading_info=loading_info)
        self.assertEqual(0, len(loading_info["missing_keys"]))
        self.assertEqual(0, len(loading_info["unexpected_keys"]))

        # adapter and head were loaded
        self.assertIn("test", flex_head_model.config.adapters)
        self.assertIn("test", flex_head_model.heads)

        # check equal output
        in_data = self.get_input_samples((1, 128), config=flex_head_model.config)
        output1 = static_head_model(in_data, adapter_names=["test"])
<<<<<<< HEAD
        output2 = flex_head_model(in_data, adapter_names=["test"])
        self.assertTrue(torch.all(torch.isclose(output1.logits, output2.logits)))

    def test_invertible_adapter_with_head(self):
        if not hasattr(MODEL_WITH_HEADS_MAPPING[self.config_class], "add_masked_lm_head"):
            if hasattr(MODEL_WITH_HEADS_MAPPING[self.config_class], "add_causal_lm_head"):
                causal_lm_head = True
            else:
                self.skipTest("No masked or causel language model head")
        else:
            causal_lm_head = False

        model = AutoModelWithHeads.from_config(self.config())
        model.add_adapter("test", config="pfeiffer+inv")
        if causal_lm_head:
            model.add_causal_lm_head("test")
        else:
            model.add_masked_lm_head("test")
        model.set_active_adapters("test")

        # Set a hook before the invertible adapter to make sure it's actually called twice:
        # Once after the embedding layer and once in the prediction head.
        calls = 0

        def forward_pre_hook(module, input):
            nonlocal calls
            calls += 1

        inv_adapter = model.base_model.get_invertible_adapter()
        self.assertIsNotNone(inv_adapter)
        inv_adapter.register_forward_pre_hook(forward_pre_hook)

        in_data = self.get_input_samples((self.batch_size, self.seq_length), config=model.config)
        out = model(in_data)

        self.assertEqual((self.batch_size, self.seq_length, model.config.vocab_size), out[0].shape)
        self.assertEqual(2, calls)
=======
        output2 = flex_head_model(in_data, adapter_names=["test"], head="test")
        self.assertTrue(torch.all(torch.isclose(output1.logits, output2.logits)))
>>>>>>> 82a3d80a
<|MERGE_RESOLUTION|>--- conflicted
+++ resolved
@@ -276,8 +276,7 @@
         # check equal output
         in_data = self.get_input_samples((1, 128), config=flex_head_model.config)
         output1 = static_head_model(in_data, adapter_names=["test"])
-<<<<<<< HEAD
-        output2 = flex_head_model(in_data, adapter_names=["test"])
+        output2 = flex_head_model(in_data, adapter_names=["test"], head="test")
         self.assertTrue(torch.all(torch.isclose(output1.logits, output2.logits)))
 
     def test_invertible_adapter_with_head(self):
@@ -313,8 +312,4 @@
         out = model(in_data)
 
         self.assertEqual((self.batch_size, self.seq_length, model.config.vocab_size), out[0].shape)
-        self.assertEqual(2, calls)
-=======
-        output2 = flex_head_model(in_data, adapter_names=["test"], head="test")
-        self.assertTrue(torch.all(torch.isclose(output1.logits, output2.logits)))
->>>>>>> 82a3d80a
+        self.assertEqual(2, calls)