import random
import unittest

import torch

from transformers import (
    AutoModel,
    AutoModelForSeq2SeqLM,
    BartConfig,
    BertConfig,
    DistilBertConfig,
    EncoderDecoderConfig,
    EncoderDecoderModel,
    GPT2Config,
    MBartConfig,
    RobertaConfig,
<<<<<<< HEAD
    T5Config,
=======
>>>>>>> 1c39afc2
)
from transformers.testing_utils import require_torch, torch_device

from .test_adapter_common import AdapterModelTestMixin
from .test_adapter_composition import ParallelAdapterInferenceTestMixin
from .test_adapter_conversion import ModelClassConversionTestMixin
from .test_adapter_fusion_common import AdapterFusionModelTestMixin
from .test_adapter_heads import PredictionHeadModelTestMixin
from .test_adapter_training import AdapterTrainingTestMixin


def make_config(config_class, **kwargs):
    return staticmethod(lambda: config_class(**kwargs))


class AdapterTestBase:
    # If not overriden by subclass, AutoModel should be used.
    model_class = AutoModel

    def get_model(self):
        if self.model_class == AutoModel:
            return AutoModel.from_config(self.config())
        else:
            return self.model_class(self.config())

    def get_input_samples(self, shape, vocab_size=5000, config=None):
        total_dims = 1
        for dim in shape:
            total_dims *= dim

        values = []
        for _ in range(total_dims):
            values.append(random.randint(0, vocab_size - 1))
        input_ids = torch.tensor(data=values, dtype=torch.long, device=torch_device).view(shape).contiguous()
        # this is needed e.g. for BART
        if config and config.eos_token_id is not None:
            input_ids[input_ids == config.eos_token_id] = random.randint(0, config.eos_token_id - 1)
            input_ids[:, -1] = config.eos_token_id
        in_data = {"input_ids": input_ids}

        if config and config.is_encoder_decoder:
            in_data["decoder_input_ids"] = input_ids.clone()
        return in_data


class BertAdapterTestBase(AdapterTestBase):
    config_class = BertConfig
    config = make_config(
        BertConfig,
        hidden_size=32,
        num_hidden_layers=4,
        num_attention_heads=4,
        intermediate_size=37,
    )
    tokenizer_name = "bert-base-uncased"


@require_torch
class BertAdapterTest(
    AdapterModelTestMixin,
    AdapterFusionModelTestMixin,
    PredictionHeadModelTestMixin,
    AdapterTrainingTestMixin,
    ParallelAdapterInferenceTestMixin,
    BertAdapterTestBase,
    unittest.TestCase,
):
    pass


@require_torch
class BertClassConversionTest(
    ModelClassConversionTestMixin,
    BertAdapterTestBase,
    unittest.TestCase,
):
    pass


class RobertaAdapterTestBase(AdapterTestBase):
    config_class = RobertaConfig
    config = make_config(
        RobertaConfig,
        hidden_size=32,
        num_hidden_layers=4,
        num_attention_heads=4,
        intermediate_size=37,
    )


@require_torch
class RobertaAdapterTest(
    AdapterModelTestMixin,
    AdapterFusionModelTestMixin,
    PredictionHeadModelTestMixin,
    ParallelAdapterInferenceTestMixin,
    RobertaAdapterTestBase,
    unittest.TestCase,
):
    pass


@require_torch
class RobertaClassConversionTest(
    ModelClassConversionTestMixin,
    RobertaAdapterTestBase,
    unittest.TestCase,
):
    pass


class DistilBertAdapterTestBase(AdapterTestBase):
    config_class = DistilBertConfig
    config = make_config(
        DistilBertConfig,
        dim=32,
        n_layers=4,
        n_heads=4,
        hidden_dim=37,
    )
    tokenizer_name = "distilbert-base-uncased"


@require_torch
class DistilBertAdapterTest(
    AdapterModelTestMixin,
    AdapterFusionModelTestMixin,
    PredictionHeadModelTestMixin,
    AdapterTrainingTestMixin,
    ParallelAdapterInferenceTestMixin,
    DistilBertAdapterTestBase,
    unittest.TestCase,
):
    pass


@require_torch
class DistilBertClassConversionTest(
    ModelClassConversionTestMixin,
    DistilBertAdapterTestBase,
    unittest.TestCase,
):
    pass


class BartAdapterTestBase(AdapterTestBase):
    config_class = BartConfig
    config = make_config(
        BartConfig,
        d_model=16,
        encoder_layers=2,
        decoder_layers=2,
        encoder_attention_heads=4,
        decoder_attention_heads=4,
        encoder_ffn_dim=4,
        decoder_ffn_dim=4,
    )
    tokenizer_name = "facebook/bart-base"


@require_torch
class BartAdapterTest(
    AdapterModelTestMixin,
    AdapterFusionModelTestMixin,
    PredictionHeadModelTestMixin,
    AdapterTrainingTestMixin,
    ParallelAdapterInferenceTestMixin,
    BartAdapterTestBase,
    unittest.TestCase,
):
    pass


@require_torch
class BartClassConversionTest(
    ModelClassConversionTestMixin,
    BartAdapterTestBase,
    unittest.TestCase,
):
    pass


class MBartAdapterTestBase(AdapterTestBase):
    config_class = MBartConfig
    config = make_config(
        MBartConfig,
        d_model=16,
        encoder_layers=2,
        decoder_layers=2,
        encoder_attention_heads=4,
        decoder_attention_heads=4,
        encoder_ffn_dim=4,
        decoder_ffn_dim=4,
    )


@require_torch
class MBartAdapterTest(
    AdapterModelTestMixin,
    AdapterFusionModelTestMixin,
    PredictionHeadModelTestMixin,
    ParallelAdapterInferenceTestMixin,
    MBartAdapterTestBase,
    unittest.TestCase,
):
    pass


@require_torch
class MBartClassConversionTest(
    ModelClassConversionTestMixin,
    MBartAdapterTestBase,
    unittest.TestCase,
):
    pass


class GPT2AdapterTestBase(AdapterTestBase):
    config_class = GPT2Config
    config = make_config(
        GPT2Config,
        n_embd=32,
        n_layer=4,
        n_head=4,
        # set pad token to eos token
        pad_token_id=50256,
    )
    tokenizer_name = "gpt2"


@require_torch
class GPT2AdapterTest(
    AdapterModelTestMixin,
    AdapterFusionModelTestMixin,
    PredictionHeadModelTestMixin,
    AdapterTrainingTestMixin,
    ParallelAdapterInferenceTestMixin,
    GPT2AdapterTestBase,
    unittest.TestCase,
):
    pass


@require_torch
class GPT2ClassConversionTest(
    ModelClassConversionTestMixin,
    GPT2AdapterTestBase,
    unittest.TestCase,
):
    pass


class EncoderDecoderAdapterTestBase(AdapterTestBase):
    model_class = EncoderDecoderModel
    config_class = EncoderDecoderConfig
    config = staticmethod(
        lambda: EncoderDecoderConfig.from_encoder_decoder_configs(
            BertConfig(
                hidden_size=32,
                num_hidden_layers=4,
                num_attention_heads=4,
                intermediate_size=37,
            ),
            BertConfig(
                hidden_size=32,
                num_hidden_layers=4,
                num_attention_heads=4,
                intermediate_size=37,
                is_decoder=True,
                add_cross_attention=True,
            ),
        )
    )
    tokenizer_name = "bert-base-uncased"


@require_torch
class EncoderDecoderAdapterTest(
    AdapterModelTestMixin,
    AdapterFusionModelTestMixin,
    EncoderDecoderAdapterTestBase,
    unittest.TestCase,
):
    def test_invertible_adapter_with_head(self):
        """This test class is copied and adapted from the identically-named test in test_adapter_heads.py."""
        model = AutoModelForSeq2SeqLM.from_config(self.config())
        model.add_adapter("test", config="pfeiffer+inv")
        model.set_active_adapters("test")

        # Set a hook before the invertible adapter to make sure it's actually called twice:
        # Once after the embedding layer and once in the prediction head.
        calls = 0

        def forward_pre_hook(module, input):
            nonlocal calls
            calls += 1

        inv_adapter = model.base_model.get_invertible_adapter()
        self.assertIsNotNone(inv_adapter)
        inv_adapter.register_forward_pre_hook(forward_pre_hook)

        in_data = self.get_input_samples((1, 128), config=model.config)
        out = model(**in_data)

        self.assertEqual((1, 128, model.config.decoder.vocab_size), out[0].shape)
<<<<<<< HEAD
        self.assertEqual(2, calls)


@require_torch
class T5AdapterTest(
    AdapterModelTestMixin,
    unittest.TestCase,
):
    config_class = T5Config
    config = make_config(
        T5Config,
        d_model=16,
        encoder_layers=2,
        decoder_layers=2,
        encoder_attention_heads=4,
        decoder_attention_heads=4,
        encoder_ffn_dim=4,
        decoder_ffn_dim=4,
    )
    tokenizer_name = "t5-base"
=======
        self.assertEqual(2, calls)
>>>>>>> 1c39afc2
<|MERGE_RESOLUTION|>--- conflicted
+++ resolved
@@ -14,10 +14,7 @@
     GPT2Config,
     MBartConfig,
     RobertaConfig,
-<<<<<<< HEAD
     T5Config,
-=======
->>>>>>> 1c39afc2
 )
 from transformers.testing_utils import require_torch, torch_device
 
@@ -323,9 +320,7 @@
         out = model(**in_data)
 
         self.assertEqual((1, 128, model.config.decoder.vocab_size), out[0].shape)
-<<<<<<< HEAD
         self.assertEqual(2, calls)
-
 
 @require_torch
 class T5AdapterTest(
@@ -343,7 +338,4 @@
         encoder_ffn_dim=4,
         decoder_ffn_dim=4,
     )
-    tokenizer_name = "t5-base"
-=======
-        self.assertEqual(2, calls)
->>>>>>> 1c39afc2
+    tokenizer_name = "t5-base"