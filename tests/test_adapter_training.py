--- conflicted
+++ resolved
@@ -13,13 +13,12 @@
     DistilBertConfig,
     GlueDataset,
     GlueDataTrainingArguments,
+    GPT2Config,
     Trainer,
     TrainingArguments,
 )
 from transformers.adapter_composition import Fuse
 from transformers.testing_utils import require_torch
-
-from .test_adapter_common import MODELS_WITH_ADAPTERS
 
 
 def filter_parameters(model, filter_string):
@@ -29,8 +28,12 @@
 @require_torch
 class AdapterTrainingTest(unittest.TestCase):
 
-<<<<<<< HEAD
-    model_names = ["gpt2"]  # "bert-base-uncased", "distilbert-base-uncased",
+    tokenizer_names = {
+        BertConfig: "bert-base-uncased",
+        DistilBertConfig: "distilbert-base-uncased",
+        BartConfig: "facebook/bart-base",
+        GPT2Config: "gpt2",
+    }
 
     def test_train_single_adapter(self):
         for model_name in self.model_names:
@@ -48,19 +51,6 @@
                     )
                 else:
                     model = AutoModelWithHeads.from_pretrained(model_name)
-=======
-    tokenizer_names = {
-        BertConfig: "bert-base-uncased",
-        DistilBertConfig: "distilbert-base-uncased",
-        BartConfig: "facebook/bart-base",
-    }
-
-    def test_train_single_adapter(self):
-        for config_class, tokenizer_name in self.tokenizer_names.items():
-            with self.subTest(model_config=config_class.__name__):
-                tokenizer = AutoTokenizer.from_pretrained(tokenizer_name, use_fast=False)
-                model = AutoModelWithHeads.from_config(MODELS_WITH_ADAPTERS[config_class]())
->>>>>>> 220e0e89
 
                 # add two adapters: one will be trained and the other should be frozen
                 model.add_adapter("mrpc")
@@ -110,7 +100,6 @@
                         self.assertTrue(torch.equal(v1, v2))
 
     def test_train_adapter_fusion(self):
-<<<<<<< HEAD
         for model_name in self.model_names:
             with self.subTest(model_name=model_name):
                 tokenizer = AutoTokenizer.from_pretrained(model_name, use_fast=False)
@@ -126,12 +115,6 @@
                     )
                 else:
                     model = AutoModelForSequenceClassification.from_pretrained(model_name)
-=======
-        for config_class, tokenizer_name in self.tokenizer_names.items():
-            with self.subTest(model_config=config_class.__name__):
-                tokenizer = AutoTokenizer.from_pretrained(tokenizer_name, use_fast=False)
-                model = AutoModelForSequenceClassification.from_config(MODELS_WITH_ADAPTERS[config_class]())
->>>>>>> 220e0e89
 
                 # add the adapters to be fused
                 model.add_adapter("a")
