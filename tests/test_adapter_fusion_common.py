import copy
import tempfile
from dataclasses import asdict

import torch

from transformers import ADAPTERFUSION_CONFIG_MAP, AdapterConfig, PfeifferConfig
from transformers.testing_utils import require_torch


@require_torch
class AdapterFusionModelTestMixin:
    def test_add_adapter_fusion(self):
        config_name = "pfeiffer"
        adapter_config = AdapterConfig.load(config_name)

        for adater_fusion_config_name, adapter_fusion_config in ADAPTERFUSION_CONFIG_MAP.items():
            model = self.get_model()
            model.eval()

            with self.subTest(model_class=model.__class__.__name__, config=config_name):
                name1 = f"{config_name}-1"
                name2 = f"{config_name}-2"
                model.add_adapter(name1, config=config_name)
                model.add_adapter(name2, config=config_name)

                # adapter is correctly added to config
                self.assertTrue(name1 in model.config.adapters)
                self.assertTrue(name2 in model.config.adapters)
                self.assertEqual(asdict(adapter_config), asdict(model.config.adapters.get(name1)))
                self.assertEqual(asdict(adapter_config), asdict(model.config.adapters.get(name2)))

                model.add_adapter_fusion([name1, name2], adater_fusion_config_name)

                # check forward pass
                input_data = self.get_input_samples((1, 128), config=model.config)
                model.set_active_adapters([[name1, name2]])
                adapter_output = model(**input_data)
                model.set_active_adapters(None)
                base_output = model(**input_data)
                self.assertEqual(len(adapter_output), len(base_output))
                self.assertFalse(torch.equal(adapter_output[0], base_output[0]))

    def test_add_adapter_fusion_different_config(self):
        model = self.get_model()
        model.eval()

        # fusion between a and b should be possible whereas fusion between a and c should fail
        model.add_adapter("a", config=PfeifferConfig(reduction_factor=16))
        model.add_adapter("b", config=PfeifferConfig(reduction_factor=2))
        model.add_adapter("c", config="houlsby")

        # correct fusion
        model.add_adapter_fusion(["a", "b"])
        self.assertIn("a,b", model.config.adapters.fusions)
        # failing fusion
        self.assertRaises(ValueError, lambda: model.add_adapter_fusion(["a", "c"]))

    def test_delete_adapter_fusion(self):
        model = self.get_model()
        model.eval()

        name1 = "test_adapter_1"
        name2 = "test_adapter_2"
        model.add_adapter(name1, config="houlsby")
        model.add_adapter(name2, config="houlsby")
        self.assertTrue(name1 in model.config.adapters)
        self.assertTrue(name2 in model.config.adapters)

        model.add_adapter_fusion([name1, name2])
        self.assertTrue(",".join([name1, name2]) in model.config.adapters.fusions)

        model.delete_adapter_fusion([name1, name2])
        self.assertFalse(",".join([name1, name2]) in model.config.adapters.fusions)

    def test_load_adapter_fusion(self):
        for adater_fusion_config_name, adapter_fusion_config in ADAPTERFUSION_CONFIG_MAP.items():
            model1 = self.get_model()
            model1.eval()

            with self.subTest(model_class=model1.__class__.__name__):
                name1 = "name1"
                name2 = "name2"
                model1.add_adapter(name1)
                model1.add_adapter(name2)

                model2 = copy.deepcopy(model1)
                model2.eval()

                model1.add_adapter_fusion([name1, name2], adater_fusion_config_name)
                model1.set_active_adapters([[name1, name2]])

                with tempfile.TemporaryDirectory() as temp_dir:
                    model1.save_adapter_fusion(temp_dir, ",".join([name1, name2]))
                    # also tests that set_active works
                    model2.load_adapter_fusion(temp_dir, set_active=True)

                # check if adapter was correctly loaded
                self.assertEqual(model1.config.adapters.fusions.keys(), model2.config.adapters.fusions.keys())

                # check equal output
<<<<<<< HEAD
                input_data = self.get_input_samples((1, 128), config=model1.config)
                model1.set_active_adapters([[name1, name2]])
                model2.set_active_adapters([[name1, name2]])
                output1 = model1(**input_data)
                output2 = model2(**input_data)
=======
                in_data = self.get_input_samples((1, 128), config=model1.config)
                output1 = model1(in_data)
                output2 = model2(in_data)
>>>>>>> 82a3d80a
                self.assertEqual(len(output1), len(output2))
                self.assertTrue(torch.equal(output1[0], output2[0]))

    def test_load_full_model_fusion(self):
        model1 = self.get_model()
        model1.eval()

        name1 = "name1"
        name2 = "name2"
        model1.add_adapter(name1)
        model1.add_adapter(name2)
        model1.add_adapter_fusion([name1, name2])
        # save & reload model
        with tempfile.TemporaryDirectory() as temp_dir:
            model1.save_pretrained(temp_dir)
            model2 = self.model_class.from_pretrained(temp_dir)

        # check if AdapterFusion was correctly loaded
        self.assertTrue(model1.config.adapters.fusions == model2.config.adapters.fusions)

        # check equal output
        input_data = self.get_input_samples((1, 128), config=model1.config)
        model1.set_active_adapters([[name1, name2]])
        model2.set_active_adapters([[name1, name2]])
        output1 = model1(**input_data)
        output2 = model2(**input_data)
        self.assertEqual(len(output1), len(output2))
        self.assertTrue(torch.equal(output1[0], output2[0]))

    def test_model_config_serialization_fusion(self):
        """PretrainedConfigurations should not raise an Exception when serializing the config dict

        See, e.g., PretrainedConfig.to_json_string()
        """
        for k, v in ADAPTERFUSION_CONFIG_MAP.items():
            model = self.get_model()
            model.add_adapter("test1")
            model.add_adapter("test2")
            model.add_adapter_fusion(["test1", "test2"], config=v)
            # should not raise an exception
            model.config.to_json_string()<|MERGE_RESOLUTION|>--- conflicted
+++ resolved
@@ -99,17 +99,9 @@
                 self.assertEqual(model1.config.adapters.fusions.keys(), model2.config.adapters.fusions.keys())
 
                 # check equal output
-<<<<<<< HEAD
-                input_data = self.get_input_samples((1, 128), config=model1.config)
-                model1.set_active_adapters([[name1, name2]])
-                model2.set_active_adapters([[name1, name2]])
-                output1 = model1(**input_data)
-                output2 = model2(**input_data)
-=======
                 in_data = self.get_input_samples((1, 128), config=model1.config)
-                output1 = model1(in_data)
-                output2 = model2(in_data)
->>>>>>> 82a3d80a
+                output1 = model1(**in_data)
+                output2 = model2(**in_data)
                 self.assertEqual(len(output1), len(output2))
                 self.assertTrue(torch.equal(output1[0], output2[0]))
 
