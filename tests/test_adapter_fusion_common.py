--- conflicted
+++ resolved
@@ -5,19 +5,7 @@
 
 import torch
 
-<<<<<<< HEAD
-from transformers import (
-    ADAPTERFUSION_CONFIG_MAP,
-    BartModel,
-    BertModel,
-    DistilBertModel,
-    PfeifferConfig,
-    RobertaModel,
-    XLMRobertaModel,
-)
-=======
 from transformers import ADAPTERFUSION_CONFIG_MAP, AutoModel, PfeifferConfig
->>>>>>> 0fd8d67c
 from transformers.adapter_config import AdapterConfig
 from transformers.testing_utils import require_torch
 
@@ -27,12 +15,6 @@
 
 @require_torch
 class AdapterFusionModelTest(unittest.TestCase):
-<<<<<<< HEAD
-
-    model_classes = [BertModel, RobertaModel, XLMRobertaModel, DistilBertModel, BartModel]
-
-=======
->>>>>>> 0fd8d67c
     def test_add_adapter_fusion(self):
         config_name = "pfeiffer"
         adapter_config = AdapterConfig.load(config_name)
