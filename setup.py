# Copyright 2020-2024 The AdapterHub Team. All rights reserved.
#
# Licensed under the Apache License, Version 2.0 (the "License");
# you may not use this file except in compliance with the License.
# You may obtain a copy of the License at
#
#     http://www.apache.org/licenses/LICENSE-2.0
#
# Unless required by applicable law or agreed to in writing, software
# distributed under the License is distributed on an "AS IS" BASIS,
# WITHOUT WARRANTIES OR CONDITIONS OF ANY KIND, either express or implied.
# See the License for the specific language governing permissions and
# limitations under the License.

import re

from setuptools import find_packages, setup


# NOTE: All setup logic is transferred & adapted from Transformer's setup.py.
# We try to follow their general layout wherever sensible.

_deps = [
    "accelerate>=0.26.0",
    "beautifulsoup4",
    "black~=24.4.0",
    "dataclasses",
    "datasets!=2.5.0",
    "dill<0.3.5",
    "docutils==0.16.0",
    "evaluate>=0.2.0",
    "flake8>=3.8.3",
    "GitPython<3.1.19",
    "isort>=5.5.4",
    "Jinja2==2.11.3",
    "nltk",
    "parameterized",
    "pillow",
    "protobuf",
    "psutil",
    "pytest>=7.2.0,<8.0.0",
    "pytest-rich",
    "pytest-timeout",
    "pytest-xdist",
    "markupsafe==2.0.1",
    "myst-parser",
    "rjieba",
    "rouge-score!=0.0.7,!=0.0.8,!=0.1,!=0.1.1",
    "sacrebleu>=1.4.12,<2.0.0",
    "sacremoses",
    "scikit-learn",
    "sentencepiece>=0.1.91,!=0.1.92",
    "sphinx-copybutton==0.5.2",
    "sphinx-markdown-tables==0.0.17",
    "sphinx-rtd-theme==2.0.0",
    "sphinx==5.0.2",
    "sphinxext-opengraph==0.4.1",
    "sphinx-intl==2.1.0",
    "sphinx-multiversion==0.2.4",
    "timeout-decorator",
    "torch",
<<<<<<< HEAD
    "torchvision",
    "transformers~=4.44.0",
=======
    "transformers~=4.45.2",
>>>>>>> 0e18a535
]


# this is a lookup table with items like:
#
# tokenizers: "tokenizers==0.9.4"
# packaging: "packaging"
#
# some of the values are versioned whereas others aren't.
deps = {b: a for a, b in (re.findall(r"^(([^!=<>~ ]+)(?:[!=<>~ ].*)?$)", x)[0] for x in _deps)}


def deps_list(*pkgs):
    return [deps[pkg] for pkg in pkgs]


extras = {}

extras["sklearn"] = deps_list("scikit-learn")

extras["torch"] = deps_list("torch", "accelerate")
extras["torch-vision"] = deps_list("torchvision")
extras["sentencepiece"] = deps_list("sentencepiece", "protobuf")
extras["testing"] = deps_list(
    "pytest",
    "pytest-rich",
    "pytest-xdist",
    "timeout-decorator",
    "parameterized",
    "psutil",
    "datasets",
    "dill",
    "evaluate",
    "pytest-timeout",
    "black",
    "sacrebleu",
    "rouge-score",
    "nltk",
    "GitPython",
    "sacremoses",
    "rjieba",
    "beautifulsoup4",
    "pillow",
    "accelerate",
)

extras["quality"] = deps_list("black", "datasets", "isort", "flake8", "GitPython")

extras["docs"] = deps_list(
    "docutils",
    "Jinja2",
    "markupsafe",
    "myst-parser",
    "sphinx",
    "sphinx-markdown-tables",
    "sphinx-rtd-theme",
    "sphinx-copybutton",
    "sphinxext-opengraph",
    "sphinx-intl",
    "sphinx-multiversion",
)

extras["dev"] = (
    extras["testing"]
    + extras["torch"]
    + extras["sentencepiece"]
    + extras["quality"]
    + extras["docs"]
    + extras["sklearn"]
)

# when modifying the following list, make sure to update src/transformers/dependency_versions_check.py
install_requires = [
    deps["transformers"],
]

setup(
    name="adapters",
    version="1.0.1",
    author="The AdapterHub team and community contributors",
    author_email="calpt@mail.de",
    description="A Unified Library for Parameter-Efficient and Modular Transfer Learning",
    long_description=open("README.md", "r", encoding="utf-8").read(),
    long_description_content_type="text/markdown",
    keywords="NLP deep learning transformer pytorch BERT adapters PEFT LoRA",
    license="Apache",
    url="https://github.com/adapter-hub/adapters",
    package_dir={"": "src"},
    packages=find_packages("src"),
    zip_safe=False,
    extras_require=extras,
    python_requires=">=3.8.0",
    install_requires=install_requires,
    classifiers=[
        "Development Status :: 5 - Production/Stable",
        "Intended Audience :: Developers",
        "Intended Audience :: Education",
        "Intended Audience :: Science/Research",
        "License :: OSI Approved :: Apache Software License",
        "Operating System :: OS Independent",
        "Programming Language :: Python :: 3",
        "Programming Language :: Python :: 3.8",
        "Programming Language :: Python :: 3.9",
        "Programming Language :: Python :: 3.10",
        "Topic :: Scientific/Engineering :: Artificial Intelligence",
    ],
)<|MERGE_RESOLUTION|>--- conflicted
+++ resolved
@@ -59,12 +59,8 @@
     "sphinx-multiversion==0.2.4",
     "timeout-decorator",
     "torch",
-<<<<<<< HEAD
     "torchvision",
-    "transformers~=4.44.0",
-=======
     "transformers~=4.45.2",
->>>>>>> 0e18a535
 ]
 
 
