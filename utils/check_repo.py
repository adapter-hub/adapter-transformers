# coding=utf-8
# Copyright 2020 The HuggingFace Inc. team.
#
# Licensed under the Apache License, Version 2.0 (the "License");
# you may not use this file except in compliance with the License.
# You may obtain a copy of the License at
#
#     http://www.apache.org/licenses/LICENSE-2.0
#
# Unless required by applicable law or agreed to in writing, software
# distributed under the License is distributed on an "AS IS" BASIS,
# WITHOUT WARRANTIES OR CONDITIONS OF ANY KIND, either express or implied.
# See the License for the specific language governing permissions and
# limitations under the License.

import importlib
import inspect
import os
import re

from transformers.file_utils import is_tf_available, is_torch_available


# All paths are set with the intent you should run this script from the root of the repo with the command
# python utils/check_repo.py
PATH_TO_TRANSFORMERS = "src/transformers"
PATH_TO_TESTS = "tests"
PATH_TO_DOC = "docs/source/model_doc"

# Update this list for models that are not tested with a comment explaining the reason it should not be.
# Being in this list is an exception and should **not** be the rule.
IGNORE_NON_TESTED = [
    "BertLMHeadModel",  # Needs to be setup as decoder.
    "DPREncoder",  # Building part of bigger (tested) model.
    "DPRSpanPredictor",  # Building part of bigger (tested) model.
    "ReformerForMaskedLM",  # Needs to be setup as decoder.
    "T5Stack",  # Building part of bigger (tested) model.
    "TFDPREncoder",  # Building part of bigger (tested) model.
    "TFDPRSpanPredictor",  # Building part of bigger (tested) model.
    "TFElectraMainLayer",  # Building part of bigger (tested) model (should it be a TFPreTrainedModel ?)
    "TFRobertaForMultipleChoice",  # TODO: fix
]

# Update this list with test files that don't have a tester with a `all_model_classes` variable and which don't
# trigger the common tests.
TEST_FILES_WITH_NO_COMMON_TESTS = [
    "test_modeling_camembert.py",
    "test_modeling_flax_bert.py",
    "test_modeling_flax_roberta.py",
    "test_modeling_mbart.py",
    "test_modeling_mt5.py",
    "test_modeling_pegasus.py",
    "test_modeling_tf_camembert.py",
    "test_modeling_tf_mt5.py",
    "test_modeling_tf_xlm_roberta.py",
    "test_modeling_xlm_prophetnet.py",
    "test_modeling_xlm_roberta.py",
]

# Update this list for models that are not documented with a comment explaining the reason it should not be.
# Being in this list is an exception and should **not** be the rule.
IGNORE_NON_DOCUMENTED = [
    "DPREncoder",  # Building part of bigger (documented) model.
    "DPRSpanPredictor",  # Building part of bigger (documented) model.
    "T5Stack",  # Building part of bigger (tested) model.
    "TFDPREncoder",  # Building part of bigger (documented) model.
    "TFDPRSpanPredictor",  # Building part of bigger (documented) model.
<<<<<<< HEAD
    # adapter-transformers specific
    "BertModelWithHeads",
    "DistilBertModelWithHeads",
    "RobertaModelWithHeads",
    "XLMRobertaModelWithHeads",
    "BartModelWithHeads",
    "GPT2ModelWithHeads",
=======
>>>>>>> 0ebb3a90
]

# Update this dict with any special correspondance model name (used in modeling_xxx.py) to doc file.
MODEL_NAME_TO_DOC_FILE = {
    "openai": "gpt.rst",
    "transfo_xl": "transformerxl.rst",
    "xlm_prophetnet": "xlmprophetnet.rst",
    "xlm_roberta": "xlmroberta.rst",
    "bert_generation": "bertgeneration.rst",
    "marian": "marian.rst",
}

# Update this list for models that are not in any of the auto MODEL_XXX_MAPPING. Being in this list is an exception and
# should **not** be the rule.
IGNORE_NON_AUTO_CONFIGURED = [
    "DPRContextEncoder",
    "DPREncoder",
    "DPRReader",
    "DPRSpanPredictor",
    "FlaubertForQuestionAnswering",
    "FunnelBaseModel",
    "GPT2DoubleHeadsModel",
    "OpenAIGPTDoubleHeadsModel",
    "ProphetNetDecoder",
    "ProphetNetEncoder",
    "RagModel",
    "RagSequenceForGeneration",
    "RagTokenForGeneration",
    "T5Stack",
    "TFDPRContextEncoder",
    "TFDPREncoder",
    "TFDPRReader",
    "TFDPRSpanPredictor",
    "TFFunnelBaseModel",
    "TFGPT2DoubleHeadsModel",
    "TFOpenAIGPTDoubleHeadsModel",
    "XLMForQuestionAnswering",
    "XLMProphetNetDecoder",
    "XLMProphetNetEncoder",
    "XLNetForQuestionAnswering",
]

# This is to make sure the transformers module imported is the one in the repo.
spec = importlib.util.spec_from_file_location(
    "transformers",
    os.path.join(PATH_TO_TRANSFORMERS, "__init__.py"),
    submodule_search_locations=[PATH_TO_TRANSFORMERS],
)
transformers = spec.loader.load_module()


# If some modeling modules should be ignored for all checks, they should be added in the nested list
# _ignore_modules of this function.
def get_model_modules():
    """ Get the model modules inside the transformers library. """
    _ignore_modules = [
        "modeling_auto",
        "modeling_encoder_decoder",
        "modeling_marian",
        "modeling_mmbt",
        "modeling_outputs",
        "modeling_retribert",
        "modeling_utils",
        "modeling_flax_auto",
        "modeling_flax_utils",
        "modeling_transfo_xl_utilities",
        "modeling_tf_auto",
        "modeling_tf_outputs",
        "modeling_tf_pytorch_utils",
        "modeling_tf_utils",
        "modeling_tf_transfo_xl_utilities",
    ]
    modules = []
    for model in dir(transformers.models):
        # There are some magic dunder attributes in the dir, we ignore them
        if not model.startswith("__"):
            model_module = getattr(transformers.models, model)
            for submodule in dir(model_module):
                if submodule.startswith("modeling") and submodule not in _ignore_modules:
                    modeling_module = getattr(model_module, submodule)
                    if inspect.ismodule(modeling_module):
                        modules.append(modeling_module)
    return modules


def get_models(module):
    """ Get the objects in module that are models."""
    models = []
    model_classes = ()
    if is_torch_available():
        model_classes += (transformers.PreTrainedModel,)
    if is_tf_available():
        model_classes += (transformers.TFPreTrainedModel,)
    for attr_name in dir(module):
        if "Pretrained" in attr_name or "PreTrained" in attr_name:
            continue
        attr = getattr(module, attr_name)
        if isinstance(attr, type) and issubclass(attr, model_classes) and attr.__module__ == module.__name__:
            models.append((attr_name, attr))
    return models


# If some test_modeling files should be ignored when checking models are all tested, they should be added in the
# nested list _ignore_files of this function.
def get_model_test_files():
    """ Get the model test files."""
    _ignore_files = [
        "test_modeling_common",
        "test_modeling_encoder_decoder",
        "test_modeling_marian",
        "test_modeling_tf_common",
    ]
    test_files = []
    for filename in os.listdir(PATH_TO_TESTS):
        if (
            os.path.isfile(f"{PATH_TO_TESTS}/{filename}")
            and filename.startswith("test_modeling")
            and not os.path.splitext(filename)[0] in _ignore_files
        ):
            test_files.append(filename)
    return test_files


# If some doc source files should be ignored when checking models are all documented, they should be added in the
# nested list _ignore_modules of this function.
def get_model_doc_files():
    """ Get the model doc files."""
    _ignore_modules = [
        "auto",
        "dialogpt",
        "retribert",
    ]
    doc_files = []
    for filename in os.listdir(PATH_TO_DOC):
        if os.path.isfile(f"{PATH_TO_DOC}/{filename}") and not os.path.splitext(filename)[0] in _ignore_modules:
            doc_files.append(filename)
    return doc_files


# This is a bit hacky but I didn't find a way to import the test_file as a module and read inside the tester class
# for the all_model_classes variable.
def find_tested_models(test_file):
    """ Parse the content of test_file to detect what's in all_model_classes"""
    # This is a bit hacky but I didn't find a way to import the test_file as a module and read inside the class
    with open(os.path.join(PATH_TO_TESTS, test_file), "r", encoding="utf-8", newline="\n") as f:
        content = f.read()
    all_models = re.findall(r"all_model_classes\s+=\s+\(\s*\(([^\)]*)\)", content)
    # Check with one less parenthesis
    if len(all_models) == 0:
        all_models = re.findall(r"all_model_classes\s+=\s+\(([^\)]*)\)", content)
    if len(all_models) > 0:
        model_tested = []
        for entry in all_models:
            for line in entry.split(","):
                name = line.strip()
                if len(name) > 0:
                    model_tested.append(name)
        return model_tested


def check_models_are_tested(module, test_file):
    """ Check models defined in module are tested in test_file."""
    defined_models = get_models(module)
    tested_models = find_tested_models(test_file)
    if tested_models is None:
        if test_file in TEST_FILES_WITH_NO_COMMON_TESTS:
            return
        return [
            f"{test_file} should define `all_model_classes` to apply common tests to the models it tests. "
            + "If this intentional, add the test filename to `TEST_FILES_WITH_NO_COMMON_TESTS` in the file "
            + "`utils/check_repo.py`."
        ]
    failures = []
    for model_name, _ in defined_models:
        if model_name not in tested_models and model_name not in IGNORE_NON_TESTED:
            failures.append(
                f"{model_name} is defined in {module.__name__} but is not tested in "
                + f"{os.path.join(PATH_TO_TESTS, test_file)}. Add it to the all_model_classes in that file."
                + "If common tests should not applied to that model, add its name to `IGNORE_NON_TESTED`"
                + "in the file `utils/check_repo.py`."
            )
    return failures


def check_all_models_are_tested():
    """ Check all models are properly tested."""
    modules = get_model_modules()
    test_files = get_model_test_files()
    failures = []
    for module in modules:
        test_file = f"test_{module.__name__.split('.')[-1]}.py"
        if test_file not in test_files:
            failures.append(f"{module.__name__} does not have its corresponding test file {test_file}.")
        new_failures = check_models_are_tested(module, test_file)
        if new_failures is not None:
            failures += new_failures
    if len(failures) > 0:
        raise Exception(f"There were {len(failures)} failures:\n" + "\n".join(failures))


def find_documented_classes(doc_file):
    """ Parse the content of doc_file to detect which classes it documents"""
    with open(os.path.join(PATH_TO_DOC, doc_file), "r", encoding="utf-8", newline="\n") as f:
        content = f.read()
    return re.findall(r"autoclass:: transformers.(\S+)\s+", content)


def check_models_are_documented(module, doc_file):
    """ Check models defined in module are documented in doc_file."""
    defined_models = get_models(module)
    documented_classes = find_documented_classes(doc_file)
    failures = []
    for model_name, _ in defined_models:
        if model_name not in documented_classes and model_name not in IGNORE_NON_DOCUMENTED:
            failures.append(
                f"{model_name} is defined in {module.__name__} but is not documented in "
                + f"{os.path.join(PATH_TO_DOC, doc_file)}. Add it to that file."
                + "If this model should not be documented, add its name to `IGNORE_NON_DOCUMENTED`"
                + "in the file `utils/check_repo.py`."
            )
    return failures


def _get_model_name(module):
    """ Get the model name for the module defining it."""
    module_name = module.__name__.split(".")[-1]
    splits = module_name.split("_")
    splits = splits[(2 if splits[1] in ["flax", "tf"] else 1) :]
    return "_".join(splits)


def check_all_models_are_documented():
    """ Check all models are properly documented."""
    modules = get_model_modules()
    doc_files = get_model_doc_files()
    failures = []
    for module in modules:
        model_name = _get_model_name(module)
        doc_file = MODEL_NAME_TO_DOC_FILE.get(model_name, f"{model_name}.rst")
        if doc_file not in doc_files:
            failures.append(
                f"{module.__name__} does not have its corresponding doc file {doc_file}. "
                + f"If the doc file exists but isn't named {doc_file}, update `MODEL_NAME_TO_DOC_FILE` "
                + "in the file `utils/check_repo.py`."
            )
        new_failures = check_models_are_documented(module, doc_file)
        if new_failures is not None:
            failures += new_failures
    if len(failures) > 0:
        raise Exception(f"There were {len(failures)} failures:\n" + "\n".join(failures))


def get_all_auto_configured_models():
    """ Return the list of all models in at least one auto class."""
    result = set()  # To avoid duplicates we concatenate all model classes in a set.
    if is_torch_available():
        for attr_name in dir(transformers.models.auto.modeling_auto):
            if attr_name.startswith("MODEL_") and attr_name.endswith("MAPPING"):
                result = result | set(getattr(transformers.models.auto.modeling_auto, attr_name).values())
    if is_tf_available():
        for attr_name in dir(transformers.models.auto.modeling_tf_auto):
            if attr_name.startswith("TF_MODEL_") and attr_name.endswith("MAPPING"):
                result = result | set(getattr(transformers.models.auto.modeling_tf_auto, attr_name).values())
    return [cls.__name__ for cls in result]


def check_models_are_auto_configured(module, all_auto_models):
    """ Check models defined in module are each in an auto class."""
    defined_models = get_models(module)
    failures = []
    for model_name, _ in defined_models:
        if model_name not in all_auto_models and model_name not in IGNORE_NON_AUTO_CONFIGURED:
            failures.append(
                f"{model_name} is defined in {module.__name__} but is not present in any of the auto mapping. "
                "If that is intended behavior, add its name to `IGNORE_NON_AUTO_CONFIGURED` in the file "
                "`utils/check_repo.py`."
            )
    return failures


def check_all_models_are_auto_configured():
    """ Check all models are each in an auto class."""
    modules = get_model_modules()
    all_auto_models = get_all_auto_configured_models()
    failures = []
    for module in modules:
        new_failures = check_models_are_auto_configured(module, all_auto_models)
        if new_failures is not None:
            failures += new_failures
    if len(failures) > 0:
        raise Exception(f"There were {len(failures)} failures:\n" + "\n".join(failures))


_re_decorator = re.compile(r"^\s*@(\S+)\s+$")


def check_decorator_order(filename):
    """ Check that in the test file `filename` the slow decorator is always last."""
    with open(filename, "r", encoding="utf-8", newline="\n") as f:
        lines = f.readlines()
    decorator_before = None
    errors = []
    for i, line in enumerate(lines):
        search = _re_decorator.search(line)
        if search is not None:
            decorator_name = search.groups()[0]
            if decorator_before is not None and decorator_name.startswith("parameterized"):
                errors.append(i)
            decorator_before = decorator_name
        elif decorator_before is not None:
            decorator_before = None
    return errors


def check_all_decorator_order():
    """ Check that in all test files, the slow decorator is always last."""
    errors = []
    for fname in os.listdir(PATH_TO_TESTS):
        if fname.endswith(".py"):
            filename = os.path.join(PATH_TO_TESTS, fname)
            new_errors = check_decorator_order(filename)
            errors += [f"- {filename}, line {i}" for i in new_errors]
    if len(errors) > 0:
        msg = "\n".join(errors)
        raise ValueError(
            f"The parameterized decorator (and its variants) should always be first, but this is not the case in the following files:\n{msg}"
        )


def check_repo_quality():
    """ Check all models are properly tested and documented."""
    print("Checking all models are properly tested.")
    check_all_decorator_order()
    check_all_models_are_tested()
    # For AH: Not all our model classes are present in the HF docs.
    # print("Checking all models are properly documented.")
    # check_all_models_are_documented()
    print("Checking all models are in at least one auto class.")
    check_all_models_are_auto_configured()


if __name__ == "__main__":
    check_repo_quality()<|MERGE_RESOLUTION|>--- conflicted
+++ resolved
@@ -65,16 +65,6 @@
     "T5Stack",  # Building part of bigger (tested) model.
     "TFDPREncoder",  # Building part of bigger (documented) model.
     "TFDPRSpanPredictor",  # Building part of bigger (documented) model.
-<<<<<<< HEAD
-    # adapter-transformers specific
-    "BertModelWithHeads",
-    "DistilBertModelWithHeads",
-    "RobertaModelWithHeads",
-    "XLMRobertaModelWithHeads",
-    "BartModelWithHeads",
-    "GPT2ModelWithHeads",
-=======
->>>>>>> 0ebb3a90
 ]
 
 # Update this dict with any special correspondance model name (used in modeling_xxx.py) to doc file.
