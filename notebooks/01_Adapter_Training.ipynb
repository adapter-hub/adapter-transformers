--- conflicted
+++ resolved
@@ -1,890 +1,9 @@
 {
- "cells": [
-  {
-   "cell_type": "markdown",
-   "metadata": {
-    "id": "2iYLQO5Evvqy"
-   },
-   "source": [
-    "# 1️⃣ Training an Adapter for a Transformer model\n",
-    "\n",
-    "In this notebook, we train an adapter for a **RoBERTa** ([Liu et al., 2019](https://arxiv.org/pdf/1907.11692.pdf)) model for sequence classification on a **sentiment analysis** task using [adapter-transformers](https://github.com/Adapter-Hub/adapter-transformers), the _AdapterHub_ adaptation of HuggingFace's _transformers_ library.\n",
-    "\n",
-    "If you're unfamiliar with the theoretical parts of adapters or the AdapterHub framework, check out our [introductory blog post](https://adapterhub.ml/blog/2020/11/adapting-transformers-with-adapterhub/) first.\n",
-    "\n",
-    "We train a **Task Adapter** for a pre-trained model here. Most of the code is identical to a full finetuning setup using HuggingFace's transformers. For comparison, have a look at the [same guide using full finetuning](https://colab.research.google.com/drive/1brXJg5Mokm8h3shxqPRnoIsRwHQoncus?usp=sharing).\n",
-    "\n",
-    "For training, we use the [movie review dataset by Pang and Lee (2005)](http://www.cs.cornell.edu/people/pabo/movie-review-data/). It contains movie reviews  from Rotten Tomatoes which are either classified as positive or negative. We download the dataset via HuggingFace's [datasets](https://github.com/huggingface/datasets) library."
-   ]
-  },
-  {
-   "cell_type": "markdown",
-   "metadata": {
-    "id": "a-XTIOLv0isn"
-   },
-   "source": [
-    "## Installation\n",
-    "\n",
-    "First, let's install the required libraries:"
-   ]
-  },
-  {
-   "cell_type": "code",
-   "execution_count": 2,
-   "metadata": {
-    "colab": {
-     "base_uri": "https://localhost:8080/"
-    },
-    "id": "ju-alwbHmKYA",
-    "outputId": "ae564fa9-46ac-4db9-eb16-4e5903a727cd",
-    "pycharm": {
-     "is_executing": false
-    }
-   },
-   "outputs": [
-    {
-     "name": "stdout",
-     "output_type": "stream",
-     "text": [
-      "Collecting git+https://github.com/Adapter-Hub/adapter-transformers.git@v2\n",
-      "  Cloning https://github.com/Adapter-Hub/adapter-transformers.git (to revision v2) to c:\\users\\hster\\appdata\\local\\temp\\pip-req-build-y4xndz3m\n",
-      "Branch 'v2' set up to track remote branch 'v2' from 'origin'.\n",
-      "Switched to a new branch 'v2'\n",
-      "  Installing build dependencies: started\n",
-      "  Installing build dependencies: finished with status 'done'\n",
-      "  Getting requirements to build wheel: started\n",
-      "  Getting requirements to build wheel: finished with status 'done'\n",
-      "    Preparing wheel metadata: started\n",
-      "    Preparing wheel metadata: finished with status 'done'\n",
-      "Requirement already satisfied, skipping upgrade: numpy in c:\\users\\hster\\anaconda3\\lib\\site-packages (from adapter-transformers==2.0.0a1) (1.19.2)\n",
-      "Requirement already satisfied, skipping upgrade: regex!=2019.12.17 in c:\\users\\hster\\anaconda3\\lib\\site-packages (from adapter-transformers==2.0.0a1) (2020.4.4)\n",
-      "Requirement already satisfied, skipping upgrade: filelock in c:\\users\\hster\\anaconda3\\lib\\site-packages (from adapter-transformers==2.0.0a1) (3.0.10)\n",
-      "Requirement already satisfied, skipping upgrade: sacremoses in c:\\users\\hster\\anaconda3\\lib\\site-packages (from adapter-transformers==2.0.0a1) (0.0.41)\n",
-      "Requirement already satisfied, skipping upgrade: packaging in c:\\users\\hster\\anaconda3\\lib\\site-packages (from adapter-transformers==2.0.0a1) (19.0)\n",
-      "Requirement already satisfied, skipping upgrade: tqdm>=4.27 in c:\\users\\hster\\anaconda3\\lib\\site-packages (from adapter-transformers==2.0.0a1) (4.31.1)\n",
-      "Requirement already satisfied, skipping upgrade: tokenizers==0.9.4 in c:\\users\\hster\\anaconda3\\lib\\site-packages (from adapter-transformers==2.0.0a1) (0.9.4)\n",
-      "Requirement already satisfied, skipping upgrade: requests in c:\\users\\hster\\anaconda3\\lib\\site-packages (from adapter-transformers==2.0.0a1) (2.21.0)\n",
-      "Requirement already satisfied, skipping upgrade: click in c:\\users\\hster\\anaconda3\\lib\\site-packages (from sacremoses->adapter-transformers==2.0.0a1) (7.1.2)\n",
-      "Requirement already satisfied, skipping upgrade: six in c:\\users\\hster\\anaconda3\\lib\\site-packages (from sacremoses->adapter-transformers==2.0.0a1) (1.12.0)\n",
-      "Requirement already satisfied, skipping upgrade: joblib in c:\\users\\hster\\anaconda3\\lib\\site-packages (from sacremoses->adapter-transformers==2.0.0a1) (0.14.1)\n",
-      "Requirement already satisfied, skipping upgrade: pyparsing>=2.0.2 in c:\\users\\hster\\anaconda3\\lib\\site-packages (from packaging->adapter-transformers==2.0.0a1) (2.3.1)\n",
-      "Requirement already satisfied, skipping upgrade: idna<2.9,>=2.5 in c:\\users\\hster\\anaconda3\\lib\\site-packages (from requests->adapter-transformers==2.0.0a1) (2.8)\n",
-      "Requirement already satisfied, skipping upgrade: certifi>=2017.4.17 in c:\\users\\hster\\anaconda3\\lib\\site-packages (from requests->adapter-transformers==2.0.0a1) (2020.6.20)\n",
-      "Requirement already satisfied, skipping upgrade: chardet<3.1.0,>=3.0.2 in c:\\users\\hster\\anaconda3\\lib\\site-packages (from requests->adapter-transformers==2.0.0a1) (3.0.4)\n",
-      "Requirement already satisfied, skipping upgrade: urllib3<1.25,>=1.21.1 in c:\\users\\hster\\anaconda3\\lib\\site-packages (from requests->adapter-transformers==2.0.0a1) (1.24.1)\n",
-      "Building wheels for collected packages: adapter-transformers\n",
-      "  Building wheel for adapter-transformers (PEP 517): started\n",
-      "  Building wheel for adapter-transformers (PEP 517): finished with status 'done'\n",
-      "  Stored in directory: C:\\Users\\hster\\AppData\\Local\\Temp\\pip-ephem-wheel-cache-dswmo5rw\\wheels\\11\\c5\\35\\7017ef1a9923a73e9d8071801894534ab1fa662e38e23b78f1\n",
-      "Successfully built adapter-transformers\n",
-      "Installing collected packages: adapter-transformers\n",
-      "  Found existing installation: adapter-transformers 2.0.0a1\n",
-      "    Uninstalling adapter-transformers-2.0.0a1:\n",
-      "      Successfully uninstalled adapter-transformers-2.0.0a1\n",
-      "Successfully installed adapter-transformers-2.0.0a1\n",
-      "Requirement already satisfied: datasets in c:\\users\\hster\\pycharmprojects\\hiwi\\adapter-transformers\\datasets\\src (1.1.2)\n",
-      "Requirement already satisfied: numpy>=1.17 in c:\\users\\hster\\anaconda3\\lib\\site-packages (from datasets) (1.19.2)\n",
-      "Requirement already satisfied: pyarrow>=0.17.1 in c:\\users\\hster\\anaconda3\\lib\\site-packages (from datasets) (0.17.1)\n",
-      "Requirement already satisfied: dill in c:\\users\\hster\\anaconda3\\lib\\site-packages (from datasets) (0.3.2)\n",
-      "Requirement already satisfied: pandas in c:\\users\\hster\\anaconda3\\lib\\site-packages (from datasets) (0.24.2)\n",
-      "Requirement already satisfied: requests>=2.19.0 in c:\\users\\hster\\anaconda3\\lib\\site-packages (from datasets) (2.21.0)\n",
-      "Requirement already satisfied: tqdm<4.50.0,>=4.27 in c:\\users\\hster\\anaconda3\\lib\\site-packages (from datasets) (4.31.1)\n",
-      "Requirement already satisfied: filelock in c:\\users\\hster\\anaconda3\\lib\\site-packages (from datasets) (3.0.10)\n",
-      "Requirement already satisfied: xxhash in c:\\users\\hster\\anaconda3\\lib\\site-packages (from datasets) (2.0.0)\n",
-      "Requirement already satisfied: multiprocess in c:\\users\\hster\\anaconda3\\lib\\site-packages (from datasets) (0.70.10)\n",
-      "Requirement already satisfied: pytz>=2011k in c:\\users\\hster\\anaconda3\\lib\\site-packages (from pandas->datasets) (2018.9)\n",
-      "Requirement already satisfied: python-dateutil>=2.5.0 in c:\\users\\hster\\anaconda3\\lib\\site-packages (from pandas->datasets) (2.8.0)\n",
-      "Requirement already satisfied: certifi>=2017.4.17 in c:\\users\\hster\\anaconda3\\lib\\site-packages (from requests>=2.19.0->datasets) (2020.6.20)\n",
-      "Requirement already satisfied: chardet<3.1.0,>=3.0.2 in c:\\users\\hster\\anaconda3\\lib\\site-packages (from requests>=2.19.0->datasets) (3.0.4)\n",
-      "Requirement already satisfied: idna<2.9,>=2.5 in c:\\users\\hster\\anaconda3\\lib\\site-packages (from requests>=2.19.0->datasets) (2.8)\n",
-      "Requirement already satisfied: urllib3<1.25,>=1.21.1 in c:\\users\\hster\\anaconda3\\lib\\site-packages (from requests>=2.19.0->datasets) (1.24.1)\n",
-      "Requirement already satisfied: six>=1.5 in c:\\users\\hster\\anaconda3\\lib\\site-packages (from python-dateutil>=2.5.0->pandas->datasets) (1.12.0)\n"
-     ]
-    }
-   ],
-   "source": [
-<<<<<<< HEAD
-    "!pip install -U git+https://github.com/Adapter-Hub/adapter-transformers.git@v2\n",
-=======
-    "!pip install -U git+https://github.com/Adapter-Hub/adapter-transformers.git\n",
->>>>>>> 9be5f320
-    "!pip install datasets"
-   ]
-  },
-  {
-   "cell_type": "markdown",
-   "metadata": {
-    "id": "7Mx916lBCfoL"
-   },
-   "source": [
-    "## Dataset Preprocessing\n",
-    "\n",
-    "Before we start to train our adapter, we first prepare the training data. Our training dataset can be loaded via HuggingFace `datasets` using one line of code:"
-   ]
-  },
-  {
-   "cell_type": "code",
-   "execution_count": 3,
-   "metadata": {
-    "colab": {
-     "base_uri": "https://localhost:8080/",
-     "height": 262,
-     "referenced_widgets": [
-      "3a9b4ec9a3e748c7a21fe3cda7fedd8c",
-      "d32b921e161e49feaa09de4b371753f2",
-      "8d07b853c60545bcaab48d3e45366138",
-      "97a23288915a4a17bbecf24995907e9f",
-      "9f248795ccfb48ef8a29b4d1b52f8b8a",
-      "cb6d5faa575a4a2fb33cdf714533e223",
-      "de7ddc9b059e437f8e2d4bce3b6a032a",
-      "c0226a0682884615a15370865a9414b8",
-      "89d542a0e85f4fbfaff2ffa617052bc6",
-      "447df269f40f45b19e6c46addb25fb3c",
-      "1f6c85f8ae67454eaf5970a544087d07",
-      "e394434dce9d4b42a5a2e98a8d93e69d",
-      "b0f931a617d44c359db0ec746ee7028f",
-      "2c607118fe6143fca05ca60329050800",
-      "79dfc3aa220c4894b94e02c784d47d6b",
-      "a8629ce41ef641cdb69fbbfc8a599a99",
-      "0c1047a82d20482a98ae293269e5af98",
-      "1798b1a3e6f1471fa594b5286d139d8c",
-      "998d43a540124e65921b3370571fb286",
-      "bc3376f518454e3c96d532845c51cf86",
-      "609717db231447c9b151ae0761678d28",
-      "9d5910aea7c8439e8b545a73d5bca27a",
-      "2f967ca5a75e4071a50a9c8152f23491",
-      "b8bc66a38aab4722ac9d0931c9904bf7",
-      "cd254feed6184bc7aa08b4a17062dd03",
-      "2073764124464e97964d23233335539e",
-      "25f3fee587334dab9e3e11be00e5b584",
-      "0b390c2b77a9488289f7f5fe7d11fd16",
-      "cd667d66c2184a5a8747b903d0ee426e",
-      "3c5da4b734a04d658da3610e7b07aba8",
-      "6ad6848c3a62406eb63fa2aafba0ae9a",
-      "0ef74a3d0b7a414a8d8ac3855624a6e8",
-      "0049be330f83480bb2374d9433f380f2",
-      "19de841f95574870afabe05997fa0c0e",
-      "1b24a2cae2774e32ac78026d659143cd",
-      "06e17d538f2945d0b42c09ebad28ad58",
-      "c51a4a10d27e45e5a17a04fd2108eee5",
-      "7f391d99245645c7815bdd0ca552e029",
-      "fa3e63d18e2645559e74d63013362bb6",
-      "19b54ac29440422caa8272418589d181",
-      "e0613dc56e884e93a5a200c7c48f1ee1",
-      "ec28ae3ce7334732b39a70b5872285cb",
-      "3cc2b4ff25e24271913f689f7c096d1b",
-      "3a8fd5305d6447c1b49c29429ebd6e89",
-      "fdc0603de2a64c5abf7ffdd0bb1a2bf2",
-      "d4bdf3213e8f43c8b00f7e3c993aa4a3",
-      "5caf1a4fbd4d49eda2f786ce4f485bbb",
-      "9a4deb0013714533a41c340461fa40a8"
-     ]
-    },
-    "id": "DYHRQKkM5xhl",
-    "outputId": "634cae26-65e1-4d48-97dd-184349a2a67e",
-    "pycharm": {
-     "is_executing": false
-    }
-   },
-   "outputs": [
-    {
-     "name": "stderr",
-     "output_type": "stream",
-     "text": [
-      "C:\\Users\\hster\\Anaconda3\\lib\\site-packages\\tensorflow\\python\\framework\\dtypes.py:516: FutureWarning: Passing (type, 1) or '1type' as a synonym of type is deprecated; in a future version of numpy, it will be understood as (type, (1,)) / '(1,)type'.\n",
-      "  _np_qint8 = np.dtype([(\"qint8\", np.int8, 1)])\n",
-      "C:\\Users\\hster\\Anaconda3\\lib\\site-packages\\tensorflow\\python\\framework\\dtypes.py:517: FutureWarning: Passing (type, 1) or '1type' as a synonym of type is deprecated; in a future version of numpy, it will be understood as (type, (1,)) / '(1,)type'.\n",
-      "  _np_quint8 = np.dtype([(\"quint8\", np.uint8, 1)])\n",
-      "C:\\Users\\hster\\Anaconda3\\lib\\site-packages\\tensorflow\\python\\framework\\dtypes.py:518: FutureWarning: Passing (type, 1) or '1type' as a synonym of type is deprecated; in a future version of numpy, it will be understood as (type, (1,)) / '(1,)type'.\n",
-      "  _np_qint16 = np.dtype([(\"qint16\", np.int16, 1)])\n",
-      "C:\\Users\\hster\\Anaconda3\\lib\\site-packages\\tensorflow\\python\\framework\\dtypes.py:519: FutureWarning: Passing (type, 1) or '1type' as a synonym of type is deprecated; in a future version of numpy, it will be understood as (type, (1,)) / '(1,)type'.\n",
-      "  _np_quint16 = np.dtype([(\"quint16\", np.uint16, 1)])\n",
-      "C:\\Users\\hster\\Anaconda3\\lib\\site-packages\\tensorflow\\python\\framework\\dtypes.py:520: FutureWarning: Passing (type, 1) or '1type' as a synonym of type is deprecated; in a future version of numpy, it will be understood as (type, (1,)) / '(1,)type'.\n",
-      "  _np_qint32 = np.dtype([(\"qint32\", np.int32, 1)])\n",
-      "C:\\Users\\hster\\Anaconda3\\lib\\site-packages\\tensorflow\\python\\framework\\dtypes.py:525: FutureWarning: Passing (type, 1) or '1type' as a synonym of type is deprecated; in a future version of numpy, it will be understood as (type, (1,)) / '(1,)type'.\n",
-      "  np_resource = np.dtype([(\"resource\", np.ubyte, 1)])\n"
-     ]
-    },
-    {
-     "data": {
-      "application/vnd.jupyter.widget-view+json": {
-       "model_id": "167ca6cd9fa14680a26d2584f8c175ef",
-       "version_major": 2,
-       "version_minor": 0
-      },
-      "text/plain": [
-       "HBox(children=(IntProgress(value=0, description='Downloading', max=1895, style=ProgressStyle(description_width…"
-      ]
-     },
-     "metadata": {},
-     "output_type": "display_data"
-    },
-    {
-     "name": "stdout",
-     "output_type": "stream",
-     "text": [
-      "\n"
-     ]
-    },
-    {
-     "name": "stderr",
-     "output_type": "stream",
-     "text": [
-      "Using custom data configuration default\n",
-      "Reusing dataset rotten_tomatoes_movie_review (C:\\Users\\hster\\.cache\\huggingface\\datasets\\rotten_tomatoes_movie_review\\default\\1.0.0\\9198dbc50858df8bdb0d5f18ccaf33125800af96ad8434bc8b829918c987ee8a)\n"
-     ]
-    },
-    {
-     "data": {
-      "text/plain": [
-       "{'train': 8530, 'validation': 1066, 'test': 1066}"
-      ]
-     },
-     "execution_count": 3,
-     "metadata": {},
-     "output_type": "execute_result"
-    }
-   ],
-   "source": [
-    "from datasets import load_dataset\n",
-    "\n",
-    "dataset = load_dataset(\"rotten_tomatoes\")\n",
-    "dataset.num_rows"
-   ]
-  },
-  {
-   "cell_type": "markdown",
-   "metadata": {
-    "id": "UC-rOkx-DbVD"
-   },
-   "source": [
-    "Every dataset sample has an input text and a binary label:"
-   ]
-  },
-  {
-   "cell_type": "code",
-   "execution_count": 4,
-   "metadata": {
-    "colab": {
-     "base_uri": "https://localhost:8080/"
-    },
-    "id": "aRaB3OFw7Jkq",
-    "outputId": "1b156952-c010-4fad-df69-8c9be0427e30",
-    "pycharm": {
-     "is_executing": false
-    }
-   },
-   "outputs": [
-    {
-     "data": {
-      "text/plain": [
-       "{'label': 1,\n",
-       " 'text': 'the rock is destined to be the 21st century\\'s new \" conan \" and that he\\'s going to make a splash even greater than arnold schwarzenegger , jean-claud van damme or steven segal .'}"
-      ]
-     },
-     "execution_count": 4,
-     "metadata": {},
-     "output_type": "execute_result"
-    }
-   ],
-   "source": [
-    "dataset['train'][0]"
-   ]
-  },
-  {
-   "cell_type": "markdown",
-   "metadata": {
-    "id": "gOeIvXAyEIOa"
-   },
-   "source": [
-    "Now, we need to encode all dataset samples to valid inputs for our Transformer model. Since we want to train on `roberta-base`, we load the corresponding `RobertaTokenizer`. Using `dataset.map()`, we can pass the full dataset through the tokenizer in batches:"
-   ]
-  },
-  {
-   "cell_type": "code",
-   "execution_count": 5,
-   "metadata": {
-    "colab": {
-     "base_uri": "https://localhost:8080/",
-     "height": 269,
-     "referenced_widgets": [
-      "eaa479faec154441b91b4540af762ef1",
-      "924af57eb418449a8a2aa5e64ddd3169",
-      "2295fe241e3945aaa61886ad9174dd99",
-      "06e2351cd4034920af3000edf3bc8ccc",
-      "51e864e3295d46bb900f6b9405e20a93",
-      "b2e9814358274a23a793b06fab511959",
-      "c302e925a9ab4dd295c0b8e50a7a4fca",
-      "e3ae3331b22b4edeb7b1677ba9ce2127",
-      "ed6dc547e7a1484dad7ebce5b55114fe",
-      "f6510fe37e404e0ca54276c767500f87",
-      "d797213a5e1f4076b89b07afad1ad5cf",
-      "22f3fe815d964db086cd3d338210417d",
-      "527f1e8c27d34ddf8128df3a19932d7a",
-      "b27f652dfc864fd9b04a6fd9220e4ea4",
-      "2f8f98ca666d4f3b97b41c73a5c47d5f",
-      "b45058eede6749f1b1f9736202bc4d7f",
-      "e59b51b0b2e34e9bbd256bafc1717277",
-      "b56202ab2d404b39b00b9aa1cbb65fbe",
-      "13768caca40043bf92e620a26a9e0988",
-      "c134db396eec4653b7f29df79fc37254",
-      "4a66473ead56437fb5d954bf46ece071",
-      "5d0915c22e2b4125be82c240f974e642",
-      "20c2b95ec92d40efb0e51148f7bacb18",
-      "b22e9eb4d42d4f1f8bf547f961f6e350",
-      "4e5ebd96d0c14d4db445c86f7baa92ec",
-      "6efb9c4de70445428bb874e1fb4435b2",
-      "9914ef60e1e143e9bf3801318721253b",
-      "d5fd331d5c0f451bb3600316f15b0b20",
-      "b534f36d124f4c04b736c8bb3d17ef4b",
-      "5003ea268d8d403192b3dfa00acc1a6d",
-      "10fa5f75b0b54564a5df5c5c3d23effa",
-      "8692a0b21a244a049514cb249902c62d",
-      "d519baf7018e48dbbc150ca35394e96a",
-      "751b63eb1e7948d999851e21ddcdf5f4",
-      "58382e71f06e4a288f3a9a63c5adf292",
-      "d2514fa098dd4541ba74d13d1c5bc30f",
-      "4317e25e5ebc4e3e842428a38aa6198a",
-      "607dd2aea7e24fb692bc4cf5f55163f5",
-      "269c5e001b8b47809389a29cb838d5d0",
-      "134eda2e27744f9ca1097e2fe7663cd0"
-     ]
-    },
-    "id": "_xdVDIc58O6g",
-    "outputId": "15947576-7241-4598-a40a-7fdbe04566f5",
-    "pycharm": {
-     "is_executing": false
-    }
-   },
-   "outputs": [
-    {
-     "data": {
-      "application/vnd.jupyter.widget-view+json": {
-       "model_id": "5c4535ec56c84629829ca81bff780b05",
-       "version_major": 2,
-       "version_minor": 0
-      },
-      "text/plain": [
-       "HBox(children=(IntProgress(value=0, max=9), HTML(value='')))"
-      ]
-     },
-     "metadata": {},
-     "output_type": "display_data"
-    },
-    {
-     "name": "stdout",
-     "output_type": "stream",
-     "text": [
-      "\n"
-     ]
-    },
-    {
-     "data": {
-      "application/vnd.jupyter.widget-view+json": {
-       "model_id": "7e19b8ca937249c0a1f337381f22be6d",
-       "version_major": 2,
-       "version_minor": 0
-      },
-      "text/plain": [
-       "HBox(children=(IntProgress(value=0, max=2), HTML(value='')))"
-      ]
-     },
-     "metadata": {},
-     "output_type": "display_data"
-    },
-    {
-     "name": "stdout",
-     "output_type": "stream",
-     "text": [
-      "\n"
-     ]
-    },
-    {
-     "data": {
-      "application/vnd.jupyter.widget-view+json": {
-       "model_id": "4d3636d377f54571a13419585b4af8ac",
-       "version_major": 2,
-       "version_minor": 0
-      },
-      "text/plain": [
-       "HBox(children=(IntProgress(value=0, max=2), HTML(value='')))"
-      ]
-     },
-     "metadata": {},
-     "output_type": "display_data"
-    },
-    {
-     "name": "stdout",
-     "output_type": "stream",
-     "text": [
-      "\n"
-     ]
-    }
-   ],
-   "source": [
-    "from transformers import RobertaTokenizer\n",
-    "\n",
-    "tokenizer = RobertaTokenizer.from_pretrained(\"roberta-base\")\n",
-    "\n",
-    "def encode_batch(batch):\n",
-    "  \"\"\"Encodes a batch of input data using the model tokenizer.\"\"\"\n",
-    "  return tokenizer(batch[\"text\"], max_length=80, truncation=True, padding=\"max_length\")\n",
-    "\n",
-    "# Encode the input data\n",
-    "dataset = dataset.map(encode_batch, batched=True)\n",
-    "# The transformers model expects the target class column to be named \"labels\"\n",
-    "dataset.rename_column_(\"label\", \"labels\")\n",
-    "# Transform to pytorch tensors and only output the required columns\n",
-    "dataset.set_format(type=\"torch\", columns=[\"input_ids\", \"attention_mask\", \"labels\"])"
-   ]
-  },
-  {
-   "cell_type": "markdown",
-   "metadata": {
-    "id": "O0Nm9ke6GgR-"
-   },
-   "source": [
-    "Now we're ready to train our model..."
-   ]
-  },
-  {
-   "cell_type": "markdown",
-   "metadata": {
-    "id": "S2-2CbfPGYvi"
-   },
-   "source": [
-    "## Training\n",
-    "\n",
-    "We use a pre-trained RoBERTa model from HuggingFace. We use `RobertaModelWithHeads`, a class unique to `adapter-transformers`, which allows us to add and configure prediction heads in a flexibler way."
-   ]
-  },
-  {
-   "cell_type": "code",
-   "execution_count": 6,
-   "metadata": {
-    "colab": {
-     "base_uri": "https://localhost:8080/",
-     "height": 230,
-     "referenced_widgets": [
-      "af601b804dd342059ff8afc889c7ab57",
-      "5a0d45791ab84f84a95994f09d43664d",
-      "d3603c0c982949ca8707435d04538e2a",
-      "3511cb0ebfff41d2b5b0b58fb3876887",
-      "95e5d9b12acd4738a4e209dd59bf4be3",
-      "80a733d9ed734abf8c88d97e9ef2f681",
-      "f79076b1dcae4c568bc830c9d9c3a67f",
-      "36fabbb790bc4f0f9209b50eccff8801",
-      "f730003e4d3b497b9f7c6a88ea44781a",
-      "0080c6c1e3ea455f9daec3f1e5e24dd3",
-      "afe246745db548bb8448bc17d09724f9",
-      "63cbfbb3bf054d6683c5006c9a89c8e2",
-      "cc20ac31f36a4d5d857d8f04b3914d60",
-      "1ca41b6687bc4cfa9f2854ff674a8280",
-      "670cfafa85ea4b878f03bcd5aad4bc0c",
-      "aecbf9a9f921435a86593d2dcca5550a"
-     ]
-    },
-    "id": "Tp9uG-pT-qgv",
-    "outputId": "3f748f21-fcfe-4631-9751-3b1d27684296",
-    "pycharm": {
-     "is_executing": false
-    }
-   },
-   "outputs": [
-    {
-     "name": "stderr",
-     "output_type": "stream",
-     "text": [
-      "Some weights of the model checkpoint at roberta-base were not used when initializing RobertaModelWithHeads: ['lm_head.bias', 'lm_head.dense.weight', 'lm_head.dense.bias', 'lm_head.layer_norm.weight', 'lm_head.layer_norm.bias', 'lm_head.decoder.weight']\n",
-      "- This IS expected if you are initializing RobertaModelWithHeads from the checkpoint of a model trained on another task or with another architecture (e.g. initializing a BertForSequenceClassification model from a BertForPreTraining model).\n",
-      "- This IS NOT expected if you are initializing RobertaModelWithHeads from the checkpoint of a model that you expect to be exactly identical (initializing a BertForSequenceClassification model from a BertForSequenceClassification model).\n",
-      "Some weights of RobertaModelWithHeads were not initialized from the model checkpoint at roberta-base and are newly initialized: ['roberta.embeddings.position_ids']\n",
-      "You should probably TRAIN this model on a down-stream task to be able to use it for predictions and inference.\n"
-     ]
-    }
-   ],
-   "source": [
-    "from transformers import RobertaConfig, RobertaModelWithHeads\n",
-    "\n",
-    "config = RobertaConfig.from_pretrained(\n",
-    "    \"roberta-base\",\n",
-    "    num_labels=2,\n",
-    ")\n",
-    "model = RobertaModelWithHeads.from_pretrained(\n",
-    "    \"roberta-base\",\n",
-    "    config=config,\n",
-    ")"
-   ]
-  },
-  {
-   "cell_type": "markdown",
-   "metadata": {
-    "id": "p0_oDQLJNKyO"
-   },
-   "source": [
-    "**Here comes the important part!**\n",
-    "\n",
-    "We add a new adapter to our model by calling `add_adapter()`. We pass a name (`\"rotten_tomatoes\"`) and [the type of adapter](https://docs.adapterhub.ml/adapters.html#adapter-types) (task adapter). Next, we add a binary classification head. It's convenient to give the prediction head the same name as the adapter. This allows us to activate both together in the next step. The `train_adapter()` method does two things:\n",
-    "\n",
-    "1. It freezes all weights of the pre-trained model so only the adapter weights are updated during training.\n",
-    "2. It activates the adapter and the prediction head such that both are used in every forward pass."
-   ]
-  },
-  {
-   "cell_type": "code",
-   "execution_count": 7,
-   "metadata": {
-    "id": "OB1xRVviMtP5",
-    "pycharm": {
-     "is_executing": false
-    }
-   },
-   "outputs": [],
-   "source": [
-    "# Add a new adapter\n",
-    "model.add_adapter(\"rotten_tomatoes\")\n",
-    "# Add a matching classification head\n",
-    "model.add_classification_head(\n",
-    "    \"rotten_tomatoes\",\n",
-    "    num_labels=2,\n",
-    "    id2label={ 0: \"👎\", 1: \"👍\"}\n",
-    "  )\n",
-    "# Activate the adapter\n",
-    "model.train_adapter(\"rotten_tomatoes\")"
-   ]
-  },
-  {
-   "cell_type": "markdown",
-   "metadata": {
-    "id": "ev5t_8i8HzJB"
-   },
-   "source": [
-    "For training, we make use of the `Trainer` class built-in into `transformers`. We configure the training process using a `TrainingArguments` object and define a method that will calculate the evaluation accuracy in the end. We pass both, together with the training and validation split of our dataset, to the trainer instance.\n",
-    "\n",
-    "**Note the differences in hyperparameters compared to full finetuning.** Adapter training usually required a few more training epochs than full finetuning."
-   ]
-  },
-  {
-   "cell_type": "code",
-   "execution_count": 8,
-   "metadata": {
-    "id": "5FRft_5AAlQd",
-    "pycharm": {
-     "is_executing": false
-    }
-   },
-   "outputs": [],
-   "source": [
-    "import numpy as np\n",
-    "from transformers import TrainingArguments, Trainer, EvalPrediction\n",
-    "\n",
-    "training_args = TrainingArguments(\n",
-    "    learning_rate=1e-4,\n",
-    "    num_train_epochs=6,\n",
-    "    per_device_train_batch_size=32,\n",
-    "    per_device_eval_batch_size=32,\n",
-    "    logging_steps=200,\n",
-    "    output_dir=\"./training_output\",\n",
-    "    overwrite_output_dir=True,\n",
-    "    # The next line is important to ensure the dataset labels are properly passed to the model\n",
-    "    remove_unused_columns=False,\n",
-    ")\n",
-    "\n",
-    "def compute_accuracy(p: EvalPrediction):\n",
-    "  preds = np.argmax(p.predictions, axis=1)\n",
-    "  return {\"acc\": (preds == p.label_ids).mean()}\n",
-    "\n",
-    "trainer = Trainer(\n",
-    "    model=model,\n",
-    "    args=training_args,\n",
-    "    train_dataset=dataset[\"train\"],\n",
-    "    eval_dataset=dataset[\"validation\"],\n",
-    "    compute_metrics=compute_accuracy,\n",
-    ")"
-   ]
-  },
-  {
-   "cell_type": "markdown",
-   "metadata": {
-    "id": "9iHhoYuLIdX3"
-   },
-   "source": [
-    "Start the training 🚀"
-   ]
-  },
-  {
-   "cell_type": "code",
-   "execution_count": 9,
-   "metadata": {
-    "colab": {
-     "base_uri": "https://localhost:8080/",
-     "height": 401
-    },
-    "id": "UcZMwiJ_KDdP",
-    "outputId": "7fb154f4-1e4c-4e8c-8118-b5a709d57429",
-    "pycharm": {
-     "is_executing": false
-    }
-   },
-   "outputs": [
-    {
-     "name": "stderr",
-     "output_type": "stream",
-     "text": [
-      "c:\\users\\hster\\pycharmprojects\\hiwi\\adapter-transformers\\datasets\\src\\datasets\\arrow_dataset.py:850: UserWarning: The given NumPy array is not writeable, and PyTorch does not support non-writeable tensors. This means you can write to the underlying (supposedly non-writeable) NumPy array using the tensor. You may want to copy the array to protect its data or make it writeable before converting it to a tensor. This type of warning will be suppressed for the rest of this program. (Triggered internally at  ..\\torch\\csrc\\utils\\tensor_numpy.cpp:141.)\n",
-      "  return torch.tensor(x, **format_kwargs)\n"
-     ]
-    },
-    {
-     "data": {
-      "text/html": [
-       "\n",
-       "    <div>\n",
-       "        <style>\n",
-       "            /* Turns off some styling */\n",
-       "            progress {\n",
-       "                /* gets rid of default border in Firefox and Opera. */\n",
-       "                border: none;\n",
-       "                /* Needs to be in here for Safari polyfill so background images work as expected. */\n",
-       "                background-size: auto;\n",
-       "            }\n",
-       "        </style>\n",
-       "      \n",
-       "      <progress value='1602' max='1602' style='width:300px; height:20px; vertical-align: middle;'></progress>\n",
-       "      [1602/1602 18:04, Epoch 6/6]\n",
-       "    </div>\n",
-       "    <table border=\"1\" class=\"dataframe\">\n",
-       "  <thead>\n",
-       "    <tr style=\"text-align: left;\">\n",
-       "      <th>Step</th>\n",
-       "      <th>Training Loss</th>\n",
-       "    </tr>\n",
-       "  </thead>\n",
-       "  <tbody>\n",
-       "    <tr>\n",
-       "      <td>200</td>\n",
-       "      <td>0.486505</td>\n",
-       "    </tr>\n",
-       "    <tr>\n",
-       "      <td>400</td>\n",
-       "      <td>0.323210</td>\n",
-       "    </tr>\n",
-       "    <tr>\n",
-       "      <td>600</td>\n",
-       "      <td>0.286104</td>\n",
-       "    </tr>\n",
-       "    <tr>\n",
-       "      <td>800</td>\n",
-       "      <td>0.269505</td>\n",
-       "    </tr>\n",
-       "    <tr>\n",
-       "      <td>1000</td>\n",
-       "      <td>0.251211</td>\n",
-       "    </tr>\n",
-       "    <tr>\n",
-       "      <td>1200</td>\n",
-       "      <td>0.241115</td>\n",
-       "    </tr>\n",
-       "    <tr>\n",
-       "      <td>1400</td>\n",
-       "      <td>0.232532</td>\n",
-       "    </tr>\n",
-       "    <tr>\n",
-       "      <td>1600</td>\n",
-       "      <td>0.227369</td>\n",
-       "    </tr>\n",
-       "  </tbody>\n",
-       "</table><p>"
-      ],
-      "text/plain": [
-       "<IPython.core.display.HTML object>"
-      ]
-     },
-     "metadata": {},
-     "output_type": "display_data"
-    },
-    {
-     "data": {
-      "text/plain": [
-       "TrainOutput(global_step=1602, training_loss=0.2895852146523722)"
-      ]
-     },
-     "execution_count": 9,
-     "metadata": {},
-     "output_type": "execute_result"
-    }
-   ],
-   "source": [
-    "trainer.train()"
-   ]
-  },
-  {
-   "cell_type": "markdown",
-   "metadata": {
-    "id": "KwyELxFKJJEz"
-   },
-   "source": [
-    "Looks good! Let's evaluate our adapter on the validation split of the dataset to see how well it learned:"
-   ]
-  },
-  {
-   "cell_type": "code",
-   "execution_count": 10,
-   "metadata": {
-    "colab": {
-     "base_uri": "https://localhost:8080/",
-     "height": 92
-    },
-    "id": "9PgHWEhsYeMv",
-    "outputId": "48926480-846d-4600-a1f4-00426bc43121",
-    "pycharm": {
-     "is_executing": false
-    }
-   },
-   "outputs": [
-    {
-     "data": {
-      "text/html": [
-       "\n",
-       "    <div>\n",
-       "        <style>\n",
-       "            /* Turns off some styling */\n",
-       "            progress {\n",
-       "                /* gets rid of default border in Firefox and Opera. */\n",
-       "                border: none;\n",
-       "                /* Needs to be in here for Safari polyfill so background images work as expected. */\n",
-       "                background-size: auto;\n",
-       "            }\n",
-       "        </style>\n",
-       "      \n",
-       "      <progress value='34' max='34' style='width:300px; height:20px; vertical-align: middle;'></progress>\n",
-       "      [34/34 00:10]\n",
-       "    </div>\n",
-       "    "
-      ],
-      "text/plain": [
-       "<IPython.core.display.HTML object>"
-      ]
-     },
-     "metadata": {},
-     "output_type": "display_data"
-    },
-    {
-     "data": {
-      "text/plain": [
-       "{'eval_loss': 0.27678099274635315,\n",
-       " 'eval_acc': 0.8911819887429644,\n",
-       " 'epoch': 6.0}"
-      ]
-     },
-     "execution_count": 10,
-     "metadata": {},
-     "output_type": "execute_result"
-    }
-   ],
-   "source": [
-    "trainer.evaluate()"
-   ]
-  },
-  {
-   "cell_type": "markdown",
-   "metadata": {
-    "id": "PLLWSmCjJbVX"
-   },
-   "source": [
-    "We can put our trained model into a `transformers` pipeline to be able to make new predictions conveniently:"
-   ]
-  },
-  {
-   "cell_type": "code",
-   "execution_count": 11,
-   "metadata": {
-    "colab": {
-     "base_uri": "https://localhost:8080/"
-    },
-    "id": "Arw8GcsA8MeK",
-    "outputId": "adefb9cb-a435-476a-d836-e2336d45aa36",
-    "pycharm": {
-     "is_executing": false
-    }
-   },
-   "outputs": [
-    {
-     "data": {
-      "text/plain": [
-       "[{'label': '👍', 'score': 0.9894458055496216}]"
-      ]
-     },
-     "execution_count": 11,
-     "metadata": {},
-     "output_type": "execute_result"
-    }
-   ],
-   "source": [
-    " from transformers import TextClassificationPipeline\n",
-    "\n",
-    "classifier = TextClassificationPipeline(model=model, tokenizer=tokenizer, device=training_args.device.index)\n",
-    "\n",
-    "classifier(\"This is awesome!\")"
-   ]
-  },
-  {
-   "cell_type": "markdown",
-   "metadata": {
-    "id": "cYykwoLaJvcJ"
-   },
-   "source": [
-    "At last, we can also extract the adapter from our model and separately save it for later reuse. Note the size difference compared to a full model!"
-   ]
-  },
-  {
-   "cell_type": "code",
-   "execution_count": 12,
-   "metadata": {
-    "colab": {
-     "base_uri": "https://localhost:8080/"
-    },
-    "id": "ZfK_AtSz4tlt",
-    "outputId": "17ff1895-2145-4cc7-9077-6d182e96741f",
-    "pycharm": {
-     "is_executing": false
-    }
-   },
-   "outputs": [
-    {
-     "name": "stderr",
-     "output_type": "stream",
-     "text": [
-      "Der Befehl \"ls\" ist entweder falsch geschrieben oder\n",
-      "konnte nicht gefunden werden.\n"
-     ]
-    }
-   ],
-   "source": [
-    "model.save_adapter(\"./final_adapter\", \"rotten_tomatoes\")\n",
-    "\n",
-    "!ls -lh final_adapter"
-   ]
-  },
-  {
-   "cell_type": "markdown",
-   "metadata": {
-    "id": "HE5osXd_eJ6t"
-   },
-   "source": [
-    "**Share your work!**\n",
-    "\n",
-    "The next step after training is to share our adapter with the world via _AdapterHub_. [Read our guide](https://docs.adapterhub.ml/contributing.html) on how to prepare the adapter module we just saved and contribute it to the Hub!\n",
-    "\n",
-    "➡️ Also continue with [the next Colab notebook](https://colab.research.google.com/github/Adapter-Hub/adapter-transformers/blob/master/notebooks/02_Adapter_Inference.ipynb) to learn how to use adapters from the Hub."
-   ]
-  }
- ],
+ "nbformat": 4,
+ "nbformat_minor": 0,
  "metadata": {
-  "accelerator": "GPU",
   "colab": {
-   "collapsed_sections": [],
-   "name": "AdapterHub_01_Adapter_Training.ipynb",
+   "name": "02_Adapter_Inference.ipynb",
    "provenance": [],
    "toc_visible": true
   },
@@ -907,3194 +26,2262 @@
   },
   "widgets": {
    "application/vnd.jupyter.widget-state+json": {
-    "0049be330f83480bb2374d9433f380f2": {
+    "284d2cca618f41f6b89624df4bb06d23": {
      "model_module": "@jupyter-widgets/controls",
      "model_name": "HBoxModel",
      "state": {
+      "_view_name": "HBoxView",
       "_dom_classes": [],
+      "_model_name": "HBoxModel",
+      "_view_module": "@jupyter-widgets/controls",
+      "_model_module_version": "1.5.0",
+      "_view_count": null,
+      "_view_module_version": "1.5.0",
+      "box_style": "",
+      "layout": "IPY_MODEL_083c4917dde04de9b1b37951ceb992e9",
       "_model_module": "@jupyter-widgets/controls",
-      "_model_module_version": "1.5.0",
-      "_model_name": "HBoxModel",
-      "_view_count": null,
-      "_view_module": "@jupyter-widgets/controls",
-      "_view_module_version": "1.5.0",
-      "_view_name": "HBoxView",
-      "box_style": "",
       "children": [
-       "IPY_MODEL_1b24a2cae2774e32ac78026d659143cd",
-       "IPY_MODEL_06e17d538f2945d0b42c09ebad28ad58"
-      ],
-      "layout": "IPY_MODEL_19de841f95574870afabe05997fa0c0e"
-     }
-    },
-    "0080c6c1e3ea455f9daec3f1e5e24dd3": {
+       "IPY_MODEL_204c10f8d96d48f39530807c72ce47f2",
+       "IPY_MODEL_1ea469524db14e9caa19200710b1c641"
+      ]
+     }
+    },
+    "083c4917dde04de9b1b37951ceb992e9": {
      "model_module": "@jupyter-widgets/base",
      "model_name": "LayoutModel",
      "state": {
+      "_view_name": "LayoutView",
+      "grid_template_rows": null,
+      "right": null,
+      "justify_content": null,
+      "_view_module": "@jupyter-widgets/base",
+      "overflow": null,
+      "_model_module_version": "1.2.0",
+      "_view_count": null,
+      "flex_flow": null,
+      "width": null,
+      "min_width": null,
+      "border": null,
+      "align_items": null,
+      "bottom": null,
       "_model_module": "@jupyter-widgets/base",
-      "_model_module_version": "1.2.0",
+      "top": null,
+      "grid_column": null,
+      "overflow_y": null,
+      "overflow_x": null,
+      "grid_auto_flow": null,
+      "grid_area": null,
+      "grid_template_columns": null,
+      "flex": null,
       "_model_name": "LayoutModel",
-      "_view_count": null,
-      "_view_module": "@jupyter-widgets/base",
-      "_view_module_version": "1.2.0",
-      "_view_name": "LayoutView",
+      "justify_items": null,
+      "grid_row": null,
+      "max_height": null,
       "align_content": null,
-      "align_items": null,
+      "visibility": null,
       "align_self": null,
-      "border": null,
-      "bottom": null,
+      "height": null,
+      "min_height": null,
+      "padding": null,
+      "grid_auto_rows": null,
+      "grid_gap": null,
+      "max_width": null,
+      "order": null,
+      "_view_module_version": "1.2.0",
+      "grid_template_areas": null,
+      "object_position": null,
+      "object_fit": null,
+      "grid_auto_columns": null,
+      "margin": null,
       "display": null,
-      "flex": null,
-      "flex_flow": null,
-      "grid_area": null,
-      "grid_auto_columns": null,
-      "grid_auto_flow": null,
-      "grid_auto_rows": null,
-      "grid_column": null,
-      "grid_gap": null,
-      "grid_row": null,
-      "grid_template_areas": null,
-      "grid_template_columns": null,
-      "grid_template_rows": null,
-      "height": null,
-      "justify_content": null,
-      "justify_items": null,
-      "left": null,
-      "margin": null,
-      "max_height": null,
-      "max_width": null,
-      "min_height": null,
-      "min_width": null,
-      "object_fit": null,
-      "object_position": null,
-      "order": null,
-      "overflow": null,
-      "overflow_x": null,
-      "overflow_y": null,
-      "padding": null,
-      "right": null,
-      "top": null,
-      "visibility": null,
-      "width": null
-     }
-    },
-    "06e17d538f2945d0b42c09ebad28ad58": {
+      "left": null
+     }
+    },
+    "204c10f8d96d48f39530807c72ce47f2": {
+     "model_module": "@jupyter-widgets/controls",
+     "model_name": "FloatProgressModel",
+     "state": {
+      "_view_name": "ProgressView",
+      "style": "IPY_MODEL_54249290b208421895eefc5ed1b601a7",
+      "_dom_classes": [],
+      "description": "Downloading: 100%",
+      "_model_name": "FloatProgressModel",
+      "bar_style": "success",
+      "max": 433,
+      "_view_module": "@jupyter-widgets/controls",
+      "_model_module_version": "1.5.0",
+      "value": 433,
+      "_view_count": null,
+      "_view_module_version": "1.5.0",
+      "orientation": "horizontal",
+      "min": 0,
+      "description_tooltip": null,
+      "_model_module": "@jupyter-widgets/controls",
+      "layout": "IPY_MODEL_05b2cde04af8492bb4c9e7d69261eeea"
+     }
+    },
+    "1ea469524db14e9caa19200710b1c641": {
      "model_module": "@jupyter-widgets/controls",
      "model_name": "HTMLModel",
      "state": {
+      "_view_name": "HTMLView",
+      "style": "IPY_MODEL_187c43762acd46598087025cc1830b62",
       "_dom_classes": [],
+      "description": "",
+      "_model_name": "HTMLModel",
+      "placeholder": "​",
+      "_view_module": "@jupyter-widgets/controls",
+      "_model_module_version": "1.5.0",
+      "value": " 433/433 [00:09&lt;00:00, 45.6B/s]",
+      "_view_count": null,
+      "_view_module_version": "1.5.0",
+      "description_tooltip": null,
       "_model_module": "@jupyter-widgets/controls",
-      "_model_module_version": "1.5.0",
-      "_model_name": "HTMLModel",
-      "_view_count": null,
-      "_view_module": "@jupyter-widgets/controls",
-      "_view_module_version": "1.5.0",
-      "_view_name": "HTMLView",
-      "description": "",
-      "description_tooltip": null,
-      "layout": "IPY_MODEL_19b54ac29440422caa8272418589d181",
-      "placeholder": "​",
-      "style": "IPY_MODEL_fa3e63d18e2645559e74d63013362bb6",
-      "value": " 1066/0 [00:00&lt;00:00, 17132.86 examples/s]"
-     }
-    },
-    "06e2351cd4034920af3000edf3bc8ccc": {
-     "model_module": "@jupyter-widgets/controls",
-     "model_name": "HTMLModel",
-     "state": {
-      "_dom_classes": [],
-      "_model_module": "@jupyter-widgets/controls",
-      "_model_module_version": "1.5.0",
-      "_model_name": "HTMLModel",
-      "_view_count": null,
-      "_view_module": "@jupyter-widgets/controls",
-      "_view_module_version": "1.5.0",
-      "_view_name": "HTMLView",
-      "description": "",
-      "description_tooltip": null,
-      "layout": "IPY_MODEL_e3ae3331b22b4edeb7b1677ba9ce2127",
-      "placeholder": "​",
-      "style": "IPY_MODEL_c302e925a9ab4dd295c0b8e50a7a4fca",
-      "value": " 899k/899k [00:00&lt;00:00, 6.82MB/s]"
-     }
-    },
-    "0b390c2b77a9488289f7f5fe7d11fd16": {
-     "model_module": "@jupyter-widgets/controls",
-     "model_name": "HTMLModel",
-     "state": {
-      "_dom_classes": [],
-      "_model_module": "@jupyter-widgets/controls",
-      "_model_module_version": "1.5.0",
-      "_model_name": "HTMLModel",
-      "_view_count": null,
-      "_view_module": "@jupyter-widgets/controls",
-      "_view_module_version": "1.5.0",
-      "_view_name": "HTMLView",
-      "description": "",
-      "description_tooltip": null,
-      "layout": "IPY_MODEL_0ef74a3d0b7a414a8d8ac3855624a6e8",
-      "placeholder": "​",
-      "style": "IPY_MODEL_6ad6848c3a62406eb63fa2aafba0ae9a",
-      "value": " 8530/0 [00:00&lt;00:00, 33689.79 examples/s]"
-     }
-    },
-    "0c1047a82d20482a98ae293269e5af98": {
-     "model_module": "@jupyter-widgets/controls",
-     "model_name": "HBoxModel",
-     "state": {
-      "_dom_classes": [],
-      "_model_module": "@jupyter-widgets/controls",
-      "_model_module_version": "1.5.0",
-      "_model_name": "HBoxModel",
-      "_view_count": null,
-      "_view_module": "@jupyter-widgets/controls",
-      "_view_module_version": "1.5.0",
-      "_view_name": "HBoxView",
-      "box_style": "",
-      "children": [
-       "IPY_MODEL_998d43a540124e65921b3370571fb286",
-       "IPY_MODEL_bc3376f518454e3c96d532845c51cf86"
-      ],
-      "layout": "IPY_MODEL_1798b1a3e6f1471fa594b5286d139d8c"
-     }
-    },
-    "0ef74a3d0b7a414a8d8ac3855624a6e8": {
+      "layout": "IPY_MODEL_79d8f213805348318ce7ed1938d35820"
+     }
+    },
+    "54249290b208421895eefc5ed1b601a7": {
+     "model_module": "@jupyter-widgets/controls",
+     "model_name": "ProgressStyleModel",
+     "state": {
+      "_view_name": "StyleView",
+      "_model_name": "ProgressStyleModel",
+      "description_width": "initial",
+      "_view_module": "@jupyter-widgets/base",
+      "_model_module_version": "1.5.0",
+      "_view_count": null,
+      "_view_module_version": "1.2.0",
+      "bar_color": null,
+      "_model_module": "@jupyter-widgets/controls"
+     }
+    },
+    "05b2cde04af8492bb4c9e7d69261eeea": {
      "model_module": "@jupyter-widgets/base",
      "model_name": "LayoutModel",
      "state": {
+      "_view_name": "LayoutView",
+      "grid_template_rows": null,
+      "right": null,
+      "justify_content": null,
+      "_view_module": "@jupyter-widgets/base",
+      "overflow": null,
+      "_model_module_version": "1.2.0",
+      "_view_count": null,
+      "flex_flow": null,
+      "width": null,
+      "min_width": null,
+      "border": null,
+      "align_items": null,
+      "bottom": null,
       "_model_module": "@jupyter-widgets/base",
-      "_model_module_version": "1.2.0",
+      "top": null,
+      "grid_column": null,
+      "overflow_y": null,
+      "overflow_x": null,
+      "grid_auto_flow": null,
+      "grid_area": null,
+      "grid_template_columns": null,
+      "flex": null,
       "_model_name": "LayoutModel",
-      "_view_count": null,
-      "_view_module": "@jupyter-widgets/base",
-      "_view_module_version": "1.2.0",
-      "_view_name": "LayoutView",
+      "justify_items": null,
+      "grid_row": null,
+      "max_height": null,
       "align_content": null,
-      "align_items": null,
+      "visibility": null,
       "align_self": null,
-      "border": null,
-      "bottom": null,
+      "height": null,
+      "min_height": null,
+      "padding": null,
+      "grid_auto_rows": null,
+      "grid_gap": null,
+      "max_width": null,
+      "order": null,
+      "_view_module_version": "1.2.0",
+      "grid_template_areas": null,
+      "object_position": null,
+      "object_fit": null,
+      "grid_auto_columns": null,
+      "margin": null,
       "display": null,
-      "flex": null,
-      "flex_flow": null,
-      "grid_area": null,
-      "grid_auto_columns": null,
-      "grid_auto_flow": null,
-      "grid_auto_rows": null,
-      "grid_column": null,
-      "grid_gap": null,
-      "grid_row": null,
-      "grid_template_areas": null,
-      "grid_template_columns": null,
-      "grid_template_rows": null,
-      "height": null,
-      "justify_content": null,
-      "justify_items": null,
-      "left": null,
-      "margin": null,
-      "max_height": null,
-      "max_width": null,
-      "min_height": null,
-      "min_width": null,
-      "object_fit": null,
-      "object_position": null,
-      "order": null,
-      "overflow": null,
-      "overflow_x": null,
-      "overflow_y": null,
-      "padding": null,
-      "right": null,
-      "top": null,
-      "visibility": null,
-      "width": null
-     }
-    },
-    "10fa5f75b0b54564a5df5c5c3d23effa": {
+      "left": null
+     }
+    },
+    "187c43762acd46598087025cc1830b62": {
      "model_module": "@jupyter-widgets/controls",
      "model_name": "DescriptionStyleModel",
      "state": {
-      "_model_module": "@jupyter-widgets/controls",
-      "_model_module_version": "1.5.0",
+      "_view_name": "StyleView",
       "_model_name": "DescriptionStyleModel",
-      "_view_count": null,
-      "_view_module": "@jupyter-widgets/base",
-      "_view_module_version": "1.2.0",
-      "_view_name": "StyleView",
-      "description_width": ""
-     }
-    },
-    "134eda2e27744f9ca1097e2fe7663cd0": {
+      "description_width": "",
+      "_view_module": "@jupyter-widgets/base",
+      "_model_module_version": "1.5.0",
+      "_view_count": null,
+      "_view_module_version": "1.2.0",
+      "_model_module": "@jupyter-widgets/controls"
+     }
+    },
+    "79d8f213805348318ce7ed1938d35820": {
      "model_module": "@jupyter-widgets/base",
      "model_name": "LayoutModel",
      "state": {
+      "_view_name": "LayoutView",
+      "grid_template_rows": null,
+      "right": null,
+      "justify_content": null,
+      "_view_module": "@jupyter-widgets/base",
+      "overflow": null,
+      "_model_module_version": "1.2.0",
+      "_view_count": null,
+      "flex_flow": null,
+      "width": null,
+      "min_width": null,
+      "border": null,
+      "align_items": null,
+      "bottom": null,
       "_model_module": "@jupyter-widgets/base",
-      "_model_module_version": "1.2.0",
+      "top": null,
+      "grid_column": null,
+      "overflow_y": null,
+      "overflow_x": null,
+      "grid_auto_flow": null,
+      "grid_area": null,
+      "grid_template_columns": null,
+      "flex": null,
       "_model_name": "LayoutModel",
-      "_view_count": null,
-      "_view_module": "@jupyter-widgets/base",
-      "_view_module_version": "1.2.0",
-      "_view_name": "LayoutView",
+      "justify_items": null,
+      "grid_row": null,
+      "max_height": null,
       "align_content": null,
-      "align_items": null,
+      "visibility": null,
       "align_self": null,
-      "border": null,
-      "bottom": null,
+      "height": null,
+      "min_height": null,
+      "padding": null,
+      "grid_auto_rows": null,
+      "grid_gap": null,
+      "max_width": null,
+      "order": null,
+      "_view_module_version": "1.2.0",
+      "grid_template_areas": null,
+      "object_position": null,
+      "object_fit": null,
+      "grid_auto_columns": null,
+      "margin": null,
       "display": null,
-      "flex": null,
-      "flex_flow": null,
-      "grid_area": null,
-      "grid_auto_columns": null,
-      "grid_auto_flow": null,
-      "grid_auto_rows": null,
-      "grid_column": null,
-      "grid_gap": null,
-      "grid_row": null,
-      "grid_template_areas": null,
-      "grid_template_columns": null,
-      "grid_template_rows": null,
-      "height": null,
-      "justify_content": null,
-      "justify_items": null,
-      "left": null,
-      "margin": null,
-      "max_height": null,
-      "max_width": null,
-      "min_height": null,
-      "min_width": null,
-      "object_fit": null,
-      "object_position": null,
-      "order": null,
-      "overflow": null,
-      "overflow_x": null,
-      "overflow_y": null,
-      "padding": null,
-      "right": null,
-      "top": null,
-      "visibility": null,
-      "width": null
-     }
-    },
-    "13768caca40043bf92e620a26a9e0988": {
-     "model_module": "@jupyter-widgets/controls",
-     "model_name": "FloatProgressModel",
-     "state": {
+      "left": null
+     }
+    },
+    "47a16b434dbe43a8b54cfe371e26582f": {
+     "model_module": "@jupyter-widgets/controls",
+     "model_name": "HBoxModel",
+     "state": {
+      "_view_name": "HBoxView",
       "_dom_classes": [],
+      "_model_name": "HBoxModel",
+      "_view_module": "@jupyter-widgets/controls",
+      "_model_module_version": "1.5.0",
+      "_view_count": null,
+      "_view_module_version": "1.5.0",
+      "box_style": "",
+      "layout": "IPY_MODEL_392449b203d049978fdcdbf6726b4290",
       "_model_module": "@jupyter-widgets/controls",
-      "_model_module_version": "1.5.0",
-      "_model_name": "FloatProgressModel",
-      "_view_count": null,
-      "_view_module": "@jupyter-widgets/controls",
-      "_view_module_version": "1.5.0",
-      "_view_name": "ProgressView",
-      "bar_style": "success",
-      "description": "100%",
-      "description_tooltip": null,
-      "layout": "IPY_MODEL_5d0915c22e2b4125be82c240f974e642",
-      "max": 9,
-      "min": 0,
-      "orientation": "horizontal",
-      "style": "IPY_MODEL_4a66473ead56437fb5d954bf46ece071",
-      "value": 9
-     }
-    },
-    "1798b1a3e6f1471fa594b5286d139d8c": {
+      "children": [
+       "IPY_MODEL_6498621694f64ab2b45b0a7000957dc3",
+       "IPY_MODEL_f1b2c79eb6204d07a6c808bf257eaac9"
+      ]
+     }
+    },
+    "392449b203d049978fdcdbf6726b4290": {
      "model_module": "@jupyter-widgets/base",
      "model_name": "LayoutModel",
      "state": {
+      "_view_name": "LayoutView",
+      "grid_template_rows": null,
+      "right": null,
+      "justify_content": null,
+      "_view_module": "@jupyter-widgets/base",
+      "overflow": null,
+      "_model_module_version": "1.2.0",
+      "_view_count": null,
+      "flex_flow": null,
+      "width": null,
+      "min_width": null,
+      "border": null,
+      "align_items": null,
+      "bottom": null,
       "_model_module": "@jupyter-widgets/base",
-      "_model_module_version": "1.2.0",
+      "top": null,
+      "grid_column": null,
+      "overflow_y": null,
+      "overflow_x": null,
+      "grid_auto_flow": null,
+      "grid_area": null,
+      "grid_template_columns": null,
+      "flex": null,
       "_model_name": "LayoutModel",
-      "_view_count": null,
-      "_view_module": "@jupyter-widgets/base",
-      "_view_module_version": "1.2.0",
-      "_view_name": "LayoutView",
+      "justify_items": null,
+      "grid_row": null,
+      "max_height": null,
       "align_content": null,
-      "align_items": null,
+      "visibility": null,
       "align_self": null,
-      "border": null,
-      "bottom": null,
+      "height": null,
+      "min_height": null,
+      "padding": null,
+      "grid_auto_rows": null,
+      "grid_gap": null,
+      "max_width": null,
+      "order": null,
+      "_view_module_version": "1.2.0",
+      "grid_template_areas": null,
+      "object_position": null,
+      "object_fit": null,
+      "grid_auto_columns": null,
+      "margin": null,
       "display": null,
-      "flex": null,
-      "flex_flow": null,
-      "grid_area": null,
-      "grid_auto_columns": null,
-      "grid_auto_flow": null,
-      "grid_auto_rows": null,
-      "grid_column": null,
-      "grid_gap": null,
-      "grid_row": null,
-      "grid_template_areas": null,
-      "grid_template_columns": null,
-      "grid_template_rows": null,
-      "height": null,
-      "justify_content": null,
-      "justify_items": null,
-      "left": null,
-      "margin": null,
-      "max_height": null,
-      "max_width": null,
-      "min_height": null,
-      "min_width": null,
-      "object_fit": null,
-      "object_position": null,
-      "order": null,
-      "overflow": null,
-      "overflow_x": null,
-      "overflow_y": null,
-      "padding": null,
-      "right": null,
-      "top": null,
-      "visibility": null,
-      "width": null
-     }
-    },
-    "19b54ac29440422caa8272418589d181": {
+      "left": null
+     }
+    },
+    "6498621694f64ab2b45b0a7000957dc3": {
+     "model_module": "@jupyter-widgets/controls",
+     "model_name": "FloatProgressModel",
+     "state": {
+      "_view_name": "ProgressView",
+      "style": "IPY_MODEL_73b5242ec81d4c4e8bdc8b021cbb9e54",
+      "_dom_classes": [],
+      "description": "Downloading: 100%",
+      "_model_name": "FloatProgressModel",
+      "bar_style": "success",
+      "max": 231508,
+      "_view_module": "@jupyter-widgets/controls",
+      "_model_module_version": "1.5.0",
+      "value": 231508,
+      "_view_count": null,
+      "_view_module_version": "1.5.0",
+      "orientation": "horizontal",
+      "min": 0,
+      "description_tooltip": null,
+      "_model_module": "@jupyter-widgets/controls",
+      "layout": "IPY_MODEL_5ecf0ad7826d465094784124ef677925"
+     }
+    },
+    "f1b2c79eb6204d07a6c808bf257eaac9": {
+     "model_module": "@jupyter-widgets/controls",
+     "model_name": "HTMLModel",
+     "state": {
+      "_view_name": "HTMLView",
+      "style": "IPY_MODEL_41acce74a0e44996bf45708d864448ad",
+      "_dom_classes": [],
+      "description": "",
+      "_model_name": "HTMLModel",
+      "placeholder": "​",
+      "_view_module": "@jupyter-widgets/controls",
+      "_model_module_version": "1.5.0",
+      "value": " 232k/232k [00:00&lt;00:00, 2.01MB/s]",
+      "_view_count": null,
+      "_view_module_version": "1.5.0",
+      "description_tooltip": null,
+      "_model_module": "@jupyter-widgets/controls",
+      "layout": "IPY_MODEL_5393c91af16f46f09780d5b7db11cfa2"
+     }
+    },
+    "73b5242ec81d4c4e8bdc8b021cbb9e54": {
+     "model_module": "@jupyter-widgets/controls",
+     "model_name": "ProgressStyleModel",
+     "state": {
+      "_view_name": "StyleView",
+      "_model_name": "ProgressStyleModel",
+      "description_width": "initial",
+      "_view_module": "@jupyter-widgets/base",
+      "_model_module_version": "1.5.0",
+      "_view_count": null,
+      "_view_module_version": "1.2.0",
+      "bar_color": null,
+      "_model_module": "@jupyter-widgets/controls"
+     }
+    },
+    "5ecf0ad7826d465094784124ef677925": {
      "model_module": "@jupyter-widgets/base",
      "model_name": "LayoutModel",
      "state": {
+      "_view_name": "LayoutView",
+      "grid_template_rows": null,
+      "right": null,
+      "justify_content": null,
+      "_view_module": "@jupyter-widgets/base",
+      "overflow": null,
+      "_model_module_version": "1.2.0",
+      "_view_count": null,
+      "flex_flow": null,
+      "width": null,
+      "min_width": null,
+      "border": null,
+      "align_items": null,
+      "bottom": null,
       "_model_module": "@jupyter-widgets/base",
-      "_model_module_version": "1.2.0",
+      "top": null,
+      "grid_column": null,
+      "overflow_y": null,
+      "overflow_x": null,
+      "grid_auto_flow": null,
+      "grid_area": null,
+      "grid_template_columns": null,
+      "flex": null,
       "_model_name": "LayoutModel",
-      "_view_count": null,
-      "_view_module": "@jupyter-widgets/base",
-      "_view_module_version": "1.2.0",
-      "_view_name": "LayoutView",
+      "justify_items": null,
+      "grid_row": null,
+      "max_height": null,
       "align_content": null,
-      "align_items": null,
+      "visibility": null,
       "align_self": null,
-      "border": null,
-      "bottom": null,
+      "height": null,
+      "min_height": null,
+      "padding": null,
+      "grid_auto_rows": null,
+      "grid_gap": null,
+      "max_width": null,
+      "order": null,
+      "_view_module_version": "1.2.0",
+      "grid_template_areas": null,
+      "object_position": null,
+      "object_fit": null,
+      "grid_auto_columns": null,
+      "margin": null,
       "display": null,
-      "flex": null,
-      "flex_flow": null,
-      "grid_area": null,
-      "grid_auto_columns": null,
-      "grid_auto_flow": null,
-      "grid_auto_rows": null,
-      "grid_column": null,
-      "grid_gap": null,
-      "grid_row": null,
-      "grid_template_areas": null,
-      "grid_template_columns": null,
-      "grid_template_rows": null,
-      "height": null,
-      "justify_content": null,
-      "justify_items": null,
-      "left": null,
-      "margin": null,
-      "max_height": null,
-      "max_width": null,
-      "min_height": null,
-      "min_width": null,
-      "object_fit": null,
-      "object_position": null,
-      "order": null,
-      "overflow": null,
-      "overflow_x": null,
-      "overflow_y": null,
-      "padding": null,
-      "right": null,
-      "top": null,
-      "visibility": null,
-      "width": null
-     }
-    },
-    "19de841f95574870afabe05997fa0c0e": {
+      "left": null
+     }
+    },
+    "41acce74a0e44996bf45708d864448ad": {
+     "model_module": "@jupyter-widgets/controls",
+     "model_name": "DescriptionStyleModel",
+     "state": {
+      "_view_name": "StyleView",
+      "_model_name": "DescriptionStyleModel",
+      "description_width": "",
+      "_view_module": "@jupyter-widgets/base",
+      "_model_module_version": "1.5.0",
+      "_view_count": null,
+      "_view_module_version": "1.2.0",
+      "_model_module": "@jupyter-widgets/controls"
+     }
+    },
+    "5393c91af16f46f09780d5b7db11cfa2": {
      "model_module": "@jupyter-widgets/base",
      "model_name": "LayoutModel",
      "state": {
+      "_view_name": "LayoutView",
+      "grid_template_rows": null,
+      "right": null,
+      "justify_content": null,
+      "_view_module": "@jupyter-widgets/base",
+      "overflow": null,
+      "_model_module_version": "1.2.0",
+      "_view_count": null,
+      "flex_flow": null,
+      "width": null,
+      "min_width": null,
+      "border": null,
+      "align_items": null,
+      "bottom": null,
       "_model_module": "@jupyter-widgets/base",
-      "_model_module_version": "1.2.0",
+      "top": null,
+      "grid_column": null,
+      "overflow_y": null,
+      "overflow_x": null,
+      "grid_auto_flow": null,
+      "grid_area": null,
+      "grid_template_columns": null,
+      "flex": null,
       "_model_name": "LayoutModel",
-      "_view_count": null,
-      "_view_module": "@jupyter-widgets/base",
-      "_view_module_version": "1.2.0",
-      "_view_name": "LayoutView",
+      "justify_items": null,
+      "grid_row": null,
+      "max_height": null,
       "align_content": null,
-      "align_items": null,
+      "visibility": null,
       "align_self": null,
-      "border": null,
-      "bottom": null,
+      "height": null,
+      "min_height": null,
+      "padding": null,
+      "grid_auto_rows": null,
+      "grid_gap": null,
+      "max_width": null,
+      "order": null,
+      "_view_module_version": "1.2.0",
+      "grid_template_areas": null,
+      "object_position": null,
+      "object_fit": null,
+      "grid_auto_columns": null,
+      "margin": null,
       "display": null,
-      "flex": null,
-      "flex_flow": null,
-      "grid_area": null,
-      "grid_auto_columns": null,
-      "grid_auto_flow": null,
-      "grid_auto_rows": null,
-      "grid_column": null,
-      "grid_gap": null,
-      "grid_row": null,
-      "grid_template_areas": null,
-      "grid_template_columns": null,
-      "grid_template_rows": null,
-      "height": null,
-      "justify_content": null,
-      "justify_items": null,
-      "left": null,
-      "margin": null,
-      "max_height": null,
-      "max_width": null,
-      "min_height": null,
-      "min_width": null,
-      "object_fit": null,
-      "object_position": null,
-      "order": null,
-      "overflow": null,
-      "overflow_x": null,
-      "overflow_y": null,
-      "padding": null,
-      "right": null,
-      "top": null,
-      "visibility": null,
-      "width": null
-     }
-    },
-    "1b24a2cae2774e32ac78026d659143cd": {
-     "model_module": "@jupyter-widgets/controls",
-     "model_name": "FloatProgressModel",
-     "state": {
+      "left": null
+     }
+    },
+    "c0539c09c7154247b3743ef9dfa09f6b": {
+     "model_module": "@jupyter-widgets/controls",
+     "model_name": "HBoxModel",
+     "state": {
+      "_view_name": "HBoxView",
       "_dom_classes": [],
+      "_model_name": "HBoxModel",
+      "_view_module": "@jupyter-widgets/controls",
+      "_model_module_version": "1.5.0",
+      "_view_count": null,
+      "_view_module_version": "1.5.0",
+      "box_style": "",
+      "layout": "IPY_MODEL_752bf3391ac04f94a5f96ab160dd69d3",
       "_model_module": "@jupyter-widgets/controls",
-      "_model_module_version": "1.5.0",
-      "_model_name": "FloatProgressModel",
-      "_view_count": null,
-      "_view_module": "@jupyter-widgets/controls",
-      "_view_module_version": "1.5.0",
-      "_view_name": "ProgressView",
-      "bar_style": "info",
-      "description": "",
-      "description_tooltip": null,
-      "layout": "IPY_MODEL_7f391d99245645c7815bdd0ca552e029",
-      "max": 1,
-      "min": 0,
-      "orientation": "horizontal",
-      "style": "IPY_MODEL_c51a4a10d27e45e5a17a04fd2108eee5",
-      "value": 1
-     }
-    },
-    "1ca41b6687bc4cfa9f2854ff674a8280": {
+      "children": [
+       "IPY_MODEL_9129d178f20443aca72a2640febe4da6",
+       "IPY_MODEL_e0323779704c4a34aa431b4d1ef0b0f2"
+      ]
+     }
+    },
+    "752bf3391ac04f94a5f96ab160dd69d3": {
      "model_module": "@jupyter-widgets/base",
      "model_name": "LayoutModel",
      "state": {
+      "_view_name": "LayoutView",
+      "grid_template_rows": null,
+      "right": null,
+      "justify_content": null,
+      "_view_module": "@jupyter-widgets/base",
+      "overflow": null,
+      "_model_module_version": "1.2.0",
+      "_view_count": null,
+      "flex_flow": null,
+      "width": null,
+      "min_width": null,
+      "border": null,
+      "align_items": null,
+      "bottom": null,
       "_model_module": "@jupyter-widgets/base",
-      "_model_module_version": "1.2.0",
+      "top": null,
+      "grid_column": null,
+      "overflow_y": null,
+      "overflow_x": null,
+      "grid_auto_flow": null,
+      "grid_area": null,
+      "grid_template_columns": null,
+      "flex": null,
       "_model_name": "LayoutModel",
-      "_view_count": null,
-      "_view_module": "@jupyter-widgets/base",
-      "_view_module_version": "1.2.0",
-      "_view_name": "LayoutView",
+      "justify_items": null,
+      "grid_row": null,
+      "max_height": null,
       "align_content": null,
-      "align_items": null,
+      "visibility": null,
       "align_self": null,
-      "border": null,
-      "bottom": null,
+      "height": null,
+      "min_height": null,
+      "padding": null,
+      "grid_auto_rows": null,
+      "grid_gap": null,
+      "max_width": null,
+      "order": null,
+      "_view_module_version": "1.2.0",
+      "grid_template_areas": null,
+      "object_position": null,
+      "object_fit": null,
+      "grid_auto_columns": null,
+      "margin": null,
       "display": null,
-      "flex": null,
-      "flex_flow": null,
-      "grid_area": null,
-      "grid_auto_columns": null,
-      "grid_auto_flow": null,
-      "grid_auto_rows": null,
-      "grid_column": null,
-      "grid_gap": null,
-      "grid_row": null,
-      "grid_template_areas": null,
-      "grid_template_columns": null,
-      "grid_template_rows": null,
-      "height": null,
-      "justify_content": null,
-      "justify_items": null,
-      "left": null,
-      "margin": null,
-      "max_height": null,
-      "max_width": null,
-      "min_height": null,
-      "min_width": null,
-      "object_fit": null,
-      "object_position": null,
-      "order": null,
-      "overflow": null,
-      "overflow_x": null,
-      "overflow_y": null,
-      "padding": null,
-      "right": null,
-      "top": null,
-      "visibility": null,
-      "width": null
-     }
-    },
-    "1f6c85f8ae67454eaf5970a544087d07": {
+      "left": null
+     }
+    },
+    "9129d178f20443aca72a2640febe4da6": {
      "model_module": "@jupyter-widgets/controls",
      "model_name": "FloatProgressModel",
      "state": {
+      "_view_name": "ProgressView",
+      "style": "IPY_MODEL_fff664eccd83421897c67b22288d6241",
       "_dom_classes": [],
+      "description": "Downloading: 100%",
+      "_model_name": "FloatProgressModel",
+      "bar_style": "success",
+      "max": 466062,
+      "_view_module": "@jupyter-widgets/controls",
+      "_model_module_version": "1.5.0",
+      "value": 466062,
+      "_view_count": null,
+      "_view_module_version": "1.5.0",
+      "orientation": "horizontal",
+      "min": 0,
+      "description_tooltip": null,
       "_model_module": "@jupyter-widgets/controls",
-      "_model_module_version": "1.5.0",
-      "_model_name": "FloatProgressModel",
-      "_view_count": null,
+      "layout": "IPY_MODEL_90312763200242008aeb88e145322a1e"
+     }
+    },
+    "e0323779704c4a34aa431b4d1ef0b0f2": {
+     "model_module": "@jupyter-widgets/controls",
+     "model_name": "HTMLModel",
+     "state": {
+      "_view_name": "HTMLView",
+      "style": "IPY_MODEL_bd02b2d310424a1ba51538d378f3d729",
+      "_dom_classes": [],
+      "description": "",
+      "_model_name": "HTMLModel",
+      "placeholder": "​",
       "_view_module": "@jupyter-widgets/controls",
+      "_model_module_version": "1.5.0",
+      "value": " 466k/466k [00:09&lt;00:00, 50.1kB/s]",
+      "_view_count": null,
       "_view_module_version": "1.5.0",
-      "_view_name": "ProgressView",
-      "bar_style": "success",
-      "description": "Downloading: ",
       "description_tooltip": null,
-      "layout": "IPY_MODEL_2c607118fe6143fca05ca60329050800",
-      "max": 869,
-      "min": 0,
-      "orientation": "horizontal",
-      "style": "IPY_MODEL_b0f931a617d44c359db0ec746ee7028f",
-      "value": 869
-     }
-    },
-    "2073764124464e97964d23233335539e": {
+      "_model_module": "@jupyter-widgets/controls",
+      "layout": "IPY_MODEL_f6d8991dfbf9484ab2da737b47767414"
+     }
+    },
+    "fff664eccd83421897c67b22288d6241": {
+     "model_module": "@jupyter-widgets/controls",
+     "model_name": "ProgressStyleModel",
+     "state": {
+      "_view_name": "StyleView",
+      "_model_name": "ProgressStyleModel",
+      "description_width": "initial",
+      "_view_module": "@jupyter-widgets/base",
+      "_model_module_version": "1.5.0",
+      "_view_count": null,
+      "_view_module_version": "1.2.0",
+      "bar_color": null,
+      "_model_module": "@jupyter-widgets/controls"
+     }
+    },
+    "90312763200242008aeb88e145322a1e": {
      "model_module": "@jupyter-widgets/base",
      "model_name": "LayoutModel",
      "state": {
+      "_view_name": "LayoutView",
+      "grid_template_rows": null,
+      "right": null,
+      "justify_content": null,
+      "_view_module": "@jupyter-widgets/base",
+      "overflow": null,
+      "_model_module_version": "1.2.0",
+      "_view_count": null,
+      "flex_flow": null,
+      "width": null,
+      "min_width": null,
+      "border": null,
+      "align_items": null,
+      "bottom": null,
       "_model_module": "@jupyter-widgets/base",
-      "_model_module_version": "1.2.0",
+      "top": null,
+      "grid_column": null,
+      "overflow_y": null,
+      "overflow_x": null,
+      "grid_auto_flow": null,
+      "grid_area": null,
+      "grid_template_columns": null,
+      "flex": null,
       "_model_name": "LayoutModel",
-      "_view_count": null,
-      "_view_module": "@jupyter-widgets/base",
-      "_view_module_version": "1.2.0",
-      "_view_name": "LayoutView",
+      "justify_items": null,
+      "grid_row": null,
+      "max_height": null,
       "align_content": null,
-      "align_items": null,
+      "visibility": null,
       "align_self": null,
-      "border": null,
-      "bottom": null,
+      "height": null,
+      "min_height": null,
+      "padding": null,
+      "grid_auto_rows": null,
+      "grid_gap": null,
+      "max_width": null,
+      "order": null,
+      "_view_module_version": "1.2.0",
+      "grid_template_areas": null,
+      "object_position": null,
+      "object_fit": null,
+      "grid_auto_columns": null,
+      "margin": null,
       "display": null,
-      "flex": null,
-      "flex_flow": null,
-      "grid_area": null,
-      "grid_auto_columns": null,
-      "grid_auto_flow": null,
-      "grid_auto_rows": null,
-      "grid_column": null,
-      "grid_gap": null,
-      "grid_row": null,
-      "grid_template_areas": null,
-      "grid_template_columns": null,
-      "grid_template_rows": null,
-      "height": null,
-      "justify_content": null,
-      "justify_items": null,
-      "left": null,
-      "margin": null,
-      "max_height": null,
-      "max_width": null,
-      "min_height": null,
-      "min_width": null,
-      "object_fit": null,
-      "object_position": null,
-      "order": null,
-      "overflow": null,
-      "overflow_x": null,
-      "overflow_y": null,
-      "padding": null,
-      "right": null,
-      "top": null,
-      "visibility": null,
-      "width": null
-     }
-    },
-    "20c2b95ec92d40efb0e51148f7bacb18": {
+      "left": null
+     }
+    },
+    "bd02b2d310424a1ba51538d378f3d729": {
      "model_module": "@jupyter-widgets/controls",
      "model_name": "DescriptionStyleModel",
      "state": {
-      "_model_module": "@jupyter-widgets/controls",
-      "_model_module_version": "1.5.0",
+      "_view_name": "StyleView",
       "_model_name": "DescriptionStyleModel",
-      "_view_count": null,
-      "_view_module": "@jupyter-widgets/base",
-      "_view_module_version": "1.2.0",
-      "_view_name": "StyleView",
-      "description_width": ""
-     }
-    },
-    "2295fe241e3945aaa61886ad9174dd99": {
-     "model_module": "@jupyter-widgets/controls",
-     "model_name": "FloatProgressModel",
-     "state": {
-      "_dom_classes": [],
-      "_model_module": "@jupyter-widgets/controls",
-      "_model_module_version": "1.5.0",
-      "_model_name": "FloatProgressModel",
-      "_view_count": null,
-      "_view_module": "@jupyter-widgets/controls",
-      "_view_module_version": "1.5.0",
-      "_view_name": "ProgressView",
-      "bar_style": "success",
-      "description": "Downloading: 100%",
-      "description_tooltip": null,
-      "layout": "IPY_MODEL_b2e9814358274a23a793b06fab511959",
-      "max": 898823,
-      "min": 0,
-      "orientation": "horizontal",
-      "style": "IPY_MODEL_51e864e3295d46bb900f6b9405e20a93",
-      "value": 898823
-     }
-    },
-    "22f3fe815d964db086cd3d338210417d": {
-     "model_module": "@jupyter-widgets/controls",
-     "model_name": "HTMLModel",
-     "state": {
-      "_dom_classes": [],
-      "_model_module": "@jupyter-widgets/controls",
-      "_model_module_version": "1.5.0",
-      "_model_name": "HTMLModel",
-      "_view_count": null,
-      "_view_module": "@jupyter-widgets/controls",
-      "_view_module_version": "1.5.0",
-      "_view_name": "HTMLView",
-      "description": "",
-      "description_tooltip": null,
-      "layout": "IPY_MODEL_b45058eede6749f1b1f9736202bc4d7f",
-      "placeholder": "​",
-      "style": "IPY_MODEL_2f8f98ca666d4f3b97b41c73a5c47d5f",
-      "value": " 456k/456k [00:00&lt;00:00, 4.30MB/s]"
-     }
-    },
-    "25f3fee587334dab9e3e11be00e5b584": {
-     "model_module": "@jupyter-widgets/controls",
-     "model_name": "FloatProgressModel",
-     "state": {
-      "_dom_classes": [],
-      "_model_module": "@jupyter-widgets/controls",
-      "_model_module_version": "1.5.0",
-      "_model_name": "FloatProgressModel",
-      "_view_count": null,
-      "_view_module": "@jupyter-widgets/controls",
-      "_view_module_version": "1.5.0",
-      "_view_name": "ProgressView",
-      "bar_style": "info",
-      "description": "",
-      "description_tooltip": null,
-      "layout": "IPY_MODEL_3c5da4b734a04d658da3610e7b07aba8",
-      "max": 1,
-      "min": 0,
-      "orientation": "horizontal",
-      "style": "IPY_MODEL_cd667d66c2184a5a8747b903d0ee426e",
-      "value": 1
-     }
-    },
-    "269c5e001b8b47809389a29cb838d5d0": {
-     "model_module": "@jupyter-widgets/controls",
-     "model_name": "DescriptionStyleModel",
-     "state": {
-      "_model_module": "@jupyter-widgets/controls",
-      "_model_module_version": "1.5.0",
-      "_model_name": "DescriptionStyleModel",
-      "_view_count": null,
-      "_view_module": "@jupyter-widgets/base",
-      "_view_module_version": "1.2.0",
-      "_view_name": "StyleView",
-      "description_width": ""
-     }
-    },
-    "2c607118fe6143fca05ca60329050800": {
+      "description_width": "",
+      "_view_module": "@jupyter-widgets/base",
+      "_model_module_version": "1.5.0",
+      "_view_count": null,
+      "_view_module_version": "1.2.0",
+      "_model_module": "@jupyter-widgets/controls"
+     }
+    },
+    "f6d8991dfbf9484ab2da737b47767414": {
      "model_module": "@jupyter-widgets/base",
      "model_name": "LayoutModel",
      "state": {
+      "_view_name": "LayoutView",
+      "grid_template_rows": null,
+      "right": null,
+      "justify_content": null,
+      "_view_module": "@jupyter-widgets/base",
+      "overflow": null,
+      "_model_module_version": "1.2.0",
+      "_view_count": null,
+      "flex_flow": null,
+      "width": null,
+      "min_width": null,
+      "border": null,
+      "align_items": null,
+      "bottom": null,
       "_model_module": "@jupyter-widgets/base",
-      "_model_module_version": "1.2.0",
+      "top": null,
+      "grid_column": null,
+      "overflow_y": null,
+      "overflow_x": null,
+      "grid_auto_flow": null,
+      "grid_area": null,
+      "grid_template_columns": null,
+      "flex": null,
       "_model_name": "LayoutModel",
-      "_view_count": null,
-      "_view_module": "@jupyter-widgets/base",
-      "_view_module_version": "1.2.0",
-      "_view_name": "LayoutView",
+      "justify_items": null,
+      "grid_row": null,
+      "max_height": null,
       "align_content": null,
-      "align_items": null,
+      "visibility": null,
       "align_self": null,
-      "border": null,
-      "bottom": null,
+      "height": null,
+      "min_height": null,
+      "padding": null,
+      "grid_auto_rows": null,
+      "grid_gap": null,
+      "max_width": null,
+      "order": null,
+      "_view_module_version": "1.2.0",
+      "grid_template_areas": null,
+      "object_position": null,
+      "object_fit": null,
+      "grid_auto_columns": null,
+      "margin": null,
       "display": null,
-      "flex": null,
-      "flex_flow": null,
-      "grid_area": null,
-      "grid_auto_columns": null,
-      "grid_auto_flow": null,
-      "grid_auto_rows": null,
-      "grid_column": null,
-      "grid_gap": null,
-      "grid_row": null,
-      "grid_template_areas": null,
-      "grid_template_columns": null,
-      "grid_template_rows": null,
-      "height": null,
-      "justify_content": null,
-      "justify_items": null,
-      "left": null,
-      "margin": null,
-      "max_height": null,
-      "max_width": null,
-      "min_height": null,
-      "min_width": null,
-      "object_fit": null,
-      "object_position": null,
-      "order": null,
-      "overflow": null,
-      "overflow_x": null,
-      "overflow_y": null,
-      "padding": null,
-      "right": null,
-      "top": null,
-      "visibility": null,
-      "width": null
-     }
-    },
-    "2f8f98ca666d4f3b97b41c73a5c47d5f": {
-     "model_module": "@jupyter-widgets/controls",
-     "model_name": "DescriptionStyleModel",
-     "state": {
+      "left": null
+     }
+    },
+    "75e415ad89024d0da2c8adab2e686bcd": {
+     "model_module": "@jupyter-widgets/controls",
+     "model_name": "HBoxModel",
+     "state": {
+      "_view_name": "HBoxView",
+      "_dom_classes": [],
+      "_model_name": "HBoxModel",
+      "_view_module": "@jupyter-widgets/controls",
+      "_model_module_version": "1.5.0",
+      "_view_count": null,
+      "_view_module_version": "1.5.0",
+      "box_style": "",
+      "layout": "IPY_MODEL_5fefa25a412f4a99ad81cedace4a5bb7",
       "_model_module": "@jupyter-widgets/controls",
-      "_model_module_version": "1.5.0",
-      "_model_name": "DescriptionStyleModel",
-      "_view_count": null,
-      "_view_module": "@jupyter-widgets/base",
-      "_view_module_version": "1.2.0",
-      "_view_name": "StyleView",
-      "description_width": ""
-     }
-    },
-    "2f967ca5a75e4071a50a9c8152f23491": {
-     "model_module": "@jupyter-widgets/controls",
-     "model_name": "DescriptionStyleModel",
-     "state": {
-      "_model_module": "@jupyter-widgets/controls",
-      "_model_module_version": "1.5.0",
-      "_model_name": "DescriptionStyleModel",
-      "_view_count": null,
-      "_view_module": "@jupyter-widgets/base",
-      "_view_module_version": "1.2.0",
-      "_view_name": "StyleView",
-      "description_width": ""
-     }
-    },
-    "3511cb0ebfff41d2b5b0b58fb3876887": {
-     "model_module": "@jupyter-widgets/controls",
-     "model_name": "HTMLModel",
-     "state": {
-      "_dom_classes": [],
-      "_model_module": "@jupyter-widgets/controls",
-      "_model_module_version": "1.5.0",
-      "_model_name": "HTMLModel",
-      "_view_count": null,
-      "_view_module": "@jupyter-widgets/controls",
-      "_view_module_version": "1.5.0",
-      "_view_name": "HTMLView",
-      "description": "",
-      "description_tooltip": null,
-      "layout": "IPY_MODEL_36fabbb790bc4f0f9209b50eccff8801",
-      "placeholder": "​",
-      "style": "IPY_MODEL_f79076b1dcae4c568bc830c9d9c3a67f",
-      "value": " 481/481 [00:00&lt;00:00, 2.51kB/s]"
-     }
-    },
-    "36fabbb790bc4f0f9209b50eccff8801": {
+      "children": [
+       "IPY_MODEL_f07f61a0f1fc4391bdc8fa3b07f57c1f",
+       "IPY_MODEL_1b932a7965c449b988fbb7b02614170c"
+      ]
+     }
+    },
+    "5fefa25a412f4a99ad81cedace4a5bb7": {
      "model_module": "@jupyter-widgets/base",
      "model_name": "LayoutModel",
      "state": {
+      "_view_name": "LayoutView",
+      "grid_template_rows": null,
+      "right": null,
+      "justify_content": null,
+      "_view_module": "@jupyter-widgets/base",
+      "overflow": null,
+      "_model_module_version": "1.2.0",
+      "_view_count": null,
+      "flex_flow": null,
+      "width": null,
+      "min_width": null,
+      "border": null,
+      "align_items": null,
+      "bottom": null,
       "_model_module": "@jupyter-widgets/base",
-      "_model_module_version": "1.2.0",
+      "top": null,
+      "grid_column": null,
+      "overflow_y": null,
+      "overflow_x": null,
+      "grid_auto_flow": null,
+      "grid_area": null,
+      "grid_template_columns": null,
+      "flex": null,
       "_model_name": "LayoutModel",
-      "_view_count": null,
-      "_view_module": "@jupyter-widgets/base",
-      "_view_module_version": "1.2.0",
-      "_view_name": "LayoutView",
+      "justify_items": null,
+      "grid_row": null,
+      "max_height": null,
       "align_content": null,
-      "align_items": null,
+      "visibility": null,
       "align_self": null,
-      "border": null,
-      "bottom": null,
+      "height": null,
+      "min_height": null,
+      "padding": null,
+      "grid_auto_rows": null,
+      "grid_gap": null,
+      "max_width": null,
+      "order": null,
+      "_view_module_version": "1.2.0",
+      "grid_template_areas": null,
+      "object_position": null,
+      "object_fit": null,
+      "grid_auto_columns": null,
+      "margin": null,
       "display": null,
-      "flex": null,
-      "flex_flow": null,
-      "grid_area": null,
-      "grid_auto_columns": null,
-      "grid_auto_flow": null,
-      "grid_auto_rows": null,
-      "grid_column": null,
-      "grid_gap": null,
-      "grid_row": null,
-      "grid_template_areas": null,
-      "grid_template_columns": null,
-      "grid_template_rows": null,
-      "height": null,
-      "justify_content": null,
-      "justify_items": null,
-      "left": null,
-      "margin": null,
-      "max_height": null,
-      "max_width": null,
-      "min_height": null,
-      "min_width": null,
-      "object_fit": null,
-      "object_position": null,
-      "order": null,
-      "overflow": null,
-      "overflow_x": null,
-      "overflow_y": null,
-      "padding": null,
-      "right": null,
-      "top": null,
-      "visibility": null,
-      "width": null
-     }
-    },
-    "3a8fd5305d6447c1b49c29429ebd6e89": {
+      "left": null
+     }
+    },
+    "f07f61a0f1fc4391bdc8fa3b07f57c1f": {
+     "model_module": "@jupyter-widgets/controls",
+     "model_name": "FloatProgressModel",
+     "state": {
+      "_view_name": "ProgressView",
+      "style": "IPY_MODEL_55e432bc0a094f62acfbc5706270c392",
+      "_dom_classes": [],
+      "description": "Downloading: 100%",
+      "_model_name": "FloatProgressModel",
+      "bar_style": "success",
+      "max": 28,
+      "_view_module": "@jupyter-widgets/controls",
+      "_model_module_version": "1.5.0",
+      "value": 28,
+      "_view_count": null,
+      "_view_module_version": "1.5.0",
+      "orientation": "horizontal",
+      "min": 0,
+      "description_tooltip": null,
+      "_model_module": "@jupyter-widgets/controls",
+      "layout": "IPY_MODEL_1b7919734ff04761bd9e7051dfcaf462"
+     }
+    },
+    "1b932a7965c449b988fbb7b02614170c": {
      "model_module": "@jupyter-widgets/controls",
      "model_name": "HTMLModel",
      "state": {
+      "_view_name": "HTMLView",
+      "style": "IPY_MODEL_b9f9544d1dd2428a8a8744f48895dd4b",
       "_dom_classes": [],
+      "description": "",
+      "_model_name": "HTMLModel",
+      "placeholder": "​",
+      "_view_module": "@jupyter-widgets/controls",
+      "_model_module_version": "1.5.0",
+      "value": " 28.0/28.0 [00:00&lt;00:00, 100B/s]",
+      "_view_count": null,
+      "_view_module_version": "1.5.0",
+      "description_tooltip": null,
       "_model_module": "@jupyter-widgets/controls",
-      "_model_module_version": "1.5.0",
-      "_model_name": "HTMLModel",
-      "_view_count": null,
-      "_view_module": "@jupyter-widgets/controls",
-      "_view_module_version": "1.5.0",
-      "_view_name": "HTMLView",
-      "description": "",
-      "description_tooltip": null,
-      "layout": "IPY_MODEL_9a4deb0013714533a41c340461fa40a8",
-      "placeholder": "​",
-      "style": "IPY_MODEL_5caf1a4fbd4d49eda2f786ce4f485bbb",
-      "value": " 1066/0 [00:00&lt;00:00, 16433.92 examples/s]"
-     }
-    },
-    "3a9b4ec9a3e748c7a21fe3cda7fedd8c": {
-     "model_module": "@jupyter-widgets/controls",
-     "model_name": "HBoxModel",
-     "state": {
-      "_dom_classes": [],
-      "_model_module": "@jupyter-widgets/controls",
-      "_model_module_version": "1.5.0",
-      "_model_name": "HBoxModel",
-      "_view_count": null,
-      "_view_module": "@jupyter-widgets/controls",
-      "_view_module_version": "1.5.0",
-      "_view_name": "HBoxView",
-      "box_style": "",
-      "children": [
-       "IPY_MODEL_8d07b853c60545bcaab48d3e45366138",
-       "IPY_MODEL_97a23288915a4a17bbecf24995907e9f"
-      ],
-      "layout": "IPY_MODEL_d32b921e161e49feaa09de4b371753f2"
-     }
-    },
-    "3c5da4b734a04d658da3610e7b07aba8": {
+      "layout": "IPY_MODEL_04da548f4e8445dbab57f3d788fe6308"
+     }
+    },
+    "55e432bc0a094f62acfbc5706270c392": {
+     "model_module": "@jupyter-widgets/controls",
+     "model_name": "ProgressStyleModel",
+     "state": {
+      "_view_name": "StyleView",
+      "_model_name": "ProgressStyleModel",
+      "description_width": "initial",
+      "_view_module": "@jupyter-widgets/base",
+      "_model_module_version": "1.5.0",
+      "_view_count": null,
+      "_view_module_version": "1.2.0",
+      "bar_color": null,
+      "_model_module": "@jupyter-widgets/controls"
+     }
+    },
+    "1b7919734ff04761bd9e7051dfcaf462": {
      "model_module": "@jupyter-widgets/base",
      "model_name": "LayoutModel",
      "state": {
+      "_view_name": "LayoutView",
+      "grid_template_rows": null,
+      "right": null,
+      "justify_content": null,
+      "_view_module": "@jupyter-widgets/base",
+      "overflow": null,
+      "_model_module_version": "1.2.0",
+      "_view_count": null,
+      "flex_flow": null,
+      "width": null,
+      "min_width": null,
+      "border": null,
+      "align_items": null,
+      "bottom": null,
       "_model_module": "@jupyter-widgets/base",
-      "_model_module_version": "1.2.0",
+      "top": null,
+      "grid_column": null,
+      "overflow_y": null,
+      "overflow_x": null,
+      "grid_auto_flow": null,
+      "grid_area": null,
+      "grid_template_columns": null,
+      "flex": null,
       "_model_name": "LayoutModel",
-      "_view_count": null,
-      "_view_module": "@jupyter-widgets/base",
-      "_view_module_version": "1.2.0",
-      "_view_name": "LayoutView",
+      "justify_items": null,
+      "grid_row": null,
+      "max_height": null,
       "align_content": null,
-      "align_items": null,
+      "visibility": null,
       "align_self": null,
-      "border": null,
-      "bottom": null,
+      "height": null,
+      "min_height": null,
+      "padding": null,
+      "grid_auto_rows": null,
+      "grid_gap": null,
+      "max_width": null,
+      "order": null,
+      "_view_module_version": "1.2.0",
+      "grid_template_areas": null,
+      "object_position": null,
+      "object_fit": null,
+      "grid_auto_columns": null,
+      "margin": null,
       "display": null,
-      "flex": null,
-      "flex_flow": null,
-      "grid_area": null,
-      "grid_auto_columns": null,
-      "grid_auto_flow": null,
-      "grid_auto_rows": null,
-      "grid_column": null,
-      "grid_gap": null,
-      "grid_row": null,
-      "grid_template_areas": null,
-      "grid_template_columns": null,
-      "grid_template_rows": null,
-      "height": null,
-      "justify_content": null,
-      "justify_items": null,
-      "left": null,
-      "margin": null,
-      "max_height": null,
-      "max_width": null,
-      "min_height": null,
-      "min_width": null,
-      "object_fit": null,
-      "object_position": null,
-      "order": null,
-      "overflow": null,
-      "overflow_x": null,
-      "overflow_y": null,
-      "padding": null,
-      "right": null,
-      "top": null,
-      "visibility": null,
-      "width": null
-     }
-    },
-    "3cc2b4ff25e24271913f689f7c096d1b": {
-     "model_module": "@jupyter-widgets/controls",
-     "model_name": "FloatProgressModel",
-     "state": {
-      "_dom_classes": [],
-      "_model_module": "@jupyter-widgets/controls",
-      "_model_module_version": "1.5.0",
-      "_model_name": "FloatProgressModel",
-      "_view_count": null,
-      "_view_module": "@jupyter-widgets/controls",
-      "_view_module_version": "1.5.0",
-      "_view_name": "ProgressView",
-      "bar_style": "info",
-      "description": "",
-      "description_tooltip": null,
-      "layout": "IPY_MODEL_d4bdf3213e8f43c8b00f7e3c993aa4a3",
-      "max": 1,
-      "min": 0,
-      "orientation": "horizontal",
-      "style": "IPY_MODEL_fdc0603de2a64c5abf7ffdd0bb1a2bf2",
-      "value": 1
-     }
-    },
-    "4317e25e5ebc4e3e842428a38aa6198a": {
-     "model_module": "@jupyter-widgets/controls",
-     "model_name": "ProgressStyleModel",
-     "state": {
-      "_model_module": "@jupyter-widgets/controls",
-      "_model_module_version": "1.5.0",
-      "_model_name": "ProgressStyleModel",
-      "_view_count": null,
-      "_view_module": "@jupyter-widgets/base",
-      "_view_module_version": "1.2.0",
+      "left": null
+     }
+    },
+    "b9f9544d1dd2428a8a8744f48895dd4b": {
+     "model_module": "@jupyter-widgets/controls",
+     "model_name": "DescriptionStyleModel",
+     "state": {
       "_view_name": "StyleView",
-      "bar_color": null,
-      "description_width": "initial"
-     }
-    },
-    "447df269f40f45b19e6c46addb25fb3c": {
+      "_model_name": "DescriptionStyleModel",
+      "description_width": "",
+      "_view_module": "@jupyter-widgets/base",
+      "_model_module_version": "1.5.0",
+      "_view_count": null,
+      "_view_module_version": "1.2.0",
+      "_model_module": "@jupyter-widgets/controls"
+     }
+    },
+    "04da548f4e8445dbab57f3d788fe6308": {
      "model_module": "@jupyter-widgets/base",
      "model_name": "LayoutModel",
      "state": {
+      "_view_name": "LayoutView",
+      "grid_template_rows": null,
+      "right": null,
+      "justify_content": null,
+      "_view_module": "@jupyter-widgets/base",
+      "overflow": null,
+      "_model_module_version": "1.2.0",
+      "_view_count": null,
+      "flex_flow": null,
+      "width": null,
+      "min_width": null,
+      "border": null,
+      "align_items": null,
+      "bottom": null,
       "_model_module": "@jupyter-widgets/base",
-      "_model_module_version": "1.2.0",
+      "top": null,
+      "grid_column": null,
+      "overflow_y": null,
+      "overflow_x": null,
+      "grid_auto_flow": null,
+      "grid_area": null,
+      "grid_template_columns": null,
+      "flex": null,
       "_model_name": "LayoutModel",
-      "_view_count": null,
-      "_view_module": "@jupyter-widgets/base",
-      "_view_module_version": "1.2.0",
-      "_view_name": "LayoutView",
+      "justify_items": null,
+      "grid_row": null,
+      "max_height": null,
       "align_content": null,
-      "align_items": null,
+      "visibility": null,
       "align_self": null,
-      "border": null,
-      "bottom": null,
+      "height": null,
+      "min_height": null,
+      "padding": null,
+      "grid_auto_rows": null,
+      "grid_gap": null,
+      "max_width": null,
+      "order": null,
+      "_view_module_version": "1.2.0",
+      "grid_template_areas": null,
+      "object_position": null,
+      "object_fit": null,
+      "grid_auto_columns": null,
+      "margin": null,
       "display": null,
-      "flex": null,
-      "flex_flow": null,
-      "grid_area": null,
-      "grid_auto_columns": null,
-      "grid_auto_flow": null,
-      "grid_auto_rows": null,
-      "grid_column": null,
-      "grid_gap": null,
-      "grid_row": null,
-      "grid_template_areas": null,
-      "grid_template_columns": null,
-      "grid_template_rows": null,
-      "height": null,
-      "justify_content": null,
-      "justify_items": null,
-      "left": null,
-      "margin": null,
-      "max_height": null,
-      "max_width": null,
-      "min_height": null,
-      "min_width": null,
-      "object_fit": null,
-      "object_position": null,
-      "order": null,
-      "overflow": null,
-      "overflow_x": null,
-      "overflow_y": null,
-      "padding": null,
-      "right": null,
-      "top": null,
-      "visibility": null,
-      "width": null
-     }
-    },
-    "4a66473ead56437fb5d954bf46ece071": {
-     "model_module": "@jupyter-widgets/controls",
-     "model_name": "ProgressStyleModel",
-     "state": {
+      "left": null
+     }
+    },
+    "f945a578058940e48e2b413bb48363ed": {
+     "model_module": "@jupyter-widgets/controls",
+     "model_name": "HBoxModel",
+     "state": {
+      "_view_name": "HBoxView",
+      "_dom_classes": [],
+      "_model_name": "HBoxModel",
+      "_view_module": "@jupyter-widgets/controls",
+      "_model_module_version": "1.5.0",
+      "_view_count": null,
+      "_view_module_version": "1.5.0",
+      "box_style": "",
+      "layout": "IPY_MODEL_257d38ce73ef457386d4aa0a18b4a302",
       "_model_module": "@jupyter-widgets/controls",
-      "_model_module_version": "1.5.0",
-      "_model_name": "ProgressStyleModel",
-      "_view_count": null,
-      "_view_module": "@jupyter-widgets/base",
-      "_view_module_version": "1.2.0",
-      "_view_name": "StyleView",
-      "bar_color": null,
-      "description_width": "initial"
-     }
-    },
-    "4e5ebd96d0c14d4db445c86f7baa92ec": {
-     "model_module": "@jupyter-widgets/controls",
-     "model_name": "HBoxModel",
-     "state": {
-      "_dom_classes": [],
-      "_model_module": "@jupyter-widgets/controls",
-      "_model_module_version": "1.5.0",
-      "_model_name": "HBoxModel",
-      "_view_count": null,
-      "_view_module": "@jupyter-widgets/controls",
-      "_view_module_version": "1.5.0",
-      "_view_name": "HBoxView",
-      "box_style": "",
       "children": [
-       "IPY_MODEL_9914ef60e1e143e9bf3801318721253b",
-       "IPY_MODEL_d5fd331d5c0f451bb3600316f15b0b20"
-      ],
-      "layout": "IPY_MODEL_6efb9c4de70445428bb874e1fb4435b2"
-     }
-    },
-    "5003ea268d8d403192b3dfa00acc1a6d": {
+       "IPY_MODEL_bc72b680083f492cbf63877cffdeaac3",
+       "IPY_MODEL_c6399fd074d14d06aa87fa7919e51e09"
+      ]
+     }
+    },
+    "257d38ce73ef457386d4aa0a18b4a302": {
      "model_module": "@jupyter-widgets/base",
      "model_name": "LayoutModel",
      "state": {
+      "_view_name": "LayoutView",
+      "grid_template_rows": null,
+      "right": null,
+      "justify_content": null,
+      "_view_module": "@jupyter-widgets/base",
+      "overflow": null,
+      "_model_module_version": "1.2.0",
+      "_view_count": null,
+      "flex_flow": null,
+      "width": null,
+      "min_width": null,
+      "border": null,
+      "align_items": null,
+      "bottom": null,
       "_model_module": "@jupyter-widgets/base",
-      "_model_module_version": "1.2.0",
+      "top": null,
+      "grid_column": null,
+      "overflow_y": null,
+      "overflow_x": null,
+      "grid_auto_flow": null,
+      "grid_area": null,
+      "grid_template_columns": null,
+      "flex": null,
       "_model_name": "LayoutModel",
-      "_view_count": null,
-      "_view_module": "@jupyter-widgets/base",
-      "_view_module_version": "1.2.0",
-      "_view_name": "LayoutView",
+      "justify_items": null,
+      "grid_row": null,
+      "max_height": null,
       "align_content": null,
-      "align_items": null,
+      "visibility": null,
       "align_self": null,
-      "border": null,
-      "bottom": null,
+      "height": null,
+      "min_height": null,
+      "padding": null,
+      "grid_auto_rows": null,
+      "grid_gap": null,
+      "max_width": null,
+      "order": null,
+      "_view_module_version": "1.2.0",
+      "grid_template_areas": null,
+      "object_position": null,
+      "object_fit": null,
+      "grid_auto_columns": null,
+      "margin": null,
       "display": null,
-      "flex": null,
-      "flex_flow": null,
-      "grid_area": null,
-      "grid_auto_columns": null,
-      "grid_auto_flow": null,
-      "grid_auto_rows": null,
-      "grid_column": null,
-      "grid_gap": null,
-      "grid_row": null,
-      "grid_template_areas": null,
-      "grid_template_columns": null,
-      "grid_template_rows": null,
-      "height": null,
-      "justify_content": null,
-      "justify_items": null,
-      "left": null,
-      "margin": null,
-      "max_height": null,
-      "max_width": null,
-      "min_height": null,
-      "min_width": null,
-      "object_fit": null,
-      "object_position": null,
-      "order": null,
-      "overflow": null,
-      "overflow_x": null,
-      "overflow_y": null,
-      "padding": null,
-      "right": null,
-      "top": null,
-      "visibility": null,
-      "width": null
-     }
-    },
-    "51e864e3295d46bb900f6b9405e20a93": {
+      "left": null
+     }
+    },
+    "bc72b680083f492cbf63877cffdeaac3": {
+     "model_module": "@jupyter-widgets/controls",
+     "model_name": "FloatProgressModel",
+     "state": {
+      "_view_name": "ProgressView",
+      "style": "IPY_MODEL_e5e4664117dc4776821edecfd11f50fb",
+      "_dom_classes": [],
+      "description": "Downloading: 100%",
+      "_model_name": "FloatProgressModel",
+      "bar_style": "success",
+      "max": 440473133,
+      "_view_module": "@jupyter-widgets/controls",
+      "_model_module_version": "1.5.0",
+      "value": 440473133,
+      "_view_count": null,
+      "_view_module_version": "1.5.0",
+      "orientation": "horizontal",
+      "min": 0,
+      "description_tooltip": null,
+      "_model_module": "@jupyter-widgets/controls",
+      "layout": "IPY_MODEL_e0427d0e5d3e40388512fbeef1ae9a90"
+     }
+    },
+    "c6399fd074d14d06aa87fa7919e51e09": {
+     "model_module": "@jupyter-widgets/controls",
+     "model_name": "HTMLModel",
+     "state": {
+      "_view_name": "HTMLView",
+      "style": "IPY_MODEL_d1f80104c61d4207bd4cb3ed5eedd004",
+      "_dom_classes": [],
+      "description": "",
+      "_model_name": "HTMLModel",
+      "placeholder": "​",
+      "_view_module": "@jupyter-widgets/controls",
+      "_model_module_version": "1.5.0",
+      "value": " 440M/440M [00:08&lt;00:00, 49.5MB/s]",
+      "_view_count": null,
+      "_view_module_version": "1.5.0",
+      "description_tooltip": null,
+      "_model_module": "@jupyter-widgets/controls",
+      "layout": "IPY_MODEL_2506e44042ea4c08b04853a094d4dfd5"
+     }
+    },
+    "e5e4664117dc4776821edecfd11f50fb": {
      "model_module": "@jupyter-widgets/controls",
      "model_name": "ProgressStyleModel",
      "state": {
-      "_model_module": "@jupyter-widgets/controls",
-      "_model_module_version": "1.5.0",
+      "_view_name": "StyleView",
       "_model_name": "ProgressStyleModel",
-      "_view_count": null,
-      "_view_module": "@jupyter-widgets/base",
-      "_view_module_version": "1.2.0",
-      "_view_name": "StyleView",
+      "description_width": "initial",
+      "_view_module": "@jupyter-widgets/base",
+      "_model_module_version": "1.5.0",
+      "_view_count": null,
+      "_view_module_version": "1.2.0",
       "bar_color": null,
-      "description_width": "initial"
-     }
-    },
-    "527f1e8c27d34ddf8128df3a19932d7a": {
-     "model_module": "@jupyter-widgets/controls",
-     "model_name": "ProgressStyleModel",
-     "state": {
-      "_model_module": "@jupyter-widgets/controls",
-      "_model_module_version": "1.5.0",
-      "_model_name": "ProgressStyleModel",
-      "_view_count": null,
-      "_view_module": "@jupyter-widgets/base",
-      "_view_module_version": "1.2.0",
-      "_view_name": "StyleView",
-      "bar_color": null,
-      "description_width": "initial"
-     }
-    },
-    "58382e71f06e4a288f3a9a63c5adf292": {
-     "model_module": "@jupyter-widgets/controls",
-     "model_name": "FloatProgressModel",
-     "state": {
-      "_dom_classes": [],
-      "_model_module": "@jupyter-widgets/controls",
-      "_model_module_version": "1.5.0",
-      "_model_name": "FloatProgressModel",
-      "_view_count": null,
-      "_view_module": "@jupyter-widgets/controls",
-      "_view_module_version": "1.5.0",
-      "_view_name": "ProgressView",
-      "bar_style": "success",
-      "description": "100%",
-      "description_tooltip": null,
-      "layout": "IPY_MODEL_607dd2aea7e24fb692bc4cf5f55163f5",
-      "max": 2,
-      "min": 0,
-      "orientation": "horizontal",
-      "style": "IPY_MODEL_4317e25e5ebc4e3e842428a38aa6198a",
-      "value": 2
-     }
-    },
-    "5a0d45791ab84f84a95994f09d43664d": {
+      "_model_module": "@jupyter-widgets/controls"
+     }
+    },
+    "e0427d0e5d3e40388512fbeef1ae9a90": {
      "model_module": "@jupyter-widgets/base",
      "model_name": "LayoutModel",
      "state": {
+      "_view_name": "LayoutView",
+      "grid_template_rows": null,
+      "right": null,
+      "justify_content": null,
+      "_view_module": "@jupyter-widgets/base",
+      "overflow": null,
+      "_model_module_version": "1.2.0",
+      "_view_count": null,
+      "flex_flow": null,
+      "width": null,
+      "min_width": null,
+      "border": null,
+      "align_items": null,
+      "bottom": null,
       "_model_module": "@jupyter-widgets/base",
-      "_model_module_version": "1.2.0",
+      "top": null,
+      "grid_column": null,
+      "overflow_y": null,
+      "overflow_x": null,
+      "grid_auto_flow": null,
+      "grid_area": null,
+      "grid_template_columns": null,
+      "flex": null,
       "_model_name": "LayoutModel",
-      "_view_count": null,
-      "_view_module": "@jupyter-widgets/base",
-      "_view_module_version": "1.2.0",
-      "_view_name": "LayoutView",
+      "justify_items": null,
+      "grid_row": null,
+      "max_height": null,
       "align_content": null,
-      "align_items": null,
+      "visibility": null,
       "align_self": null,
-      "border": null,
-      "bottom": null,
+      "height": null,
+      "min_height": null,
+      "padding": null,
+      "grid_auto_rows": null,
+      "grid_gap": null,
+      "max_width": null,
+      "order": null,
+      "_view_module_version": "1.2.0",
+      "grid_template_areas": null,
+      "object_position": null,
+      "object_fit": null,
+      "grid_auto_columns": null,
+      "margin": null,
       "display": null,
-      "flex": null,
-      "flex_flow": null,
-      "grid_area": null,
-      "grid_auto_columns": null,
-      "grid_auto_flow": null,
-      "grid_auto_rows": null,
-      "grid_column": null,
-      "grid_gap": null,
-      "grid_row": null,
-      "grid_template_areas": null,
-      "grid_template_columns": null,
-      "grid_template_rows": null,
-      "height": null,
-      "justify_content": null,
-      "justify_items": null,
-      "left": null,
-      "margin": null,
-      "max_height": null,
-      "max_width": null,
-      "min_height": null,
-      "min_width": null,
-      "object_fit": null,
-      "object_position": null,
-      "order": null,
-      "overflow": null,
-      "overflow_x": null,
-      "overflow_y": null,
-      "padding": null,
-      "right": null,
-      "top": null,
-      "visibility": null,
-      "width": null
-     }
-    },
-    "5caf1a4fbd4d49eda2f786ce4f485bbb": {
+      "left": null
+     }
+    },
+    "d1f80104c61d4207bd4cb3ed5eedd004": {
      "model_module": "@jupyter-widgets/controls",
      "model_name": "DescriptionStyleModel",
      "state": {
-      "_model_module": "@jupyter-widgets/controls",
-      "_model_module_version": "1.5.0",
+      "_view_name": "StyleView",
       "_model_name": "DescriptionStyleModel",
-      "_view_count": null,
-      "_view_module": "@jupyter-widgets/base",
-      "_view_module_version": "1.2.0",
-      "_view_name": "StyleView",
-      "description_width": ""
-     }
-    },
-    "5d0915c22e2b4125be82c240f974e642": {
+      "description_width": "",
+      "_view_module": "@jupyter-widgets/base",
+      "_model_module_version": "1.5.0",
+      "_view_count": null,
+      "_view_module_version": "1.2.0",
+      "_model_module": "@jupyter-widgets/controls"
+     }
+    },
+    "2506e44042ea4c08b04853a094d4dfd5": {
      "model_module": "@jupyter-widgets/base",
      "model_name": "LayoutModel",
      "state": {
+      "_view_name": "LayoutView",
+      "grid_template_rows": null,
+      "right": null,
+      "justify_content": null,
+      "_view_module": "@jupyter-widgets/base",
+      "overflow": null,
+      "_model_module_version": "1.2.0",
+      "_view_count": null,
+      "flex_flow": null,
+      "width": null,
+      "min_width": null,
+      "border": null,
+      "align_items": null,
+      "bottom": null,
       "_model_module": "@jupyter-widgets/base",
-      "_model_module_version": "1.2.0",
+      "top": null,
+      "grid_column": null,
+      "overflow_y": null,
+      "overflow_x": null,
+      "grid_auto_flow": null,
+      "grid_area": null,
+      "grid_template_columns": null,
+      "flex": null,
       "_model_name": "LayoutModel",
-      "_view_count": null,
-      "_view_module": "@jupyter-widgets/base",
-      "_view_module_version": "1.2.0",
-      "_view_name": "LayoutView",
+      "justify_items": null,
+      "grid_row": null,
+      "max_height": null,
       "align_content": null,
-      "align_items": null,
+      "visibility": null,
       "align_self": null,
-      "border": null,
-      "bottom": null,
+      "height": null,
+      "min_height": null,
+      "padding": null,
+      "grid_auto_rows": null,
+      "grid_gap": null,
+      "max_width": null,
+      "order": null,
+      "_view_module_version": "1.2.0",
+      "grid_template_areas": null,
+      "object_position": null,
+      "object_fit": null,
+      "grid_auto_columns": null,
+      "margin": null,
       "display": null,
-      "flex": null,
-      "flex_flow": null,
-      "grid_area": null,
-      "grid_auto_columns": null,
-      "grid_auto_flow": null,
-      "grid_auto_rows": null,
-      "grid_column": null,
-      "grid_gap": null,
-      "grid_row": null,
-      "grid_template_areas": null,
-      "grid_template_columns": null,
-      "grid_template_rows": null,
-      "height": null,
-      "justify_content": null,
-      "justify_items": null,
-      "left": null,
-      "margin": null,
-      "max_height": null,
-      "max_width": null,
-      "min_height": null,
-      "min_width": null,
-      "object_fit": null,
-      "object_position": null,
-      "order": null,
-      "overflow": null,
-      "overflow_x": null,
-      "overflow_y": null,
-      "padding": null,
-      "right": null,
-      "top": null,
-      "visibility": null,
-      "width": null
-     }
-    },
-    "607dd2aea7e24fb692bc4cf5f55163f5": {
+      "left": null
+     }
+    },
+    "54ba173765f94d5380e3c4aeac54d10f": {
+     "model_module": "@jupyter-widgets/controls",
+     "model_name": "HBoxModel",
+     "state": {
+      "_view_name": "HBoxView",
+      "_dom_classes": [],
+      "_model_name": "HBoxModel",
+      "_view_module": "@jupyter-widgets/controls",
+      "_model_module_version": "1.5.0",
+      "_view_count": null,
+      "_view_module_version": "1.5.0",
+      "box_style": "",
+      "layout": "IPY_MODEL_de494ee2bf384ad1abc50f8c43cffd62",
+      "_model_module": "@jupyter-widgets/controls",
+      "children": [
+       "IPY_MODEL_f1d51f02293d4b7a837d5ebf6a07fac5",
+       "IPY_MODEL_3f2a28b64ced4873bbe53f9c77d3bf35"
+      ]
+     }
+    },
+    "de494ee2bf384ad1abc50f8c43cffd62": {
      "model_module": "@jupyter-widgets/base",
      "model_name": "LayoutModel",
      "state": {
+      "_view_name": "LayoutView",
+      "grid_template_rows": null,
+      "right": null,
+      "justify_content": null,
+      "_view_module": "@jupyter-widgets/base",
+      "overflow": null,
+      "_model_module_version": "1.2.0",
+      "_view_count": null,
+      "flex_flow": null,
+      "width": null,
+      "min_width": null,
+      "border": null,
+      "align_items": null,
+      "bottom": null,
       "_model_module": "@jupyter-widgets/base",
-      "_model_module_version": "1.2.0",
+      "top": null,
+      "grid_column": null,
+      "overflow_y": null,
+      "overflow_x": null,
+      "grid_auto_flow": null,
+      "grid_area": null,
+      "grid_template_columns": null,
+      "flex": null,
       "_model_name": "LayoutModel",
-      "_view_count": null,
-      "_view_module": "@jupyter-widgets/base",
-      "_view_module_version": "1.2.0",
-      "_view_name": "LayoutView",
+      "justify_items": null,
+      "grid_row": null,
+      "max_height": null,
       "align_content": null,
-      "align_items": null,
+      "visibility": null,
       "align_self": null,
-      "border": null,
-      "bottom": null,
+      "height": null,
+      "min_height": null,
+      "padding": null,
+      "grid_auto_rows": null,
+      "grid_gap": null,
+      "max_width": null,
+      "order": null,
+      "_view_module_version": "1.2.0",
+      "grid_template_areas": null,
+      "object_position": null,
+      "object_fit": null,
+      "grid_auto_columns": null,
+      "margin": null,
       "display": null,
-      "flex": null,
-      "flex_flow": null,
-      "grid_area": null,
-      "grid_auto_columns": null,
-      "grid_auto_flow": null,
-      "grid_auto_rows": null,
-      "grid_column": null,
-      "grid_gap": null,
-      "grid_row": null,
-      "grid_template_areas": null,
-      "grid_template_columns": null,
-      "grid_template_rows": null,
-      "height": null,
-      "justify_content": null,
-      "justify_items": null,
-      "left": null,
-      "margin": null,
-      "max_height": null,
-      "max_width": null,
-      "min_height": null,
-      "min_width": null,
-      "object_fit": null,
-      "object_position": null,
-      "order": null,
-      "overflow": null,
-      "overflow_x": null,
-      "overflow_y": null,
-      "padding": null,
-      "right": null,
-      "top": null,
-      "visibility": null,
-      "width": null
-     }
-    },
-    "609717db231447c9b151ae0761678d28": {
+      "left": null
+     }
+    },
+    "f1d51f02293d4b7a837d5ebf6a07fac5": {
+     "model_module": "@jupyter-widgets/controls",
+     "model_name": "FloatProgressModel",
+     "state": {
+      "_view_name": "ProgressView",
+      "style": "IPY_MODEL_bb58ea144f28455da5222540ad0e3a49",
+      "_dom_classes": [],
+      "description": "Downloading: ",
+      "_model_name": "FloatProgressModel",
+      "bar_style": "success",
+      "max": 692,
+      "_view_module": "@jupyter-widgets/controls",
+      "_model_module_version": "1.5.0",
+      "value": 692,
+      "_view_count": null,
+      "_view_module_version": "1.5.0",
+      "orientation": "horizontal",
+      "min": 0,
+      "description_tooltip": null,
+      "_model_module": "@jupyter-widgets/controls",
+      "layout": "IPY_MODEL_a3d070a564d646778ce83c27a551293d"
+     }
+    },
+    "3f2a28b64ced4873bbe53f9c77d3bf35": {
+     "model_module": "@jupyter-widgets/controls",
+     "model_name": "HTMLModel",
+     "state": {
+      "_view_name": "HTMLView",
+      "style": "IPY_MODEL_70251817e7364d31881a46d917823881",
+      "_dom_classes": [],
+      "description": "",
+      "_model_name": "HTMLModel",
+      "placeholder": "​",
+      "_view_module": "@jupyter-widgets/controls",
+      "_model_module_version": "1.5.0",
+      "value": " 9.31k/? [00:03&lt;00:00, 2.52kB/s]",
+      "_view_count": null,
+      "_view_module_version": "1.5.0",
+      "description_tooltip": null,
+      "_model_module": "@jupyter-widgets/controls",
+      "layout": "IPY_MODEL_857837d2507f46d396edc633471570c4"
+     }
+    },
+    "bb58ea144f28455da5222540ad0e3a49": {
      "model_module": "@jupyter-widgets/controls",
      "model_name": "ProgressStyleModel",
      "state": {
-      "_model_module": "@jupyter-widgets/controls",
-      "_model_module_version": "1.5.0",
+      "_view_name": "StyleView",
       "_model_name": "ProgressStyleModel",
-      "_view_count": null,
-      "_view_module": "@jupyter-widgets/base",
-      "_view_module_version": "1.2.0",
-      "_view_name": "StyleView",
+      "description_width": "initial",
+      "_view_module": "@jupyter-widgets/base",
+      "_model_module_version": "1.5.0",
+      "_view_count": null,
+      "_view_module_version": "1.2.0",
       "bar_color": null,
-      "description_width": "initial"
-     }
-    },
-    "63cbfbb3bf054d6683c5006c9a89c8e2": {
-     "model_module": "@jupyter-widgets/controls",
-     "model_name": "HTMLModel",
-     "state": {
-      "_dom_classes": [],
-      "_model_module": "@jupyter-widgets/controls",
-      "_model_module_version": "1.5.0",
-      "_model_name": "HTMLModel",
-      "_view_count": null,
-      "_view_module": "@jupyter-widgets/controls",
-      "_view_module_version": "1.5.0",
-      "_view_name": "HTMLView",
-      "description": "",
-      "description_tooltip": null,
-      "layout": "IPY_MODEL_aecbf9a9f921435a86593d2dcca5550a",
-      "placeholder": "​",
-      "style": "IPY_MODEL_670cfafa85ea4b878f03bcd5aad4bc0c",
-      "value": " 501M/501M [00:25&lt;00:00, 19.8MB/s]"
-     }
-    },
-    "670cfafa85ea4b878f03bcd5aad4bc0c": {
-     "model_module": "@jupyter-widgets/controls",
-     "model_name": "DescriptionStyleModel",
-     "state": {
-      "_model_module": "@jupyter-widgets/controls",
-      "_model_module_version": "1.5.0",
-      "_model_name": "DescriptionStyleModel",
-      "_view_count": null,
-      "_view_module": "@jupyter-widgets/base",
-      "_view_module_version": "1.2.0",
-      "_view_name": "StyleView",
-      "description_width": ""
-     }
-    },
-    "6ad6848c3a62406eb63fa2aafba0ae9a": {
-     "model_module": "@jupyter-widgets/controls",
-     "model_name": "DescriptionStyleModel",
-     "state": {
-      "_model_module": "@jupyter-widgets/controls",
-      "_model_module_version": "1.5.0",
-      "_model_name": "DescriptionStyleModel",
-      "_view_count": null,
-      "_view_module": "@jupyter-widgets/base",
-      "_view_module_version": "1.2.0",
-      "_view_name": "StyleView",
-      "description_width": ""
-     }
-    },
-    "6efb9c4de70445428bb874e1fb4435b2": {
+      "_model_module": "@jupyter-widgets/controls"
+     }
+    },
+    "a3d070a564d646778ce83c27a551293d": {
      "model_module": "@jupyter-widgets/base",
      "model_name": "LayoutModel",
      "state": {
+      "_view_name": "LayoutView",
+      "grid_template_rows": null,
+      "right": null,
+      "justify_content": null,
+      "_view_module": "@jupyter-widgets/base",
+      "overflow": null,
+      "_model_module_version": "1.2.0",
+      "_view_count": null,
+      "flex_flow": null,
+      "width": null,
+      "min_width": null,
+      "border": null,
+      "align_items": null,
+      "bottom": null,
       "_model_module": "@jupyter-widgets/base",
-      "_model_module_version": "1.2.0",
+      "top": null,
+      "grid_column": null,
+      "overflow_y": null,
+      "overflow_x": null,
+      "grid_auto_flow": null,
+      "grid_area": null,
+      "grid_template_columns": null,
+      "flex": null,
       "_model_name": "LayoutModel",
-      "_view_count": null,
-      "_view_module": "@jupyter-widgets/base",
-      "_view_module_version": "1.2.0",
-      "_view_name": "LayoutView",
+      "justify_items": null,
+      "grid_row": null,
+      "max_height": null,
       "align_content": null,
-      "align_items": null,
+      "visibility": null,
       "align_self": null,
-      "border": null,
-      "bottom": null,
+      "height": null,
+      "min_height": null,
+      "padding": null,
+      "grid_auto_rows": null,
+      "grid_gap": null,
+      "max_width": null,
+      "order": null,
+      "_view_module_version": "1.2.0",
+      "grid_template_areas": null,
+      "object_position": null,
+      "object_fit": null,
+      "grid_auto_columns": null,
+      "margin": null,
       "display": null,
-      "flex": null,
-      "flex_flow": null,
-      "grid_area": null,
-      "grid_auto_columns": null,
-      "grid_auto_flow": null,
-      "grid_auto_rows": null,
-      "grid_column": null,
-      "grid_gap": null,
-      "grid_row": null,
-      "grid_template_areas": null,
-      "grid_template_columns": null,
-      "grid_template_rows": null,
-      "height": null,
-      "justify_content": null,
-      "justify_items": null,
-      "left": null,
-      "margin": null,
-      "max_height": null,
-      "max_width": null,
-      "min_height": null,
-      "min_width": null,
-      "object_fit": null,
-      "object_position": null,
-      "order": null,
-      "overflow": null,
-      "overflow_x": null,
-      "overflow_y": null,
-      "padding": null,
-      "right": null,
-      "top": null,
-      "visibility": null,
-      "width": null
-     }
-    },
-    "751b63eb1e7948d999851e21ddcdf5f4": {
+      "left": null
+     }
+    },
+    "70251817e7364d31881a46d917823881": {
+     "model_module": "@jupyter-widgets/controls",
+     "model_name": "DescriptionStyleModel",
+     "state": {
+      "_view_name": "StyleView",
+      "_model_name": "DescriptionStyleModel",
+      "description_width": "",
+      "_view_module": "@jupyter-widgets/base",
+      "_model_module_version": "1.5.0",
+      "_view_count": null,
+      "_view_module_version": "1.2.0",
+      "_model_module": "@jupyter-widgets/controls"
+     }
+    },
+    "857837d2507f46d396edc633471570c4": {
      "model_module": "@jupyter-widgets/base",
      "model_name": "LayoutModel",
      "state": {
+      "_view_name": "LayoutView",
+      "grid_template_rows": null,
+      "right": null,
+      "justify_content": null,
+      "_view_module": "@jupyter-widgets/base",
+      "overflow": null,
+      "_model_module_version": "1.2.0",
+      "_view_count": null,
+      "flex_flow": null,
+      "width": null,
+      "min_width": null,
+      "border": null,
+      "align_items": null,
+      "bottom": null,
       "_model_module": "@jupyter-widgets/base",
-      "_model_module_version": "1.2.0",
+      "top": null,
+      "grid_column": null,
+      "overflow_y": null,
+      "overflow_x": null,
+      "grid_auto_flow": null,
+      "grid_area": null,
+      "grid_template_columns": null,
+      "flex": null,
       "_model_name": "LayoutModel",
-      "_view_count": null,
-      "_view_module": "@jupyter-widgets/base",
-      "_view_module_version": "1.2.0",
-      "_view_name": "LayoutView",
+      "justify_items": null,
+      "grid_row": null,
+      "max_height": null,
       "align_content": null,
-      "align_items": null,
+      "visibility": null,
       "align_self": null,
-      "border": null,
-      "bottom": null,
+      "height": null,
+      "min_height": null,
+      "padding": null,
+      "grid_auto_rows": null,
+      "grid_gap": null,
+      "max_width": null,
+      "order": null,
+      "_view_module_version": "1.2.0",
+      "grid_template_areas": null,
+      "object_position": null,
+      "object_fit": null,
+      "grid_auto_columns": null,
+      "margin": null,
       "display": null,
-      "flex": null,
-      "flex_flow": null,
-      "grid_area": null,
-      "grid_auto_columns": null,
-      "grid_auto_flow": null,
-      "grid_auto_rows": null,
-      "grid_column": null,
-      "grid_gap": null,
-      "grid_row": null,
-      "grid_template_areas": null,
-      "grid_template_columns": null,
-      "grid_template_rows": null,
-      "height": null,
-      "justify_content": null,
-      "justify_items": null,
-      "left": null,
-      "margin": null,
-      "max_height": null,
-      "max_width": null,
-      "min_height": null,
-      "min_width": null,
-      "object_fit": null,
-      "object_position": null,
-      "order": null,
-      "overflow": null,
-      "overflow_x": null,
-      "overflow_y": null,
-      "padding": null,
-      "right": null,
-      "top": null,
-      "visibility": null,
-      "width": null
-     }
-    },
-    "79dfc3aa220c4894b94e02c784d47d6b": {
-     "model_module": "@jupyter-widgets/controls",
-     "model_name": "DescriptionStyleModel",
-     "state": {
+      "left": null
+     }
+    },
+    "527868e41686490297e0d40a4db60825": {
+     "model_module": "@jupyter-widgets/controls",
+     "model_name": "HBoxModel",
+     "state": {
+      "_view_name": "HBoxView",
+      "_dom_classes": [],
+      "_model_name": "HBoxModel",
+      "_view_module": "@jupyter-widgets/controls",
+      "_model_module_version": "1.5.0",
+      "_view_count": null,
+      "_view_module_version": "1.5.0",
+      "box_style": "",
+      "layout": "IPY_MODEL_9d303b7fb6d64f7793b8eb904082a8f3",
       "_model_module": "@jupyter-widgets/controls",
-      "_model_module_version": "1.5.0",
-      "_model_name": "DescriptionStyleModel",
-      "_view_count": null,
-      "_view_module": "@jupyter-widgets/base",
-      "_view_module_version": "1.2.0",
-      "_view_name": "StyleView",
-      "description_width": ""
-     }
-    },
-    "7f391d99245645c7815bdd0ca552e029": {
+      "children": [
+       "IPY_MODEL_77cae33cb7cc479c8a1dfe213154e18c",
+       "IPY_MODEL_aed528beb2674782bb3492dea3277a26"
+      ]
+     }
+    },
+    "9d303b7fb6d64f7793b8eb904082a8f3": {
      "model_module": "@jupyter-widgets/base",
      "model_name": "LayoutModel",
      "state": {
+      "_view_name": "LayoutView",
+      "grid_template_rows": null,
+      "right": null,
+      "justify_content": null,
+      "_view_module": "@jupyter-widgets/base",
+      "overflow": null,
+      "_model_module_version": "1.2.0",
+      "_view_count": null,
+      "flex_flow": null,
+      "width": null,
+      "min_width": null,
+      "border": null,
+      "align_items": null,
+      "bottom": null,
       "_model_module": "@jupyter-widgets/base",
-      "_model_module_version": "1.2.0",
+      "top": null,
+      "grid_column": null,
+      "overflow_y": null,
+      "overflow_x": null,
+      "grid_auto_flow": null,
+      "grid_area": null,
+      "grid_template_columns": null,
+      "flex": null,
       "_model_name": "LayoutModel",
-      "_view_count": null,
-      "_view_module": "@jupyter-widgets/base",
-      "_view_module_version": "1.2.0",
-      "_view_name": "LayoutView",
+      "justify_items": null,
+      "grid_row": null,
+      "max_height": null,
       "align_content": null,
-      "align_items": null,
+      "visibility": null,
       "align_self": null,
-      "border": null,
-      "bottom": null,
+      "height": null,
+      "min_height": null,
+      "padding": null,
+      "grid_auto_rows": null,
+      "grid_gap": null,
+      "max_width": null,
+      "order": null,
+      "_view_module_version": "1.2.0",
+      "grid_template_areas": null,
+      "object_position": null,
+      "object_fit": null,
+      "grid_auto_columns": null,
+      "margin": null,
       "display": null,
-      "flex": null,
-      "flex_flow": null,
-      "grid_area": null,
-      "grid_auto_columns": null,
-      "grid_auto_flow": null,
-      "grid_auto_rows": null,
-      "grid_column": null,
-      "grid_gap": null,
-      "grid_row": null,
-      "grid_template_areas": null,
-      "grid_template_columns": null,
-      "grid_template_rows": null,
-      "height": null,
-      "justify_content": null,
-      "justify_items": null,
-      "left": null,
-      "margin": null,
-      "max_height": null,
-      "max_width": null,
-      "min_height": null,
-      "min_width": null,
-      "object_fit": null,
-      "object_position": null,
-      "order": null,
-      "overflow": null,
-      "overflow_x": null,
-      "overflow_y": null,
-      "padding": null,
-      "right": null,
-      "top": null,
-      "visibility": null,
-      "width": null
-     }
-    },
-    "80a733d9ed734abf8c88d97e9ef2f681": {
+      "left": null
+     }
+    },
+    "77cae33cb7cc479c8a1dfe213154e18c": {
+     "model_module": "@jupyter-widgets/controls",
+     "model_name": "FloatProgressModel",
+     "state": {
+      "_view_name": "ProgressView",
+      "style": "IPY_MODEL_3d11056f9aaa46309cb3e8f04cac0bdd",
+      "_dom_classes": [],
+      "description": "Downloading: 100%",
+      "_model_name": "FloatProgressModel",
+      "bar_style": "success",
+      "max": 7201385,
+      "_view_module": "@jupyter-widgets/controls",
+      "_model_module_version": "1.5.0",
+      "value": 7201385,
+      "_view_count": null,
+      "_view_module_version": "1.5.0",
+      "orientation": "horizontal",
+      "min": 0,
+      "description_tooltip": null,
+      "_model_module": "@jupyter-widgets/controls",
+      "layout": "IPY_MODEL_a6c2b0bf7f55466b9a7b17b768e55f8b"
+     }
+    },
+    "aed528beb2674782bb3492dea3277a26": {
+     "model_module": "@jupyter-widgets/controls",
+     "model_name": "HTMLModel",
+     "state": {
+      "_view_name": "HTMLView",
+      "style": "IPY_MODEL_d4d2c7a5be0243f2b1dd9cd5be4f3feb",
+      "_dom_classes": [],
+      "description": "",
+      "_model_name": "HTMLModel",
+      "placeholder": "​",
+      "_view_module": "@jupyter-widgets/controls",
+      "_model_module_version": "1.5.0",
+      "value": " 7.20M/7.20M [00:02&lt;00:00, 3.21MB/s]",
+      "_view_count": null,
+      "_view_module_version": "1.5.0",
+      "description_tooltip": null,
+      "_model_module": "@jupyter-widgets/controls",
+      "layout": "IPY_MODEL_47467d325b3340b7b1010bd109d4dd61"
+     }
+    },
+    "3d11056f9aaa46309cb3e8f04cac0bdd": {
+     "model_module": "@jupyter-widgets/controls",
+     "model_name": "ProgressStyleModel",
+     "state": {
+      "_view_name": "StyleView",
+      "_model_name": "ProgressStyleModel",
+      "description_width": "initial",
+      "_view_module": "@jupyter-widgets/base",
+      "_model_module_version": "1.5.0",
+      "_view_count": null,
+      "_view_module_version": "1.2.0",
+      "bar_color": null,
+      "_model_module": "@jupyter-widgets/controls"
+     }
+    },
+    "a6c2b0bf7f55466b9a7b17b768e55f8b": {
      "model_module": "@jupyter-widgets/base",
      "model_name": "LayoutModel",
      "state": {
+      "_view_name": "LayoutView",
+      "grid_template_rows": null,
+      "right": null,
+      "justify_content": null,
+      "_view_module": "@jupyter-widgets/base",
+      "overflow": null,
+      "_model_module_version": "1.2.0",
+      "_view_count": null,
+      "flex_flow": null,
+      "width": null,
+      "min_width": null,
+      "border": null,
+      "align_items": null,
+      "bottom": null,
       "_model_module": "@jupyter-widgets/base",
-      "_model_module_version": "1.2.0",
+      "top": null,
+      "grid_column": null,
+      "overflow_y": null,
+      "overflow_x": null,
+      "grid_auto_flow": null,
+      "grid_area": null,
+      "grid_template_columns": null,
+      "flex": null,
       "_model_name": "LayoutModel",
-      "_view_count": null,
-      "_view_module": "@jupyter-widgets/base",
-      "_view_module_version": "1.2.0",
-      "_view_name": "LayoutView",
+      "justify_items": null,
+      "grid_row": null,
+      "max_height": null,
       "align_content": null,
-      "align_items": null,
+      "visibility": null,
       "align_self": null,
-      "border": null,
-      "bottom": null,
+      "height": null,
+      "min_height": null,
+      "padding": null,
+      "grid_auto_rows": null,
+      "grid_gap": null,
+      "max_width": null,
+      "order": null,
+      "_view_module_version": "1.2.0",
+      "grid_template_areas": null,
+      "object_position": null,
+      "object_fit": null,
+      "grid_auto_columns": null,
+      "margin": null,
       "display": null,
-      "flex": null,
-      "flex_flow": null,
-      "grid_area": null,
-      "grid_auto_columns": null,
-      "grid_auto_flow": null,
-      "grid_auto_rows": null,
-      "grid_column": null,
-      "grid_gap": null,
-      "grid_row": null,
-      "grid_template_areas": null,
-      "grid_template_columns": null,
-      "grid_template_rows": null,
-      "height": null,
-      "justify_content": null,
-      "justify_items": null,
-      "left": null,
-      "margin": null,
-      "max_height": null,
-      "max_width": null,
-      "min_height": null,
-      "min_width": null,
-      "object_fit": null,
-      "object_position": null,
-      "order": null,
-      "overflow": null,
-      "overflow_x": null,
-      "overflow_y": null,
-      "padding": null,
-      "right": null,
-      "top": null,
-      "visibility": null,
-      "width": null
-     }
-    },
-    "8692a0b21a244a049514cb249902c62d": {
+      "left": null
+     }
+    },
+    "d4d2c7a5be0243f2b1dd9cd5be4f3feb": {
+     "model_module": "@jupyter-widgets/controls",
+     "model_name": "DescriptionStyleModel",
+     "state": {
+      "_view_name": "StyleView",
+      "_model_name": "DescriptionStyleModel",
+      "description_width": "",
+      "_view_module": "@jupyter-widgets/base",
+      "_model_module_version": "1.5.0",
+      "_view_count": null,
+      "_view_module_version": "1.2.0",
+      "_model_module": "@jupyter-widgets/controls"
+     }
+    },
+    "47467d325b3340b7b1010bd109d4dd61": {
      "model_module": "@jupyter-widgets/base",
      "model_name": "LayoutModel",
      "state": {
+      "_view_name": "LayoutView",
+      "grid_template_rows": null,
+      "right": null,
+      "justify_content": null,
+      "_view_module": "@jupyter-widgets/base",
+      "overflow": null,
+      "_model_module_version": "1.2.0",
+      "_view_count": null,
+      "flex_flow": null,
+      "width": null,
+      "min_width": null,
+      "border": null,
+      "align_items": null,
+      "bottom": null,
       "_model_module": "@jupyter-widgets/base",
-      "_model_module_version": "1.2.0",
+      "top": null,
+      "grid_column": null,
+      "overflow_y": null,
+      "overflow_x": null,
+      "grid_auto_flow": null,
+      "grid_area": null,
+      "grid_template_columns": null,
+      "flex": null,
       "_model_name": "LayoutModel",
-      "_view_count": null,
-      "_view_module": "@jupyter-widgets/base",
-      "_view_module_version": "1.2.0",
-      "_view_name": "LayoutView",
+      "justify_items": null,
+      "grid_row": null,
+      "max_height": null,
       "align_content": null,
-      "align_items": null,
+      "visibility": null,
       "align_self": null,
-      "border": null,
-      "bottom": null,
+      "height": null,
+      "min_height": null,
+      "padding": null,
+      "grid_auto_rows": null,
+      "grid_gap": null,
+      "max_width": null,
+      "order": null,
+      "_view_module_version": "1.2.0",
+      "grid_template_areas": null,
+      "object_position": null,
+      "object_fit": null,
+      "grid_auto_columns": null,
+      "margin": null,
       "display": null,
-      "flex": null,
-      "flex_flow": null,
-      "grid_area": null,
-      "grid_auto_columns": null,
-      "grid_auto_flow": null,
-      "grid_auto_rows": null,
-      "grid_column": null,
-      "grid_gap": null,
-      "grid_row": null,
-      "grid_template_areas": null,
-      "grid_template_columns": null,
-      "grid_template_rows": null,
-      "height": null,
-      "justify_content": null,
-      "justify_items": null,
-      "left": null,
-      "margin": null,
-      "max_height": null,
-      "max_width": null,
-      "min_height": null,
-      "min_width": null,
-      "object_fit": null,
-      "object_position": null,
-      "order": null,
-      "overflow": null,
-      "overflow_x": null,
-      "overflow_y": null,
-      "padding": null,
-      "right": null,
-      "top": null,
-      "visibility": null,
-      "width": null
-     }
-    },
-    "89d542a0e85f4fbfaff2ffa617052bc6": {
-     "model_module": "@jupyter-widgets/controls",
-     "model_name": "HBoxModel",
-     "state": {
-      "_dom_classes": [],
-      "_model_module": "@jupyter-widgets/controls",
-      "_model_module_version": "1.5.0",
-      "_model_name": "HBoxModel",
-      "_view_count": null,
-      "_view_module": "@jupyter-widgets/controls",
-      "_view_module_version": "1.5.0",
-      "_view_name": "HBoxView",
-      "box_style": "",
-      "children": [
-       "IPY_MODEL_1f6c85f8ae67454eaf5970a544087d07",
-       "IPY_MODEL_e394434dce9d4b42a5a2e98a8d93e69d"
-      ],
-      "layout": "IPY_MODEL_447df269f40f45b19e6c46addb25fb3c"
-     }
-    },
-    "8d07b853c60545bcaab48d3e45366138": {
-     "model_module": "@jupyter-widgets/controls",
-     "model_name": "FloatProgressModel",
-     "state": {
-      "_dom_classes": [],
-      "_model_module": "@jupyter-widgets/controls",
-      "_model_module_version": "1.5.0",
-      "_model_name": "FloatProgressModel",
-      "_view_count": null,
-      "_view_module": "@jupyter-widgets/controls",
-      "_view_module_version": "1.5.0",
-      "_view_name": "ProgressView",
-      "bar_style": "success",
-      "description": "Downloading: ",
-      "description_tooltip": null,
-      "layout": "IPY_MODEL_cb6d5faa575a4a2fb33cdf714533e223",
-      "max": 1895,
-      "min": 0,
-      "orientation": "horizontal",
-      "style": "IPY_MODEL_9f248795ccfb48ef8a29b4d1b52f8b8a",
-      "value": 1895
-     }
-    },
-    "924af57eb418449a8a2aa5e64ddd3169": {
-     "model_module": "@jupyter-widgets/base",
-     "model_name": "LayoutModel",
-     "state": {
-      "_model_module": "@jupyter-widgets/base",
-      "_model_module_version": "1.2.0",
-      "_model_name": "LayoutModel",
-      "_view_count": null,
-      "_view_module": "@jupyter-widgets/base",
-      "_view_module_version": "1.2.0",
-      "_view_name": "LayoutView",
-      "align_content": null,
-      "align_items": null,
-      "align_self": null,
-      "border": null,
-      "bottom": null,
-      "display": null,
-      "flex": null,
-      "flex_flow": null,
-      "grid_area": null,
-      "grid_auto_columns": null,
-      "grid_auto_flow": null,
-      "grid_auto_rows": null,
-      "grid_column": null,
-      "grid_gap": null,
-      "grid_row": null,
-      "grid_template_areas": null,
-      "grid_template_columns": null,
-      "grid_template_rows": null,
-      "height": null,
-      "justify_content": null,
-      "justify_items": null,
-      "left": null,
-      "margin": null,
-      "max_height": null,
-      "max_width": null,
-      "min_height": null,
-      "min_width": null,
-      "object_fit": null,
-      "object_position": null,
-      "order": null,
-      "overflow": null,
-      "overflow_x": null,
-      "overflow_y": null,
-      "padding": null,
-      "right": null,
-      "top": null,
-      "visibility": null,
-      "width": null
-     }
-    },
-    "95e5d9b12acd4738a4e209dd59bf4be3": {
-     "model_module": "@jupyter-widgets/controls",
-     "model_name": "ProgressStyleModel",
-     "state": {
-      "_model_module": "@jupyter-widgets/controls",
-      "_model_module_version": "1.5.0",
-      "_model_name": "ProgressStyleModel",
-      "_view_count": null,
-      "_view_module": "@jupyter-widgets/base",
-      "_view_module_version": "1.2.0",
-      "_view_name": "StyleView",
-      "bar_color": null,
-      "description_width": "initial"
-     }
-    },
-    "97a23288915a4a17bbecf24995907e9f": {
-     "model_module": "@jupyter-widgets/controls",
-     "model_name": "HTMLModel",
-     "state": {
-      "_dom_classes": [],
-      "_model_module": "@jupyter-widgets/controls",
-      "_model_module_version": "1.5.0",
-      "_model_name": "HTMLModel",
-      "_view_count": null,
-      "_view_module": "@jupyter-widgets/controls",
-      "_view_module_version": "1.5.0",
-      "_view_name": "HTMLView",
-      "description": "",
-      "description_tooltip": null,
-      "layout": "IPY_MODEL_c0226a0682884615a15370865a9414b8",
-      "placeholder": "​",
-      "style": "IPY_MODEL_de7ddc9b059e437f8e2d4bce3b6a032a",
-      "value": " 5.04k/? [00:00&lt;00:00, 7.22kB/s]"
-     }
-    },
-    "9914ef60e1e143e9bf3801318721253b": {
-     "model_module": "@jupyter-widgets/controls",
-     "model_name": "FloatProgressModel",
-     "state": {
-      "_dom_classes": [],
-      "_model_module": "@jupyter-widgets/controls",
-      "_model_module_version": "1.5.0",
-      "_model_name": "FloatProgressModel",
-      "_view_count": null,
-      "_view_module": "@jupyter-widgets/controls",
-      "_view_module_version": "1.5.0",
-      "_view_name": "ProgressView",
-      "bar_style": "success",
-      "description": "100%",
-      "description_tooltip": null,
-      "layout": "IPY_MODEL_5003ea268d8d403192b3dfa00acc1a6d",
-      "max": 2,
-      "min": 0,
-      "orientation": "horizontal",
-      "style": "IPY_MODEL_b534f36d124f4c04b736c8bb3d17ef4b",
-      "value": 2
-     }
-    },
-    "998d43a540124e65921b3370571fb286": {
-     "model_module": "@jupyter-widgets/controls",
-     "model_name": "FloatProgressModel",
-     "state": {
-      "_dom_classes": [],
-      "_model_module": "@jupyter-widgets/controls",
-      "_model_module_version": "1.5.0",
-      "_model_name": "FloatProgressModel",
-      "_view_count": null,
-      "_view_module": "@jupyter-widgets/controls",
-      "_view_module_version": "1.5.0",
-      "_view_name": "ProgressView",
-      "bar_style": "success",
-      "description": "Downloading: 100%",
-      "description_tooltip": null,
-      "layout": "IPY_MODEL_9d5910aea7c8439e8b545a73d5bca27a",
-      "max": 487770,
-      "min": 0,
-      "orientation": "horizontal",
-      "style": "IPY_MODEL_609717db231447c9b151ae0761678d28",
-      "value": 487770
-     }
-    },
-    "9a4deb0013714533a41c340461fa40a8": {
-     "model_module": "@jupyter-widgets/base",
-     "model_name": "LayoutModel",
-     "state": {
-      "_model_module": "@jupyter-widgets/base",
-      "_model_module_version": "1.2.0",
-      "_model_name": "LayoutModel",
-      "_view_count": null,
-      "_view_module": "@jupyter-widgets/base",
-      "_view_module_version": "1.2.0",
-      "_view_name": "LayoutView",
-      "align_content": null,
-      "align_items": null,
-      "align_self": null,
-      "border": null,
-      "bottom": null,
-      "display": null,
-      "flex": null,
-      "flex_flow": null,
-      "grid_area": null,
-      "grid_auto_columns": null,
-      "grid_auto_flow": null,
-      "grid_auto_rows": null,
-      "grid_column": null,
-      "grid_gap": null,
-      "grid_row": null,
-      "grid_template_areas": null,
-      "grid_template_columns": null,
-      "grid_template_rows": null,
-      "height": null,
-      "justify_content": null,
-      "justify_items": null,
-      "left": null,
-      "margin": null,
-      "max_height": null,
-      "max_width": null,
-      "min_height": null,
-      "min_width": null,
-      "object_fit": null,
-      "object_position": null,
-      "order": null,
-      "overflow": null,
-      "overflow_x": null,
-      "overflow_y": null,
-      "padding": null,
-      "right": null,
-      "top": null,
-      "visibility": null,
-      "width": null
-     }
-    },
-    "9d5910aea7c8439e8b545a73d5bca27a": {
-     "model_module": "@jupyter-widgets/base",
-     "model_name": "LayoutModel",
-     "state": {
-      "_model_module": "@jupyter-widgets/base",
-      "_model_module_version": "1.2.0",
-      "_model_name": "LayoutModel",
-      "_view_count": null,
-      "_view_module": "@jupyter-widgets/base",
-      "_view_module_version": "1.2.0",
-      "_view_name": "LayoutView",
-      "align_content": null,
-      "align_items": null,
-      "align_self": null,
-      "border": null,
-      "bottom": null,
-      "display": null,
-      "flex": null,
-      "flex_flow": null,
-      "grid_area": null,
-      "grid_auto_columns": null,
-      "grid_auto_flow": null,
-      "grid_auto_rows": null,
-      "grid_column": null,
-      "grid_gap": null,
-      "grid_row": null,
-      "grid_template_areas": null,
-      "grid_template_columns": null,
-      "grid_template_rows": null,
-      "height": null,
-      "justify_content": null,
-      "justify_items": null,
-      "left": null,
-      "margin": null,
-      "max_height": null,
-      "max_width": null,
-      "min_height": null,
-      "min_width": null,
-      "object_fit": null,
-      "object_position": null,
-      "order": null,
-      "overflow": null,
-      "overflow_x": null,
-      "overflow_y": null,
-      "padding": null,
-      "right": null,
-      "top": null,
-      "visibility": null,
-      "width": null
-     }
-    },
-    "9f248795ccfb48ef8a29b4d1b52f8b8a": {
-     "model_module": "@jupyter-widgets/controls",
-     "model_name": "ProgressStyleModel",
-     "state": {
-      "_model_module": "@jupyter-widgets/controls",
-      "_model_module_version": "1.5.0",
-      "_model_name": "ProgressStyleModel",
-      "_view_count": null,
-      "_view_module": "@jupyter-widgets/base",
-      "_view_module_version": "1.2.0",
-      "_view_name": "StyleView",
-      "bar_color": null,
-      "description_width": "initial"
-     }
-    },
-    "a8629ce41ef641cdb69fbbfc8a599a99": {
-     "model_module": "@jupyter-widgets/base",
-     "model_name": "LayoutModel",
-     "state": {
-      "_model_module": "@jupyter-widgets/base",
-      "_model_module_version": "1.2.0",
-      "_model_name": "LayoutModel",
-      "_view_count": null,
-      "_view_module": "@jupyter-widgets/base",
-      "_view_module_version": "1.2.0",
-      "_view_name": "LayoutView",
-      "align_content": null,
-      "align_items": null,
-      "align_self": null,
-      "border": null,
-      "bottom": null,
-      "display": null,
-      "flex": null,
-      "flex_flow": null,
-      "grid_area": null,
-      "grid_auto_columns": null,
-      "grid_auto_flow": null,
-      "grid_auto_rows": null,
-      "grid_column": null,
-      "grid_gap": null,
-      "grid_row": null,
-      "grid_template_areas": null,
-      "grid_template_columns": null,
-      "grid_template_rows": null,
-      "height": null,
-      "justify_content": null,
-      "justify_items": null,
-      "left": null,
-      "margin": null,
-      "max_height": null,
-      "max_width": null,
-      "min_height": null,
-      "min_width": null,
-      "object_fit": null,
-      "object_position": null,
-      "order": null,
-      "overflow": null,
-      "overflow_x": null,
-      "overflow_y": null,
-      "padding": null,
-      "right": null,
-      "top": null,
-      "visibility": null,
-      "width": null
-     }
-    },
-    "aecbf9a9f921435a86593d2dcca5550a": {
-     "model_module": "@jupyter-widgets/base",
-     "model_name": "LayoutModel",
-     "state": {
-      "_model_module": "@jupyter-widgets/base",
-      "_model_module_version": "1.2.0",
-      "_model_name": "LayoutModel",
-      "_view_count": null,
-      "_view_module": "@jupyter-widgets/base",
-      "_view_module_version": "1.2.0",
-      "_view_name": "LayoutView",
-      "align_content": null,
-      "align_items": null,
-      "align_self": null,
-      "border": null,
-      "bottom": null,
-      "display": null,
-      "flex": null,
-      "flex_flow": null,
-      "grid_area": null,
-      "grid_auto_columns": null,
-      "grid_auto_flow": null,
-      "grid_auto_rows": null,
-      "grid_column": null,
-      "grid_gap": null,
-      "grid_row": null,
-      "grid_template_areas": null,
-      "grid_template_columns": null,
-      "grid_template_rows": null,
-      "height": null,
-      "justify_content": null,
-      "justify_items": null,
-      "left": null,
-      "margin": null,
-      "max_height": null,
-      "max_width": null,
-      "min_height": null,
-      "min_width": null,
-      "object_fit": null,
-      "object_position": null,
-      "order": null,
-      "overflow": null,
-      "overflow_x": null,
-      "overflow_y": null,
-      "padding": null,
-      "right": null,
-      "top": null,
-      "visibility": null,
-      "width": null
-     }
-    },
-    "af601b804dd342059ff8afc889c7ab57": {
-     "model_module": "@jupyter-widgets/controls",
-     "model_name": "HBoxModel",
-     "state": {
-      "_dom_classes": [],
-      "_model_module": "@jupyter-widgets/controls",
-      "_model_module_version": "1.5.0",
-      "_model_name": "HBoxModel",
-      "_view_count": null,
-      "_view_module": "@jupyter-widgets/controls",
-      "_view_module_version": "1.5.0",
-      "_view_name": "HBoxView",
-      "box_style": "",
-      "children": [
-       "IPY_MODEL_d3603c0c982949ca8707435d04538e2a",
-       "IPY_MODEL_3511cb0ebfff41d2b5b0b58fb3876887"
-      ],
-      "layout": "IPY_MODEL_5a0d45791ab84f84a95994f09d43664d"
-     }
-    },
-    "afe246745db548bb8448bc17d09724f9": {
-     "model_module": "@jupyter-widgets/controls",
-     "model_name": "FloatProgressModel",
-     "state": {
-      "_dom_classes": [],
-      "_model_module": "@jupyter-widgets/controls",
-      "_model_module_version": "1.5.0",
-      "_model_name": "FloatProgressModel",
-      "_view_count": null,
-      "_view_module": "@jupyter-widgets/controls",
-      "_view_module_version": "1.5.0",
-      "_view_name": "ProgressView",
-      "bar_style": "success",
-      "description": "Downloading: 100%",
-      "description_tooltip": null,
-      "layout": "IPY_MODEL_1ca41b6687bc4cfa9f2854ff674a8280",
-      "max": 501200538,
-      "min": 0,
-      "orientation": "horizontal",
-      "style": "IPY_MODEL_cc20ac31f36a4d5d857d8f04b3914d60",
-      "value": 501200538
-     }
-    },
-    "b0f931a617d44c359db0ec746ee7028f": {
-     "model_module": "@jupyter-widgets/controls",
-     "model_name": "ProgressStyleModel",
-     "state": {
-      "_model_module": "@jupyter-widgets/controls",
-      "_model_module_version": "1.5.0",
-      "_model_name": "ProgressStyleModel",
-      "_view_count": null,
-      "_view_module": "@jupyter-widgets/base",
-      "_view_module_version": "1.2.0",
-      "_view_name": "StyleView",
-      "bar_color": null,
-      "description_width": "initial"
-     }
-    },
-    "b22e9eb4d42d4f1f8bf547f961f6e350": {
-     "model_module": "@jupyter-widgets/base",
-     "model_name": "LayoutModel",
-     "state": {
-      "_model_module": "@jupyter-widgets/base",
-      "_model_module_version": "1.2.0",
-      "_model_name": "LayoutModel",
-      "_view_count": null,
-      "_view_module": "@jupyter-widgets/base",
-      "_view_module_version": "1.2.0",
-      "_view_name": "LayoutView",
-      "align_content": null,
-      "align_items": null,
-      "align_self": null,
-      "border": null,
-      "bottom": null,
-      "display": null,
-      "flex": null,
-      "flex_flow": null,
-      "grid_area": null,
-      "grid_auto_columns": null,
-      "grid_auto_flow": null,
-      "grid_auto_rows": null,
-      "grid_column": null,
-      "grid_gap": null,
-      "grid_row": null,
-      "grid_template_areas": null,
-      "grid_template_columns": null,
-      "grid_template_rows": null,
-      "height": null,
-      "justify_content": null,
-      "justify_items": null,
-      "left": null,
-      "margin": null,
-      "max_height": null,
-      "max_width": null,
-      "min_height": null,
-      "min_width": null,
-      "object_fit": null,
-      "object_position": null,
-      "order": null,
-      "overflow": null,
-      "overflow_x": null,
-      "overflow_y": null,
-      "padding": null,
-      "right": null,
-      "top": null,
-      "visibility": null,
-      "width": null
-     }
-    },
-    "b27f652dfc864fd9b04a6fd9220e4ea4": {
-     "model_module": "@jupyter-widgets/base",
-     "model_name": "LayoutModel",
-     "state": {
-      "_model_module": "@jupyter-widgets/base",
-      "_model_module_version": "1.2.0",
-      "_model_name": "LayoutModel",
-      "_view_count": null,
-      "_view_module": "@jupyter-widgets/base",
-      "_view_module_version": "1.2.0",
-      "_view_name": "LayoutView",
-      "align_content": null,
-      "align_items": null,
-      "align_self": null,
-      "border": null,
-      "bottom": null,
-      "display": null,
-      "flex": null,
-      "flex_flow": null,
-      "grid_area": null,
-      "grid_auto_columns": null,
-      "grid_auto_flow": null,
-      "grid_auto_rows": null,
-      "grid_column": null,
-      "grid_gap": null,
-      "grid_row": null,
-      "grid_template_areas": null,
-      "grid_template_columns": null,
-      "grid_template_rows": null,
-      "height": null,
-      "justify_content": null,
-      "justify_items": null,
-      "left": null,
-      "margin": null,
-      "max_height": null,
-      "max_width": null,
-      "min_height": null,
-      "min_width": null,
-      "object_fit": null,
-      "object_position": null,
-      "order": null,
-      "overflow": null,
-      "overflow_x": null,
-      "overflow_y": null,
-      "padding": null,
-      "right": null,
-      "top": null,
-      "visibility": null,
-      "width": null
-     }
-    },
-    "b2e9814358274a23a793b06fab511959": {
-     "model_module": "@jupyter-widgets/base",
-     "model_name": "LayoutModel",
-     "state": {
-      "_model_module": "@jupyter-widgets/base",
-      "_model_module_version": "1.2.0",
-      "_model_name": "LayoutModel",
-      "_view_count": null,
-      "_view_module": "@jupyter-widgets/base",
-      "_view_module_version": "1.2.0",
-      "_view_name": "LayoutView",
-      "align_content": null,
-      "align_items": null,
-      "align_self": null,
-      "border": null,
-      "bottom": null,
-      "display": null,
-      "flex": null,
-      "flex_flow": null,
-      "grid_area": null,
-      "grid_auto_columns": null,
-      "grid_auto_flow": null,
-      "grid_auto_rows": null,
-      "grid_column": null,
-      "grid_gap": null,
-      "grid_row": null,
-      "grid_template_areas": null,
-      "grid_template_columns": null,
-      "grid_template_rows": null,
-      "height": null,
-      "justify_content": null,
-      "justify_items": null,
-      "left": null,
-      "margin": null,
-      "max_height": null,
-      "max_width": null,
-      "min_height": null,
-      "min_width": null,
-      "object_fit": null,
-      "object_position": null,
-      "order": null,
-      "overflow": null,
-      "overflow_x": null,
-      "overflow_y": null,
-      "padding": null,
-      "right": null,
-      "top": null,
-      "visibility": null,
-      "width": null
-     }
-    },
-    "b45058eede6749f1b1f9736202bc4d7f": {
-     "model_module": "@jupyter-widgets/base",
-     "model_name": "LayoutModel",
-     "state": {
-      "_model_module": "@jupyter-widgets/base",
-      "_model_module_version": "1.2.0",
-      "_model_name": "LayoutModel",
-      "_view_count": null,
-      "_view_module": "@jupyter-widgets/base",
-      "_view_module_version": "1.2.0",
-      "_view_name": "LayoutView",
-      "align_content": null,
-      "align_items": null,
-      "align_self": null,
-      "border": null,
-      "bottom": null,
-      "display": null,
-      "flex": null,
-      "flex_flow": null,
-      "grid_area": null,
-      "grid_auto_columns": null,
-      "grid_auto_flow": null,
-      "grid_auto_rows": null,
-      "grid_column": null,
-      "grid_gap": null,
-      "grid_row": null,
-      "grid_template_areas": null,
-      "grid_template_columns": null,
-      "grid_template_rows": null,
-      "height": null,
-      "justify_content": null,
-      "justify_items": null,
-      "left": null,
-      "margin": null,
-      "max_height": null,
-      "max_width": null,
-      "min_height": null,
-      "min_width": null,
-      "object_fit": null,
-      "object_position": null,
-      "order": null,
-      "overflow": null,
-      "overflow_x": null,
-      "overflow_y": null,
-      "padding": null,
-      "right": null,
-      "top": null,
-      "visibility": null,
-      "width": null
-     }
-    },
-    "b534f36d124f4c04b736c8bb3d17ef4b": {
-     "model_module": "@jupyter-widgets/controls",
-     "model_name": "ProgressStyleModel",
-     "state": {
-      "_model_module": "@jupyter-widgets/controls",
-      "_model_module_version": "1.5.0",
-      "_model_name": "ProgressStyleModel",
-      "_view_count": null,
-      "_view_module": "@jupyter-widgets/base",
-      "_view_module_version": "1.2.0",
-      "_view_name": "StyleView",
-      "bar_color": null,
-      "description_width": "initial"
-     }
-    },
-    "b56202ab2d404b39b00b9aa1cbb65fbe": {
-     "model_module": "@jupyter-widgets/base",
-     "model_name": "LayoutModel",
-     "state": {
-      "_model_module": "@jupyter-widgets/base",
-      "_model_module_version": "1.2.0",
-      "_model_name": "LayoutModel",
-      "_view_count": null,
-      "_view_module": "@jupyter-widgets/base",
-      "_view_module_version": "1.2.0",
-      "_view_name": "LayoutView",
-      "align_content": null,
-      "align_items": null,
-      "align_self": null,
-      "border": null,
-      "bottom": null,
-      "display": null,
-      "flex": null,
-      "flex_flow": null,
-      "grid_area": null,
-      "grid_auto_columns": null,
-      "grid_auto_flow": null,
-      "grid_auto_rows": null,
-      "grid_column": null,
-      "grid_gap": null,
-      "grid_row": null,
-      "grid_template_areas": null,
-      "grid_template_columns": null,
-      "grid_template_rows": null,
-      "height": null,
-      "justify_content": null,
-      "justify_items": null,
-      "left": null,
-      "margin": null,
-      "max_height": null,
-      "max_width": null,
-      "min_height": null,
-      "min_width": null,
-      "object_fit": null,
-      "object_position": null,
-      "order": null,
-      "overflow": null,
-      "overflow_x": null,
-      "overflow_y": null,
-      "padding": null,
-      "right": null,
-      "top": null,
-      "visibility": null,
-      "width": null
-     }
-    },
-    "b8bc66a38aab4722ac9d0931c9904bf7": {
-     "model_module": "@jupyter-widgets/base",
-     "model_name": "LayoutModel",
-     "state": {
-      "_model_module": "@jupyter-widgets/base",
-      "_model_module_version": "1.2.0",
-      "_model_name": "LayoutModel",
-      "_view_count": null,
-      "_view_module": "@jupyter-widgets/base",
-      "_view_module_version": "1.2.0",
-      "_view_name": "LayoutView",
-      "align_content": null,
-      "align_items": null,
-      "align_self": null,
-      "border": null,
-      "bottom": null,
-      "display": null,
-      "flex": null,
-      "flex_flow": null,
-      "grid_area": null,
-      "grid_auto_columns": null,
-      "grid_auto_flow": null,
-      "grid_auto_rows": null,
-      "grid_column": null,
-      "grid_gap": null,
-      "grid_row": null,
-      "grid_template_areas": null,
-      "grid_template_columns": null,
-      "grid_template_rows": null,
-      "height": null,
-      "justify_content": null,
-      "justify_items": null,
-      "left": null,
-      "margin": null,
-      "max_height": null,
-      "max_width": null,
-      "min_height": null,
-      "min_width": null,
-      "object_fit": null,
-      "object_position": null,
-      "order": null,
-      "overflow": null,
-      "overflow_x": null,
-      "overflow_y": null,
-      "padding": null,
-      "right": null,
-      "top": null,
-      "visibility": null,
-      "width": null
-     }
-    },
-    "bc3376f518454e3c96d532845c51cf86": {
-     "model_module": "@jupyter-widgets/controls",
-     "model_name": "HTMLModel",
-     "state": {
-      "_dom_classes": [],
-      "_model_module": "@jupyter-widgets/controls",
-      "_model_module_version": "1.5.0",
-      "_model_name": "HTMLModel",
-      "_view_count": null,
-      "_view_module": "@jupyter-widgets/controls",
-      "_view_module_version": "1.5.0",
-      "_view_name": "HTMLView",
-      "description": "",
-      "description_tooltip": null,
-      "layout": "IPY_MODEL_b8bc66a38aab4722ac9d0931c9904bf7",
-      "placeholder": "​",
-      "style": "IPY_MODEL_2f967ca5a75e4071a50a9c8152f23491",
-      "value": " 488k/488k [00:00&lt;00:00, 3.76MB/s]"
-     }
-    },
-    "c0226a0682884615a15370865a9414b8": {
-     "model_module": "@jupyter-widgets/base",
-     "model_name": "LayoutModel",
-     "state": {
-      "_model_module": "@jupyter-widgets/base",
-      "_model_module_version": "1.2.0",
-      "_model_name": "LayoutModel",
-      "_view_count": null,
-      "_view_module": "@jupyter-widgets/base",
-      "_view_module_version": "1.2.0",
-      "_view_name": "LayoutView",
-      "align_content": null,
-      "align_items": null,
-      "align_self": null,
-      "border": null,
-      "bottom": null,
-      "display": null,
-      "flex": null,
-      "flex_flow": null,
-      "grid_area": null,
-      "grid_auto_columns": null,
-      "grid_auto_flow": null,
-      "grid_auto_rows": null,
-      "grid_column": null,
-      "grid_gap": null,
-      "grid_row": null,
-      "grid_template_areas": null,
-      "grid_template_columns": null,
-      "grid_template_rows": null,
-      "height": null,
-      "justify_content": null,
-      "justify_items": null,
-      "left": null,
-      "margin": null,
-      "max_height": null,
-      "max_width": null,
-      "min_height": null,
-      "min_width": null,
-      "object_fit": null,
-      "object_position": null,
-      "order": null,
-      "overflow": null,
-      "overflow_x": null,
-      "overflow_y": null,
-      "padding": null,
-      "right": null,
-      "top": null,
-      "visibility": null,
-      "width": null
-     }
-    },
-    "c134db396eec4653b7f29df79fc37254": {
-     "model_module": "@jupyter-widgets/controls",
-     "model_name": "HTMLModel",
-     "state": {
-      "_dom_classes": [],
-      "_model_module": "@jupyter-widgets/controls",
-      "_model_module_version": "1.5.0",
-      "_model_name": "HTMLModel",
-      "_view_count": null,
-      "_view_module": "@jupyter-widgets/controls",
-      "_view_module_version": "1.5.0",
-      "_view_name": "HTMLView",
-      "description": "",
-      "description_tooltip": null,
-      "layout": "IPY_MODEL_b22e9eb4d42d4f1f8bf547f961f6e350",
-      "placeholder": "​",
-      "style": "IPY_MODEL_20c2b95ec92d40efb0e51148f7bacb18",
-      "value": " 9/9 [00:02&lt;00:00,  3.38ba/s]"
-     }
-    },
-    "c302e925a9ab4dd295c0b8e50a7a4fca": {
-     "model_module": "@jupyter-widgets/controls",
-     "model_name": "DescriptionStyleModel",
-     "state": {
-      "_model_module": "@jupyter-widgets/controls",
-      "_model_module_version": "1.5.0",
-      "_model_name": "DescriptionStyleModel",
-      "_view_count": null,
-      "_view_module": "@jupyter-widgets/base",
-      "_view_module_version": "1.2.0",
-      "_view_name": "StyleView",
-      "description_width": ""
-     }
-    },
-    "c51a4a10d27e45e5a17a04fd2108eee5": {
-     "model_module": "@jupyter-widgets/controls",
-     "model_name": "ProgressStyleModel",
-     "state": {
-      "_model_module": "@jupyter-widgets/controls",
-      "_model_module_version": "1.5.0",
-      "_model_name": "ProgressStyleModel",
-      "_view_count": null,
-      "_view_module": "@jupyter-widgets/base",
-      "_view_module_version": "1.2.0",
-      "_view_name": "StyleView",
-      "bar_color": null,
-      "description_width": "initial"
-     }
-    },
-    "cb6d5faa575a4a2fb33cdf714533e223": {
-     "model_module": "@jupyter-widgets/base",
-     "model_name": "LayoutModel",
-     "state": {
-      "_model_module": "@jupyter-widgets/base",
-      "_model_module_version": "1.2.0",
-      "_model_name": "LayoutModel",
-      "_view_count": null,
-      "_view_module": "@jupyter-widgets/base",
-      "_view_module_version": "1.2.0",
-      "_view_name": "LayoutView",
-      "align_content": null,
-      "align_items": null,
-      "align_self": null,
-      "border": null,
-      "bottom": null,
-      "display": null,
-      "flex": null,
-      "flex_flow": null,
-      "grid_area": null,
-      "grid_auto_columns": null,
-      "grid_auto_flow": null,
-      "grid_auto_rows": null,
-      "grid_column": null,
-      "grid_gap": null,
-      "grid_row": null,
-      "grid_template_areas": null,
-      "grid_template_columns": null,
-      "grid_template_rows": null,
-      "height": null,
-      "justify_content": null,
-      "justify_items": null,
-      "left": null,
-      "margin": null,
-      "max_height": null,
-      "max_width": null,
-      "min_height": null,
-      "min_width": null,
-      "object_fit": null,
-      "object_position": null,
-      "order": null,
-      "overflow": null,
-      "overflow_x": null,
-      "overflow_y": null,
-      "padding": null,
-      "right": null,
-      "top": null,
-      "visibility": null,
-      "width": null
-     }
-    },
-    "cc20ac31f36a4d5d857d8f04b3914d60": {
-     "model_module": "@jupyter-widgets/controls",
-     "model_name": "ProgressStyleModel",
-     "state": {
-      "_model_module": "@jupyter-widgets/controls",
-      "_model_module_version": "1.5.0",
-      "_model_name": "ProgressStyleModel",
-      "_view_count": null,
-      "_view_module": "@jupyter-widgets/base",
-      "_view_module_version": "1.2.0",
-      "_view_name": "StyleView",
-      "bar_color": null,
-      "description_width": "initial"
-     }
-    },
-    "cd254feed6184bc7aa08b4a17062dd03": {
-     "model_module": "@jupyter-widgets/controls",
-     "model_name": "HBoxModel",
-     "state": {
-      "_dom_classes": [],
-      "_model_module": "@jupyter-widgets/controls",
-      "_model_module_version": "1.5.0",
-      "_model_name": "HBoxModel",
-      "_view_count": null,
-      "_view_module": "@jupyter-widgets/controls",
-      "_view_module_version": "1.5.0",
-      "_view_name": "HBoxView",
-      "box_style": "",
-      "children": [
-       "IPY_MODEL_25f3fee587334dab9e3e11be00e5b584",
-       "IPY_MODEL_0b390c2b77a9488289f7f5fe7d11fd16"
-      ],
-      "layout": "IPY_MODEL_2073764124464e97964d23233335539e"
-     }
-    },
-    "cd667d66c2184a5a8747b903d0ee426e": {
-     "model_module": "@jupyter-widgets/controls",
-     "model_name": "ProgressStyleModel",
-     "state": {
-      "_model_module": "@jupyter-widgets/controls",
-      "_model_module_version": "1.5.0",
-      "_model_name": "ProgressStyleModel",
-      "_view_count": null,
-      "_view_module": "@jupyter-widgets/base",
-      "_view_module_version": "1.2.0",
-      "_view_name": "StyleView",
-      "bar_color": null,
-      "description_width": "initial"
-     }
-    },
-    "d2514fa098dd4541ba74d13d1c5bc30f": {
-     "model_module": "@jupyter-widgets/controls",
-     "model_name": "HTMLModel",
-     "state": {
-      "_dom_classes": [],
-      "_model_module": "@jupyter-widgets/controls",
-      "_model_module_version": "1.5.0",
-      "_model_name": "HTMLModel",
-      "_view_count": null,
-      "_view_module": "@jupyter-widgets/controls",
-      "_view_module_version": "1.5.0",
-      "_view_name": "HTMLView",
-      "description": "",
-      "description_tooltip": null,
-      "layout": "IPY_MODEL_134eda2e27744f9ca1097e2fe7663cd0",
-      "placeholder": "​",
-      "style": "IPY_MODEL_269c5e001b8b47809389a29cb838d5d0",
-      "value": " 2/2 [00:00&lt;00:00,  6.55ba/s]"
-     }
-    },
-    "d32b921e161e49feaa09de4b371753f2": {
-     "model_module": "@jupyter-widgets/base",
-     "model_name": "LayoutModel",
-     "state": {
-      "_model_module": "@jupyter-widgets/base",
-      "_model_module_version": "1.2.0",
-      "_model_name": "LayoutModel",
-      "_view_count": null,
-      "_view_module": "@jupyter-widgets/base",
-      "_view_module_version": "1.2.0",
-      "_view_name": "LayoutView",
-      "align_content": null,
-      "align_items": null,
-      "align_self": null,
-      "border": null,
-      "bottom": null,
-      "display": null,
-      "flex": null,
-      "flex_flow": null,
-      "grid_area": null,
-      "grid_auto_columns": null,
-      "grid_auto_flow": null,
-      "grid_auto_rows": null,
-      "grid_column": null,
-      "grid_gap": null,
-      "grid_row": null,
-      "grid_template_areas": null,
-      "grid_template_columns": null,
-      "grid_template_rows": null,
-      "height": null,
-      "justify_content": null,
-      "justify_items": null,
-      "left": null,
-      "margin": null,
-      "max_height": null,
-      "max_width": null,
-      "min_height": null,
-      "min_width": null,
-      "object_fit": null,
-      "object_position": null,
-      "order": null,
-      "overflow": null,
-      "overflow_x": null,
-      "overflow_y": null,
-      "padding": null,
-      "right": null,
-      "top": null,
-      "visibility": null,
-      "width": null
-     }
-    },
-    "d3603c0c982949ca8707435d04538e2a": {
-     "model_module": "@jupyter-widgets/controls",
-     "model_name": "FloatProgressModel",
-     "state": {
-      "_dom_classes": [],
-      "_model_module": "@jupyter-widgets/controls",
-      "_model_module_version": "1.5.0",
-      "_model_name": "FloatProgressModel",
-      "_view_count": null,
-      "_view_module": "@jupyter-widgets/controls",
-      "_view_module_version": "1.5.0",
-      "_view_name": "ProgressView",
-      "bar_style": "success",
-      "description": "Downloading: 100%",
-      "description_tooltip": null,
-      "layout": "IPY_MODEL_80a733d9ed734abf8c88d97e9ef2f681",
-      "max": 481,
-      "min": 0,
-      "orientation": "horizontal",
-      "style": "IPY_MODEL_95e5d9b12acd4738a4e209dd59bf4be3",
-      "value": 481
-     }
-    },
-    "d4bdf3213e8f43c8b00f7e3c993aa4a3": {
-     "model_module": "@jupyter-widgets/base",
-     "model_name": "LayoutModel",
-     "state": {
-      "_model_module": "@jupyter-widgets/base",
-      "_model_module_version": "1.2.0",
-      "_model_name": "LayoutModel",
-      "_view_count": null,
-      "_view_module": "@jupyter-widgets/base",
-      "_view_module_version": "1.2.0",
-      "_view_name": "LayoutView",
-      "align_content": null,
-      "align_items": null,
-      "align_self": null,
-      "border": null,
-      "bottom": null,
-      "display": null,
-      "flex": null,
-      "flex_flow": null,
-      "grid_area": null,
-      "grid_auto_columns": null,
-      "grid_auto_flow": null,
-      "grid_auto_rows": null,
-      "grid_column": null,
-      "grid_gap": null,
-      "grid_row": null,
-      "grid_template_areas": null,
-      "grid_template_columns": null,
-      "grid_template_rows": null,
-      "height": null,
-      "justify_content": null,
-      "justify_items": null,
-      "left": null,
-      "margin": null,
-      "max_height": null,
-      "max_width": null,
-      "min_height": null,
-      "min_width": null,
-      "object_fit": null,
-      "object_position": null,
-      "order": null,
-      "overflow": null,
-      "overflow_x": null,
-      "overflow_y": null,
-      "padding": null,
-      "right": null,
-      "top": null,
-      "visibility": null,
-      "width": null
-     }
-    },
-    "d519baf7018e48dbbc150ca35394e96a": {
-     "model_module": "@jupyter-widgets/controls",
-     "model_name": "HBoxModel",
-     "state": {
-      "_dom_classes": [],
-      "_model_module": "@jupyter-widgets/controls",
-      "_model_module_version": "1.5.0",
-      "_model_name": "HBoxModel",
-      "_view_count": null,
-      "_view_module": "@jupyter-widgets/controls",
-      "_view_module_version": "1.5.0",
-      "_view_name": "HBoxView",
-      "box_style": "",
-      "children": [
-       "IPY_MODEL_58382e71f06e4a288f3a9a63c5adf292",
-       "IPY_MODEL_d2514fa098dd4541ba74d13d1c5bc30f"
-      ],
-      "layout": "IPY_MODEL_751b63eb1e7948d999851e21ddcdf5f4"
-     }
-    },
-    "d5fd331d5c0f451bb3600316f15b0b20": {
-     "model_module": "@jupyter-widgets/controls",
-     "model_name": "HTMLModel",
-     "state": {
-      "_dom_classes": [],
-      "_model_module": "@jupyter-widgets/controls",
-      "_model_module_version": "1.5.0",
-      "_model_name": "HTMLModel",
-      "_view_count": null,
-      "_view_module": "@jupyter-widgets/controls",
-      "_view_module_version": "1.5.0",
-      "_view_name": "HTMLView",
-      "description": "",
-      "description_tooltip": null,
-      "layout": "IPY_MODEL_8692a0b21a244a049514cb249902c62d",
-      "placeholder": "​",
-      "style": "IPY_MODEL_10fa5f75b0b54564a5df5c5c3d23effa",
-      "value": " 2/2 [00:00&lt;00:00,  6.35ba/s]"
-     }
-    },
-    "d797213a5e1f4076b89b07afad1ad5cf": {
-     "model_module": "@jupyter-widgets/controls",
-     "model_name": "FloatProgressModel",
-     "state": {
-      "_dom_classes": [],
-      "_model_module": "@jupyter-widgets/controls",
-      "_model_module_version": "1.5.0",
-      "_model_name": "FloatProgressModel",
-      "_view_count": null,
-      "_view_module": "@jupyter-widgets/controls",
-      "_view_module_version": "1.5.0",
-      "_view_name": "ProgressView",
-      "bar_style": "success",
-      "description": "Downloading: 100%",
-      "description_tooltip": null,
-      "layout": "IPY_MODEL_b27f652dfc864fd9b04a6fd9220e4ea4",
-      "max": 456318,
-      "min": 0,
-      "orientation": "horizontal",
-      "style": "IPY_MODEL_527f1e8c27d34ddf8128df3a19932d7a",
-      "value": 456318
-     }
-    },
-    "de7ddc9b059e437f8e2d4bce3b6a032a": {
-     "model_module": "@jupyter-widgets/controls",
-     "model_name": "DescriptionStyleModel",
-     "state": {
-      "_model_module": "@jupyter-widgets/controls",
-      "_model_module_version": "1.5.0",
-      "_model_name": "DescriptionStyleModel",
-      "_view_count": null,
-      "_view_module": "@jupyter-widgets/base",
-      "_view_module_version": "1.2.0",
-      "_view_name": "StyleView",
-      "description_width": ""
-     }
-    },
-    "e0613dc56e884e93a5a200c7c48f1ee1": {
-     "model_module": "@jupyter-widgets/controls",
-     "model_name": "HBoxModel",
-     "state": {
-      "_dom_classes": [],
-      "_model_module": "@jupyter-widgets/controls",
-      "_model_module_version": "1.5.0",
-      "_model_name": "HBoxModel",
-      "_view_count": null,
-      "_view_module": "@jupyter-widgets/controls",
-      "_view_module_version": "1.5.0",
-      "_view_name": "HBoxView",
-      "box_style": "",
-      "children": [
-       "IPY_MODEL_3cc2b4ff25e24271913f689f7c096d1b",
-       "IPY_MODEL_3a8fd5305d6447c1b49c29429ebd6e89"
-      ],
-      "layout": "IPY_MODEL_ec28ae3ce7334732b39a70b5872285cb"
-     }
-    },
-    "e394434dce9d4b42a5a2e98a8d93e69d": {
-     "model_module": "@jupyter-widgets/controls",
-     "model_name": "HTMLModel",
-     "state": {
-      "_dom_classes": [],
-      "_model_module": "@jupyter-widgets/controls",
-      "_model_module_version": "1.5.0",
-      "_model_name": "HTMLModel",
-      "_view_count": null,
-      "_view_module": "@jupyter-widgets/controls",
-      "_view_module_version": "1.5.0",
-      "_view_name": "HTMLView",
-      "description": "",
-      "description_tooltip": null,
-      "layout": "IPY_MODEL_a8629ce41ef641cdb69fbbfc8a599a99",
-      "placeholder": "​",
-      "style": "IPY_MODEL_79dfc3aa220c4894b94e02c784d47d6b",
-      "value": " 1.88k/? [00:00&lt;00:00, 23.9kB/s]"
-     }
-    },
-    "e3ae3331b22b4edeb7b1677ba9ce2127": {
-     "model_module": "@jupyter-widgets/base",
-     "model_name": "LayoutModel",
-     "state": {
-      "_model_module": "@jupyter-widgets/base",
-      "_model_module_version": "1.2.0",
-      "_model_name": "LayoutModel",
-      "_view_count": null,
-      "_view_module": "@jupyter-widgets/base",
-      "_view_module_version": "1.2.0",
-      "_view_name": "LayoutView",
-      "align_content": null,
-      "align_items": null,
-      "align_self": null,
-      "border": null,
-      "bottom": null,
-      "display": null,
-      "flex": null,
-      "flex_flow": null,
-      "grid_area": null,
-      "grid_auto_columns": null,
-      "grid_auto_flow": null,
-      "grid_auto_rows": null,
-      "grid_column": null,
-      "grid_gap": null,
-      "grid_row": null,
-      "grid_template_areas": null,
-      "grid_template_columns": null,
-      "grid_template_rows": null,
-      "height": null,
-      "justify_content": null,
-      "justify_items": null,
-      "left": null,
-      "margin": null,
-      "max_height": null,
-      "max_width": null,
-      "min_height": null,
-      "min_width": null,
-      "object_fit": null,
-      "object_position": null,
-      "order": null,
-      "overflow": null,
-      "overflow_x": null,
-      "overflow_y": null,
-      "padding": null,
-      "right": null,
-      "top": null,
-      "visibility": null,
-      "width": null
-     }
-    },
-    "e59b51b0b2e34e9bbd256bafc1717277": {
-     "model_module": "@jupyter-widgets/controls",
-     "model_name": "HBoxModel",
-     "state": {
-      "_dom_classes": [],
-      "_model_module": "@jupyter-widgets/controls",
-      "_model_module_version": "1.5.0",
-      "_model_name": "HBoxModel",
-      "_view_count": null,
-      "_view_module": "@jupyter-widgets/controls",
-      "_view_module_version": "1.5.0",
-      "_view_name": "HBoxView",
-      "box_style": "",
-      "children": [
-       "IPY_MODEL_13768caca40043bf92e620a26a9e0988",
-       "IPY_MODEL_c134db396eec4653b7f29df79fc37254"
-      ],
-      "layout": "IPY_MODEL_b56202ab2d404b39b00b9aa1cbb65fbe"
-     }
-    },
-    "eaa479faec154441b91b4540af762ef1": {
-     "model_module": "@jupyter-widgets/controls",
-     "model_name": "HBoxModel",
-     "state": {
-      "_dom_classes": [],
-      "_model_module": "@jupyter-widgets/controls",
-      "_model_module_version": "1.5.0",
-      "_model_name": "HBoxModel",
-      "_view_count": null,
-      "_view_module": "@jupyter-widgets/controls",
-      "_view_module_version": "1.5.0",
-      "_view_name": "HBoxView",
-      "box_style": "",
-      "children": [
-       "IPY_MODEL_2295fe241e3945aaa61886ad9174dd99",
-       "IPY_MODEL_06e2351cd4034920af3000edf3bc8ccc"
-      ],
-      "layout": "IPY_MODEL_924af57eb418449a8a2aa5e64ddd3169"
-     }
-    },
-    "ec28ae3ce7334732b39a70b5872285cb": {
-     "model_module": "@jupyter-widgets/base",
-     "model_name": "LayoutModel",
-     "state": {
-      "_model_module": "@jupyter-widgets/base",
-      "_model_module_version": "1.2.0",
-      "_model_name": "LayoutModel",
-      "_view_count": null,
-      "_view_module": "@jupyter-widgets/base",
-      "_view_module_version": "1.2.0",
-      "_view_name": "LayoutView",
-      "align_content": null,
-      "align_items": null,
-      "align_self": null,
-      "border": null,
-      "bottom": null,
-      "display": null,
-      "flex": null,
-      "flex_flow": null,
-      "grid_area": null,
-      "grid_auto_columns": null,
-      "grid_auto_flow": null,
-      "grid_auto_rows": null,
-      "grid_column": null,
-      "grid_gap": null,
-      "grid_row": null,
-      "grid_template_areas": null,
-      "grid_template_columns": null,
-      "grid_template_rows": null,
-      "height": null,
-      "justify_content": null,
-      "justify_items": null,
-      "left": null,
-      "margin": null,
-      "max_height": null,
-      "max_width": null,
-      "min_height": null,
-      "min_width": null,
-      "object_fit": null,
-      "object_position": null,
-      "order": null,
-      "overflow": null,
-      "overflow_x": null,
-      "overflow_y": null,
-      "padding": null,
-      "right": null,
-      "top": null,
-      "visibility": null,
-      "width": null
-     }
-    },
-    "ed6dc547e7a1484dad7ebce5b55114fe": {
-     "model_module": "@jupyter-widgets/controls",
-     "model_name": "HBoxModel",
-     "state": {
-      "_dom_classes": [],
-      "_model_module": "@jupyter-widgets/controls",
-      "_model_module_version": "1.5.0",
-      "_model_name": "HBoxModel",
-      "_view_count": null,
-      "_view_module": "@jupyter-widgets/controls",
-      "_view_module_version": "1.5.0",
-      "_view_name": "HBoxView",
-      "box_style": "",
-      "children": [
-       "IPY_MODEL_d797213a5e1f4076b89b07afad1ad5cf",
-       "IPY_MODEL_22f3fe815d964db086cd3d338210417d"
-      ],
-      "layout": "IPY_MODEL_f6510fe37e404e0ca54276c767500f87"
-     }
-    },
-    "f6510fe37e404e0ca54276c767500f87": {
-     "model_module": "@jupyter-widgets/base",
-     "model_name": "LayoutModel",
-     "state": {
-      "_model_module": "@jupyter-widgets/base",
-      "_model_module_version": "1.2.0",
-      "_model_name": "LayoutModel",
-      "_view_count": null,
-      "_view_module": "@jupyter-widgets/base",
-      "_view_module_version": "1.2.0",
-      "_view_name": "LayoutView",
-      "align_content": null,
-      "align_items": null,
-      "align_self": null,
-      "border": null,
-      "bottom": null,
-      "display": null,
-      "flex": null,
-      "flex_flow": null,
-      "grid_area": null,
-      "grid_auto_columns": null,
-      "grid_auto_flow": null,
-      "grid_auto_rows": null,
-      "grid_column": null,
-      "grid_gap": null,
-      "grid_row": null,
-      "grid_template_areas": null,
-      "grid_template_columns": null,
-      "grid_template_rows": null,
-      "height": null,
-      "justify_content": null,
-      "justify_items": null,
-      "left": null,
-      "margin": null,
-      "max_height": null,
-      "max_width": null,
-      "min_height": null,
-      "min_width": null,
-      "object_fit": null,
-      "object_position": null,
-      "order": null,
-      "overflow": null,
-      "overflow_x": null,
-      "overflow_y": null,
-      "padding": null,
-      "right": null,
-      "top": null,
-      "visibility": null,
-      "width": null
-     }
-    },
-    "f730003e4d3b497b9f7c6a88ea44781a": {
-     "model_module": "@jupyter-widgets/controls",
-     "model_name": "HBoxModel",
-     "state": {
-      "_dom_classes": [],
-      "_model_module": "@jupyter-widgets/controls",
-      "_model_module_version": "1.5.0",
-      "_model_name": "HBoxModel",
-      "_view_count": null,
-      "_view_module": "@jupyter-widgets/controls",
-      "_view_module_version": "1.5.0",
-      "_view_name": "HBoxView",
-      "box_style": "",
-      "children": [
-       "IPY_MODEL_afe246745db548bb8448bc17d09724f9",
-       "IPY_MODEL_63cbfbb3bf054d6683c5006c9a89c8e2"
-      ],
-      "layout": "IPY_MODEL_0080c6c1e3ea455f9daec3f1e5e24dd3"
-     }
-    },
-    "f79076b1dcae4c568bc830c9d9c3a67f": {
-     "model_module": "@jupyter-widgets/controls",
-     "model_name": "DescriptionStyleModel",
-     "state": {
-      "_model_module": "@jupyter-widgets/controls",
-      "_model_module_version": "1.5.0",
-      "_model_name": "DescriptionStyleModel",
-      "_view_count": null,
-      "_view_module": "@jupyter-widgets/base",
-      "_view_module_version": "1.2.0",
-      "_view_name": "StyleView",
-      "description_width": ""
-     }
-    },
-    "fa3e63d18e2645559e74d63013362bb6": {
-     "model_module": "@jupyter-widgets/controls",
-     "model_name": "DescriptionStyleModel",
-     "state": {
-      "_model_module": "@jupyter-widgets/controls",
-      "_model_module_version": "1.5.0",
-      "_model_name": "DescriptionStyleModel",
-      "_view_count": null,
-      "_view_module": "@jupyter-widgets/base",
-      "_view_module_version": "1.2.0",
-      "_view_name": "StyleView",
-      "description_width": ""
-     }
-    },
-    "fdc0603de2a64c5abf7ffdd0bb1a2bf2": {
-     "model_module": "@jupyter-widgets/controls",
-     "model_name": "ProgressStyleModel",
-     "state": {
-      "_model_module": "@jupyter-widgets/controls",
-      "_model_module_version": "1.5.0",
-      "_model_name": "ProgressStyleModel",
-      "_view_count": null,
-      "_view_module": "@jupyter-widgets/base",
-      "_view_module_version": "1.2.0",
-      "_view_name": "StyleView",
-      "bar_color": null,
-      "description_width": "initial"
+      "left": null
      }
     }
    }
+  },
+  "accelerator": "GPU"
+ },
+ "cells": [
+  {
+   "cell_type": "markdown",
+   "metadata": {
+    "id": "qb8eskKzgbj-"
+   },
+   "source": [
+    "# 2️⃣ Using Adapters from AdapterHub\n",
+    "\n",
+    "In [the previous notebook](https://colab.research.google.com/github/Adapter-Hub/adapter-transformers/blob/master/notebooks/01_Adapter_Training.ipynb), we saw how to train our own adapter for a downstream task. In this notebook, we'll go through the steps to use adapters that others have trained and shared on _AdapterHub_ for **inference**.\n",
+    "\n",
+    "We will use an adapter for BERT [trained on the SQuAD task](https://adapterhub.ml/explore/qa/squad1/bert/) for **extractive question answering**. This adapter achieves an F1 score of 87.75 on the dev set of SQuAD 1.1, nearly on par with full finetuning.\n",
+    "\n",
+    "As you will see, most of the code is identical to using fully finetuned models with `transformers`."
+   ]
+  },
+  {
+   "cell_type": "markdown",
+   "metadata": {
+    "id": "Xn6C4jMXhrdj"
+   },
+   "source": [
+    "## Installation\n",
+    "\n",
+    "Let's install the `adapter-transformers` libraries first:"
+   ]
+  },
+  {
+   "cell_type": "code",
+   "metadata": {
+    "colab": {
+     "base_uri": "https://localhost:8080/"
+    },
+    "id": "pg8T848Kfjph",
+    "pycharm": {
+     "is_executing": false
+    },
+    "outputId": "9c02ab94-2a13-4526-9d7d-d982bdf04752"
+   },
+   "source": [
+    "!pip install -U git+https://github.com/calpt/adapter-transformers.git@sync/v4.4.x"
+   ],
+   "execution_count": null,
+   "outputs": [
+    {
+     "output_type": "stream",
+     "text": [
+      "Collecting git+https://github.com/calpt/adapter-transformers.git@sync/v4.4.x\n",
+      "  Cloning https://github.com/calpt/adapter-transformers.git (to revision sync/v4.4.x) to /tmp/pip-req-build-koh2njrz\n",
+      "  Running command git clone -q https://github.com/calpt/adapter-transformers.git /tmp/pip-req-build-koh2njrz\n",
+      "  Running command git checkout -b sync/v4.4.x --track origin/sync/v4.4.x\n",
+      "  Switched to a new branch 'sync/v4.4.x'\n",
+      "  Branch 'sync/v4.4.x' set up to track remote branch 'sync/v4.4.x' from 'origin'.\n",
+      "  Installing build dependencies ... \u001B[?25l\u001B[?25hdone\n",
+      "  Getting requirements to build wheel ... \u001B[?25l\u001B[?25hdone\n",
+      "    Preparing wheel metadata ... \u001B[?25l\u001B[?25hdone\n",
+      "Requirement already satisfied, skipping upgrade: filelock in /usr/local/lib/python3.7/dist-packages (from adapter-transformers==2.0.0a1) (3.0.12)\n",
+      "Requirement already satisfied, skipping upgrade: numpy>=1.17 in /usr/local/lib/python3.7/dist-packages (from adapter-transformers==2.0.0a1) (1.19.5)\n",
+      "Requirement already satisfied, skipping upgrade: tokenizers<0.11,>=0.10.1 in /usr/local/lib/python3.7/dist-packages (from adapter-transformers==2.0.0a1) (0.10.1)\n",
+      "Requirement already satisfied, skipping upgrade: requests in /usr/local/lib/python3.7/dist-packages (from adapter-transformers==2.0.0a1) (2.23.0)\n",
+      "Requirement already satisfied, skipping upgrade: importlib-metadata; python_version < \"3.8\" in /usr/local/lib/python3.7/dist-packages (from adapter-transformers==2.0.0a1) (3.7.2)\n",
+      "Requirement already satisfied, skipping upgrade: packaging in /usr/local/lib/python3.7/dist-packages (from adapter-transformers==2.0.0a1) (20.9)\n",
+      "Requirement already satisfied, skipping upgrade: sacremoses in /usr/local/lib/python3.7/dist-packages (from adapter-transformers==2.0.0a1) (0.0.43)\n",
+      "Requirement already satisfied, skipping upgrade: tqdm>=4.27 in /usr/local/lib/python3.7/dist-packages (from adapter-transformers==2.0.0a1) (4.41.1)\n",
+      "Requirement already satisfied, skipping upgrade: regex!=2019.12.17 in /usr/local/lib/python3.7/dist-packages (from adapter-transformers==2.0.0a1) (2019.12.20)\n",
+      "Requirement already satisfied, skipping upgrade: idna<3,>=2.5 in /usr/local/lib/python3.7/dist-packages (from requests->adapter-transformers==2.0.0a1) (2.10)\n",
+      "Requirement already satisfied, skipping upgrade: urllib3!=1.25.0,!=1.25.1,<1.26,>=1.21.1 in /usr/local/lib/python3.7/dist-packages (from requests->adapter-transformers==2.0.0a1) (1.24.3)\n",
+      "Requirement already satisfied, skipping upgrade: certifi>=2017.4.17 in /usr/local/lib/python3.7/dist-packages (from requests->adapter-transformers==2.0.0a1) (2020.12.5)\n",
+      "Requirement already satisfied, skipping upgrade: chardet<4,>=3.0.2 in /usr/local/lib/python3.7/dist-packages (from requests->adapter-transformers==2.0.0a1) (3.0.4)\n",
+      "Requirement already satisfied, skipping upgrade: zipp>=0.5 in /usr/local/lib/python3.7/dist-packages (from importlib-metadata; python_version < \"3.8\"->adapter-transformers==2.0.0a1) (3.4.1)\n",
+      "Requirement already satisfied, skipping upgrade: typing-extensions>=3.6.4; python_version < \"3.8\" in /usr/local/lib/python3.7/dist-packages (from importlib-metadata; python_version < \"3.8\"->adapter-transformers==2.0.0a1) (3.7.4.3)\n",
+      "Requirement already satisfied, skipping upgrade: pyparsing>=2.0.2 in /usr/local/lib/python3.7/dist-packages (from packaging->adapter-transformers==2.0.0a1) (2.4.7)\n",
+      "Requirement already satisfied, skipping upgrade: click in /usr/local/lib/python3.7/dist-packages (from sacremoses->adapter-transformers==2.0.0a1) (7.1.2)\n",
+      "Requirement already satisfied, skipping upgrade: joblib in /usr/local/lib/python3.7/dist-packages (from sacremoses->adapter-transformers==2.0.0a1) (1.0.1)\n",
+      "Requirement already satisfied, skipping upgrade: six in /usr/local/lib/python3.7/dist-packages (from sacremoses->adapter-transformers==2.0.0a1) (1.15.0)\n",
+      "Building wheels for collected packages: adapter-transformers\n",
+      "  Building wheel for adapter-transformers (PEP 517) ... \u001B[?25l\u001B[?25hdone\n",
+      "  Created wheel for adapter-transformers: filename=adapter_transformers-2.0.0a1-cp37-none-any.whl size=2009312 sha256=f30e71b931f5ea3d1d2899f38c0042948790cc7fa84c2db12311fcd55c58233a\n",
+      "  Stored in directory: /tmp/pip-ephem-wheel-cache-y44nv0hm/wheels/71/c6/6a/e39f2a61cb162d4d61971ff214d433e84984b7e8ff45710298\n",
+      "Successfully built adapter-transformers\n",
+      "Installing collected packages: adapter-transformers\n",
+      "  Found existing installation: adapter-transformers 2.0.0a1\n",
+      "    Uninstalling adapter-transformers-2.0.0a1:\n",
+      "      Successfully uninstalled adapter-transformers-2.0.0a1\n",
+      "Successfully installed adapter-transformers-2.0.0a1\n"
+     ],
+     "name": "stdout"
+    }
+   ]
+  },
+  {
+   "cell_type": "markdown",
+   "metadata": {
+    "id": "AkNeNzq1ukIB"
+   },
+   "source": [
+    "## Usage\n",
+    "\n",
+    "Before loading the adapter, we instantiate the model we want to use, a pre-trained `bert-base-uncased` model from HuggingFace. We use `adapter-transformers`'s `AutoModelWithHeads` class to be able to add a prediction head flexibly."
+   ]
+  },
+  {
+   "cell_type": "code",
+   "metadata": {
+    "colab": {
+     "base_uri": "https://localhost:8080/",
+     "height": 344,
+     "referenced_widgets": [
+      "284d2cca618f41f6b89624df4bb06d23",
+      "083c4917dde04de9b1b37951ceb992e9",
+      "204c10f8d96d48f39530807c72ce47f2",
+      "1ea469524db14e9caa19200710b1c641",
+      "54249290b208421895eefc5ed1b601a7",
+      "05b2cde04af8492bb4c9e7d69261eeea",
+      "187c43762acd46598087025cc1830b62",
+      "79d8f213805348318ce7ed1938d35820",
+      "47a16b434dbe43a8b54cfe371e26582f",
+      "392449b203d049978fdcdbf6726b4290",
+      "6498621694f64ab2b45b0a7000957dc3",
+      "f1b2c79eb6204d07a6c808bf257eaac9",
+      "73b5242ec81d4c4e8bdc8b021cbb9e54",
+      "5ecf0ad7826d465094784124ef677925",
+      "41acce74a0e44996bf45708d864448ad",
+      "5393c91af16f46f09780d5b7db11cfa2",
+      "c0539c09c7154247b3743ef9dfa09f6b",
+      "752bf3391ac04f94a5f96ab160dd69d3",
+      "9129d178f20443aca72a2640febe4da6",
+      "e0323779704c4a34aa431b4d1ef0b0f2",
+      "fff664eccd83421897c67b22288d6241",
+      "90312763200242008aeb88e145322a1e",
+      "bd02b2d310424a1ba51538d378f3d729",
+      "f6d8991dfbf9484ab2da737b47767414",
+      "75e415ad89024d0da2c8adab2e686bcd",
+      "5fefa25a412f4a99ad81cedace4a5bb7",
+      "f07f61a0f1fc4391bdc8fa3b07f57c1f",
+      "1b932a7965c449b988fbb7b02614170c",
+      "55e432bc0a094f62acfbc5706270c392",
+      "1b7919734ff04761bd9e7051dfcaf462",
+      "b9f9544d1dd2428a8a8744f48895dd4b",
+      "04da548f4e8445dbab57f3d788fe6308",
+      "f945a578058940e48e2b413bb48363ed",
+      "257d38ce73ef457386d4aa0a18b4a302",
+      "bc72b680083f492cbf63877cffdeaac3",
+      "c6399fd074d14d06aa87fa7919e51e09",
+      "e5e4664117dc4776821edecfd11f50fb",
+      "e0427d0e5d3e40388512fbeef1ae9a90",
+      "d1f80104c61d4207bd4cb3ed5eedd004",
+      "2506e44042ea4c08b04853a094d4dfd5"
+     ]
+    },
+    "id": "F7FKb5-Wh9Pu",
+    "pycharm": {
+     "is_executing": false
+    },
+    "outputId": "dd93e0dc-b9c3-4956-e2f9-d0d580f6edfb"
+   },
+   "source": [
+    "from transformers import AutoTokenizer, AutoModelWithHeads\n",
+    "\n",
+    "tokenizer = AutoTokenizer.from_pretrained(\"bert-base-uncased\")\n",
+    "model = AutoModelWithHeads.from_pretrained(\"bert-base-uncased\")"
+   ],
+   "execution_count": null,
+   "outputs": [
+    {
+     "output_type": "display_data",
+     "data": {
+      "application/vnd.jupyter.widget-view+json": {
+       "model_id": "284d2cca618f41f6b89624df4bb06d23",
+       "version_minor": 0,
+       "version_major": 2
+      },
+      "text/plain": [
+       "HBox(children=(FloatProgress(value=0.0, description='Downloading', max=433.0, style=ProgressStyle(description_…"
+      ]
+     },
+     "metadata": {
+      "tags": []
+     }
+    },
+    {
+     "output_type": "stream",
+     "text": [
+      "\n"
+     ],
+     "name": "stdout"
+    },
+    {
+     "output_type": "display_data",
+     "data": {
+      "application/vnd.jupyter.widget-view+json": {
+       "model_id": "47a16b434dbe43a8b54cfe371e26582f",
+       "version_minor": 0,
+       "version_major": 2
+      },
+      "text/plain": [
+       "HBox(children=(FloatProgress(value=0.0, description='Downloading', max=231508.0, style=ProgressStyle(descripti…"
+      ]
+     },
+     "metadata": {
+      "tags": []
+     }
+    },
+    {
+     "output_type": "stream",
+     "text": [
+      "\n"
+     ],
+     "name": "stdout"
+    },
+    {
+     "output_type": "display_data",
+     "data": {
+      "application/vnd.jupyter.widget-view+json": {
+       "model_id": "c0539c09c7154247b3743ef9dfa09f6b",
+       "version_minor": 0,
+       "version_major": 2
+      },
+      "text/plain": [
+       "HBox(children=(FloatProgress(value=0.0, description='Downloading', max=466062.0, style=ProgressStyle(descripti…"
+      ]
+     },
+     "metadata": {
+      "tags": []
+     }
+    },
+    {
+     "output_type": "stream",
+     "text": [
+      "\n"
+     ],
+     "name": "stdout"
+    },
+    {
+     "output_type": "display_data",
+     "data": {
+      "application/vnd.jupyter.widget-view+json": {
+       "model_id": "75e415ad89024d0da2c8adab2e686bcd",
+       "version_minor": 0,
+       "version_major": 2
+      },
+      "text/plain": [
+       "HBox(children=(FloatProgress(value=0.0, description='Downloading', max=28.0, style=ProgressStyle(description_w…"
+      ]
+     },
+     "metadata": {
+      "tags": []
+     }
+    },
+    {
+     "output_type": "stream",
+     "text": [
+      "\n"
+     ],
+     "name": "stdout"
+    },
+    {
+     "output_type": "display_data",
+     "data": {
+      "application/vnd.jupyter.widget-view+json": {
+       "model_id": "f945a578058940e48e2b413bb48363ed",
+       "version_minor": 0,
+       "version_major": 2
+      },
+      "text/plain": [
+       "HBox(children=(FloatProgress(value=0.0, description='Downloading', max=440473133.0, style=ProgressStyle(descri…"
+      ]
+     },
+     "metadata": {
+      "tags": []
+     }
+    },
+    {
+     "output_type": "stream",
+     "text": [
+      "\n"
+     ],
+     "name": "stdout"
+    },
+    {
+     "output_type": "stream",
+     "text": [
+      "Some weights of the model checkpoint at bert-base-uncased were not used when initializing BertModelWithHeads: ['cls.predictions.bias', 'cls.predictions.transform.dense.weight', 'cls.predictions.transform.dense.bias', 'cls.predictions.decoder.weight', 'cls.seq_relationship.weight', 'cls.seq_relationship.bias', 'cls.predictions.transform.LayerNorm.weight', 'cls.predictions.transform.LayerNorm.bias']\n",
+      "- This IS expected if you are initializing BertModelWithHeads from the checkpoint of a model trained on another task or with another architecture (e.g. initializing a BertForSequenceClassification model from a BertForPreTraining model).\n",
+      "- This IS NOT expected if you are initializing BertModelWithHeads from the checkpoint of a model that you expect to be exactly identical (initializing a BertForSequenceClassification model from a BertForSequenceClassification model).\n"
+     ],
+     "name": "stderr"
+    }
+   ]
+  },
+  {
+   "cell_type": "markdown",
+   "metadata": {
+    "id": "10RO7OsDvF1A"
+   },
+   "source": [
+    "And now to the interesting part: Using `load_adapter()`, we download and add a pre-trained adapter from the Hub. The first parameter specifies the name of the adapter whereas the second selects the [adapter architectures](https://docs.adapterhub.ml/adapters.html#adapter-architectures) to search for.\n",
+    "\n",
+    "Also note that most adapters come with a prediction head included. Thus, this method will also load the question answering head trained together with the adapter."
+   ]
+  },
+  {
+   "cell_type": "code",
+   "metadata": {
+    "colab": {
+     "base_uri": "https://localhost:8080/",
+     "height": 118,
+     "referenced_widgets": [
+      "54ba173765f94d5380e3c4aeac54d10f",
+      "de494ee2bf384ad1abc50f8c43cffd62",
+      "f1d51f02293d4b7a837d5ebf6a07fac5",
+      "3f2a28b64ced4873bbe53f9c77d3bf35",
+      "bb58ea144f28455da5222540ad0e3a49",
+      "a3d070a564d646778ce83c27a551293d",
+      "70251817e7364d31881a46d917823881",
+      "857837d2507f46d396edc633471570c4",
+      "527868e41686490297e0d40a4db60825",
+      "9d303b7fb6d64f7793b8eb904082a8f3",
+      "77cae33cb7cc479c8a1dfe213154e18c",
+      "aed528beb2674782bb3492dea3277a26",
+      "3d11056f9aaa46309cb3e8f04cac0bdd",
+      "a6c2b0bf7f55466b9a7b17b768e55f8b",
+      "d4d2c7a5be0243f2b1dd9cd5be4f3feb",
+      "47467d325b3340b7b1010bd109d4dd61"
+     ]
+    },
+    "id": "vANZh6YgjeAQ",
+    "pycharm": {
+     "is_executing": false
+    },
+    "outputId": "e2fcecce-b621-47e5-bf73-af364a4d5416"
+   },
+   "source": [
+    "adapter_name = model.load_adapter(\"qa/squad1@ukp\", config=\"houlsby\")"
+   ],
+   "execution_count": null,
+   "outputs": [
+    {
+     "output_type": "display_data",
+     "data": {
+      "application/vnd.jupyter.widget-view+json": {
+       "model_id": "54ba173765f94d5380e3c4aeac54d10f",
+       "version_minor": 0,
+       "version_major": 2
+      },
+      "text/plain": [
+       "HBox(children=(FloatProgress(value=0.0, description='Downloading', max=692.0, style=ProgressStyle(description_…"
+      ]
+     },
+     "metadata": {
+      "tags": []
+     }
+    },
+    {
+     "output_type": "stream",
+     "text": [
+      "\n"
+     ],
+     "name": "stdout"
+    },
+    {
+     "output_type": "display_data",
+     "data": {
+      "application/vnd.jupyter.widget-view+json": {
+       "model_id": "527868e41686490297e0d40a4db60825",
+       "version_minor": 0,
+       "version_major": 2
+      },
+      "text/plain": [
+       "HBox(children=(FloatProgress(value=0.0, description='Downloading', max=7201385.0, style=ProgressStyle(descript…"
+      ]
+     },
+     "metadata": {
+      "tags": []
+     }
+    },
+    {
+     "output_type": "stream",
+     "text": [
+      "\n"
+     ],
+     "name": "stdout"
+    }
+   ]
+  },
+  {
+   "cell_type": "markdown",
+   "metadata": {
+    "id": "iCP3xTLXvwt2"
+   },
+   "source": [
+    "With `set_active_adapters()` we tell our model to use the adapter we just loaded in every forward pass."
+   ]
+  },
+  {
+   "cell_type": "code",
+   "metadata": {
+    "id": "Khgmm6OQvvku",
+    "pycharm": {
+     "is_executing": false
+    }
+   },
+   "source": [
+    "model.set_active_adapters(adapter_name)"
+   ],
+   "execution_count": null,
+   "outputs": []
+  },
+  {
+   "cell_type": "markdown",
+   "metadata": {
+    "id": "gfoT5fS2wFom"
+   },
+   "source": [
+    "Now let's see our adapter in action! We create a question answering pipeline using our model and define some context text:"
+   ]
+  },
+  {
+   "cell_type": "code",
+   "metadata": {
+    "id": "mqgU4Ym6kahE",
+    "pycharm": {
+     "is_executing": false,
+     "name": "#%%\n"
+    }
+   },
+   "source": [
+    "from transformers import QuestionAnsweringPipeline\n",
+    "\n",
+    "qa = QuestionAnsweringPipeline(model=model, tokenizer=tokenizer)\n",
+    "\n",
+    "context = \"\"\"\n",
+    "The current modus operandi in NLP involves downloading and fine-tuning pre-trained models consisting of millions or billions of parameters.\n",
+    "Storing and sharing such large trained models is expensive, slow, and time-consuming, which impedes progress towards more general and versatile NLP methods that learn from and for many tasks.\n",
+    "Adapters -- small learnt bottleneck layers inserted within each layer of a pre-trained model -- ameliorate this issue by avoiding full fine-tuning of the entire model.\n",
+    "However, sharing and integrating adapter layers is not straightforward.\n",
+    "We propose AdapterHub, a framework that allows dynamic \"stitching-in\" of pre-trained adapters for different tasks and languages.\n",
+    "The framework, built on top of the popular HuggingFace Transformers library, enables extremely easy and quick adaptations of state-of-the-art pre-trained models (e.g., BERT, RoBERTa, XLM-R) across tasks and languages.\n",
+    "Downloading, sharing, and training adapters is as seamless as possible using minimal changes to the training scripts and a specialized infrastructure.\n",
+    "Our framework enables scalable and easy access to sharing of task-specific models, particularly in low-resource scenarios.\n",
+    "AdapterHub includes all recent adapter architectures and can be found at AdapterHub.ml.\n",
+    "\"\"\""
+   ],
+   "execution_count": null,
+   "outputs": []
+  },
+  {
+   "cell_type": "code",
+   "metadata": {
+    "id": "XyH4H_2zsJb4",
+    "pycharm": {
+     "is_executing": false
+    }
+   },
+   "source": [
+    "# ignore all FutureWarnings\n",
+    "from warnings import simplefilter\n",
+    "simplefilter(action='ignore', category=FutureWarning)"
+   ],
+   "execution_count": null,
+   "outputs": []
+  },
+  {
+   "cell_type": "markdown",
+   "metadata": {
+    "id": "vvpEpTuOwbCn"
+   },
+   "source": [
+    "Finally, we can ask our model some questions about AdapterHub:"
+   ]
+  },
+  {
+   "cell_type": "code",
+   "metadata": {
+    "colab": {
+     "base_uri": "https://localhost:8080/"
+    },
+    "id": "y3XBWS1Dlb85",
+    "pycharm": {
+     "is_executing": true
+    },
+    "outputId": "2324dba0-f3b7-4623-d56e-aa72c065274b"
+   },
+   "source": [
+    "def answer_questions(questions):\n",
+    "  for question in questions:\n",
+    "    result = qa(question=question, context=context)\n",
+    "    print(\"❔\", question)\n",
+    "    print(\"💡\", result[\"answer\"])\n",
+    "    print()\n",
+    "\n",
+    "answer_questions([\n",
+    "  \"What are Adapters?\",\n",
+    "  \"What do Adapters avoid?\",\n",
+    "  \"What is proposed?\",\n",
+    "  \"What does AdapterHub allow?\",\n",
+    "  \"Where can I find AdapterHub?\",\n",
+    "])"
+   ],
+   "execution_count": null,
+   "outputs": [
+    {
+     "output_type": "stream",
+     "text": [
+      "❔ What are Adapters?\n",
+      "💡 small learnt bottleneck layers inserted within each layer of a pre-trained model\n",
+      "\n",
+      "❔ What do Adapters avoid?\n",
+      "💡 full fine-tuning of the entire model\n",
+      "\n",
+      "❔ What is proposed?\n",
+      "💡 AdapterHub\n",
+      "\n",
+      "❔ What does AdapterHub allow?\n",
+      "💡 dynamic \"stitching-in\"\n",
+      "\n",
+      "❔ Where can I find AdapterHub?\n",
+      "💡 AdapterHub.ml\n",
+      "\n"
+     ],
+     "name": "stdout"
+    }
+   ]
+  },
+  {
+   "cell_type": "markdown",
+   "metadata": {
+    "id": "URL6hf45xk97",
+    "pycharm": {
+     "name": "#%% md\n"
+    }
+   },
+   "source": [
+    "That's it! Of course, there are much more adapters available on _AdapterHub_ beyond QA adapters. Click through [our Explore page](https://adapterhub.ml/explore/) to discover all of them.\n",
+    "\n",
+    "➡️ Also, the possibilities of using adapters don't stop here! Check out [the next notebook](https://colab.research.google.com/github/Adapter-Hub/adapter-transformers/blob/master/notebooks/03_Adapter_Fusion.ipynb) to see how multiple adapters can be combined for transfer learning."
+   ]
   }
- },
- "nbformat": 4,
- "nbformat_minor": 1
+ ]
 }