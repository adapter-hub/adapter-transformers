# Model Overview

This page gives an overview of the Transformer models currently supported by `adapter-transformers`.
The table below further shows which model architectures support which adaptation methods and which features of `adapter-transformers`.

```{eval-rst}
.. note::
    Each supported model architecture X typically provides a class ``XAdapterModel`` for usage with ``AutoAdapterModel``.
    Additionally, it is possible to use adapters with the model classes already shipped with HuggingFace Transformers.
    E.g., for BERT, this means adapter-transformers provides a ``BertAdapterModel`` class, but you can also use ``BertModel``, ``BertForSequenceClassification`` etc. together with adapters.
```

<<<<<<< HEAD
| Model                                   | (Bottleneck)<br> Adapters | Prefix<br> Tuning | LoRA | Compacter | Adapter<br> Fusion | Invertible<br> Adapters | Parallel<br> block |
| --------------------------------------- | -| - | - | - | - | - | - |
| [BART](classes/models/bart.html)        | ✅ | ✅ | ✅ | ✅ | ✅ | ✅ | ✅ |
| [BERT](classes/models/bert.html)        | ✅ | ✅ | ✅ | ✅ | ✅ | ✅ | ✅ |
| [DistilBERT](classes/models/distilbert.html) | ✅ | ✅ | ✅ | ✅ | ✅ | ✅ | ✅ |
| [Encoder Decoder](classes/models/encoderdecoder.html) | (*) | (*) | (*) | (*) | (*) | (*) | |
| [GPT-2](classes/models/gpt2.html)       | ✅ | ✅ | ✅ | ✅ | ✅ | ✅ | ✅ |
| [MBart](classes/models/mbart.html)      | ✅ | ✅ | ✅ | ✅ | ✅ | ✅ | ✅ |
| [RoBERTa](classes/models/roberta.html)  | ✅ | ✅ | ✅ | ✅ | ✅ | ✅ | ✅ |
| [T5](classes/models/t5.html)            | ✅ | ✅ | ✅ | ✅ | ✅ | ✅ | ✅ |
| [XLM-RoBERTa](classes/models/xlmroberta.html) | ✅ | ✅ | ✅ | ✅ | ✅ | ✅ | ✅ |
=======
| Model                                   | (Bottleneck)<br> Adapters | Prefix<br> Tuning | Compacter | Adapter<br> Fusion | Invertible<br> Adapters | Parallel<br> block |
| --------------------------------------- | -| - | - | - | - | - |
| [BART](classes/models/bart.html)        | ✅ | ✅ | ✅ | ✅ | ✅ | ✅ |
| [BERT](classes/models/bert.html)        | ✅ | ✅ | ✅ | ✅ | ✅ | ✅ |
| [DeBERTa](classes/models/deberta.html) | ✅ | ✅ | ✅ | ✅ | ✅ | ✅ |
| [DeBERTa-v2](classes/models/debertaV2.html) | ✅ | ✅ | ✅ | ✅ | ✅ | ✅ |
| [DistilBERT](classes/models/distilbert.html) | ✅ | ✅ | ✅ | ✅ | ✅ | ✅ |
| [Encoder Decoder](classes/models/encoderdecoder.html) | (*) | (*) | (*) | (*) | (*) | |
| [GPT-2](classes/models/gpt2.html)       | ✅ | ✅ | ✅ | ✅ | ✅ | ✅ |
| [MBart](classes/models/mbart.html)      | ✅ | ✅ | ✅ | ✅ | ✅ | ✅ |
| [RoBERTa](classes/models/roberta.html)  | ✅ | ✅ | ✅ | ✅ | ✅ | ✅ |
| [T5](classes/models/t5.html)            | ✅ | ✅ | ✅ | ✅ | ✅ | ✅ |
| [XLM-RoBERTa](classes/models/xlmroberta.html) | ✅ | ✅ | ✅ | ✅ | ✅ | ✅ |
>>>>>>> ed7c16eb

(*) If the used encoder and decoder model class are supported.

**Missing a model architecture you'd like to use?**
adapter-transformers can be easily extended to new model architectures as described in [Adding Adapters to a Model](https://github.com/Adapter-Hub/adapter-transformers/blob/master/adding_adapters_to_a_model.md).
Feel free to [open an issue](https://github.com/Adapter-Hub/adapter-transformers/issues) requesting support for a new architecture.
_We very much welcome pull requests adding new model implementations!_<|MERGE_RESOLUTION|>--- conflicted
+++ resolved
@@ -10,11 +10,12 @@
     E.g., for BERT, this means adapter-transformers provides a ``BertAdapterModel`` class, but you can also use ``BertModel``, ``BertForSequenceClassification`` etc. together with adapters.
 ```
 
-<<<<<<< HEAD
 | Model                                   | (Bottleneck)<br> Adapters | Prefix<br> Tuning | LoRA | Compacter | Adapter<br> Fusion | Invertible<br> Adapters | Parallel<br> block |
 | --------------------------------------- | -| - | - | - | - | - | - |
 | [BART](classes/models/bart.html)        | ✅ | ✅ | ✅ | ✅ | ✅ | ✅ | ✅ |
 | [BERT](classes/models/bert.html)        | ✅ | ✅ | ✅ | ✅ | ✅ | ✅ | ✅ |
+| [DeBERTa](classes/models/deberta.html) | ✅ | ✅ | ✅ | ✅ | ✅ | ✅ | ✅ |
+| [DeBERTa-v2](classes/models/debertaV2.html) | ✅ | ✅ | ✅ | ✅ | ✅ | ✅ | ✅ |
 | [DistilBERT](classes/models/distilbert.html) | ✅ | ✅ | ✅ | ✅ | ✅ | ✅ | ✅ |
 | [Encoder Decoder](classes/models/encoderdecoder.html) | (*) | (*) | (*) | (*) | (*) | (*) | |
 | [GPT-2](classes/models/gpt2.html)       | ✅ | ✅ | ✅ | ✅ | ✅ | ✅ | ✅ |
@@ -22,21 +23,6 @@
 | [RoBERTa](classes/models/roberta.html)  | ✅ | ✅ | ✅ | ✅ | ✅ | ✅ | ✅ |
 | [T5](classes/models/t5.html)            | ✅ | ✅ | ✅ | ✅ | ✅ | ✅ | ✅ |
 | [XLM-RoBERTa](classes/models/xlmroberta.html) | ✅ | ✅ | ✅ | ✅ | ✅ | ✅ | ✅ |
-=======
-| Model                                   | (Bottleneck)<br> Adapters | Prefix<br> Tuning | Compacter | Adapter<br> Fusion | Invertible<br> Adapters | Parallel<br> block |
-| --------------------------------------- | -| - | - | - | - | - |
-| [BART](classes/models/bart.html)        | ✅ | ✅ | ✅ | ✅ | ✅ | ✅ |
-| [BERT](classes/models/bert.html)        | ✅ | ✅ | ✅ | ✅ | ✅ | ✅ |
-| [DeBERTa](classes/models/deberta.html) | ✅ | ✅ | ✅ | ✅ | ✅ | ✅ |
-| [DeBERTa-v2](classes/models/debertaV2.html) | ✅ | ✅ | ✅ | ✅ | ✅ | ✅ |
-| [DistilBERT](classes/models/distilbert.html) | ✅ | ✅ | ✅ | ✅ | ✅ | ✅ |
-| [Encoder Decoder](classes/models/encoderdecoder.html) | (*) | (*) | (*) | (*) | (*) | |
-| [GPT-2](classes/models/gpt2.html)       | ✅ | ✅ | ✅ | ✅ | ✅ | ✅ |
-| [MBart](classes/models/mbart.html)      | ✅ | ✅ | ✅ | ✅ | ✅ | ✅ |
-| [RoBERTa](classes/models/roberta.html)  | ✅ | ✅ | ✅ | ✅ | ✅ | ✅ |
-| [T5](classes/models/t5.html)            | ✅ | ✅ | ✅ | ✅ | ✅ | ✅ |
-| [XLM-RoBERTa](classes/models/xlmroberta.html) | ✅ | ✅ | ✅ | ✅ | ✅ | ✅ |
->>>>>>> ed7c16eb
 
 (*) If the used encoder and decoder model class are supported.
 
