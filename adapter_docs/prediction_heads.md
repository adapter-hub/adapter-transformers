--- conflicted
+++ resolved
@@ -87,15 +87,12 @@
 
 ## Automatic conversion 
 
-<<<<<<< HEAD
-=======
 ```eval_rst
 .. important::
     Although the two prediction head implementations serve the same use case, their weights are *not* directly compatible, i.e. you cannot load a head created with ``AutoAdapterModel`` into a model of type ``AutoModelForSequenceClassification``.
     There is however an automatic conversion to model classes with flexible heads.
 ```
 
->>>>>>> a106fde0
 Beginning with v2.1 of `adapter-transformers`, it is possible to load static heads, e.g. created with `AutoModelForSequenceClassification`, into model classes with flexible heads, e.g. `AutoAdapterModel`.
 The conversion of weights happens automatically during the call of `load_adapter()`, so no additional steps are needed:
 ```python
