# https://github.com/google-research/prompt-tuning/blob/main/prompt_tuning/train/prompts.py

import math
<<<<<<< HEAD
from typing import Callable, List, Union
=======
from typing import Callable, Dict
>>>>>>> d3e7784b

import numpy as np
import torch
from torch import nn

from transformers import AutoTokenizer
from transformers.configuration_utils import PretrainedConfig

from ..configuration import ModelAdaptersConfig, PromptTuningConfig
from ..context import ForwardContext
from .adapter_layer_base import AdapterLayerBase


class PromptTuning(nn.Module):
    """Generate a Prompt and concatenate it with the input.

    This is the training time version of prompting a model. Calling the injected `prompt` module will generate your
    unbatched prompt. This model then replicates it for the batched input and concatenates them together.

    Attributes:
        prompt: The module that actually generates the unbatched prompt.
        combine: A function that combines the prompt and the embedded input.
    """

    prompt: nn.Module
    combination_fn: Callable[[torch.Tensor, torch.Tensor], torch.Tensor]

    def __init__(
        self,
        adapter_name: str,
        prompt_tuning_config: PromptTuningConfig,
        model_config: PretrainedConfig,
        base_model_embeddings: nn.Module,
    ):
        super().__init__()

        self.name = adapter_name
        self.model_config = model_config
        self.prompt_tuning_config = prompt_tuning_config

        embedding_size = getattr(model_config, "embedding_size", model_config.hidden_size)

        self.prompt_embedding = nn.Embedding(
            num_embeddings=prompt_tuning_config.prompt_length, embedding_dim=embedding_size
        )
        # Initialize prompt tokens
        self.prompt_tokens = torch.arange(prompt_tuning_config.prompt_length).long()

        self._init_prompt_embedding(base_model_embeddings)

        if prompt_tuning_config.combine == "prefix":
            self.combination_fn = lambda prompt, embedded_input: torch.cat([prompt, embedded_input], dim=1)
        elif prompt_tuning_config.combine == "prefix_after_bos":
            self.combination_fn = lambda prompt, embedded_input: torch.cat(
                [embedded_input[:, 0, np.newaxis], prompt, embedded_input[:, 1:]], dim=1
            )
        else:
            raise ValueError(
                f"Unknown combination function: {prompt_tuning_config.combine}. "
                "Must be one of 'prefix' or 'prefix_after_bos'."
            )

    def _init_prompt_embedding(self, base_model_embeddings: nn.Module) -> None:
        if self.prompt_tuning_config.prompt_init == "random_uniform":
            nn.init.uniform_(
                self.prompt_embedding.weight,
                a=-self.prompt_tuning_config.random_uniform_scale,
                b=self.prompt_tuning_config.random_uniform_scale,
            )

        elif self.prompt_tuning_config.prompt_init == "from_string":
            tokenizer = AutoTokenizer.from_pretrained(self.model_config.tokenizer_name_or_path)
            prompt_length = self.prompt_tuning_config.prompt_length
            prompt_text = self.prompt_tuning_config.prompt_init_text
            if prompt_text is None:
                raise ValueError("Prompt text must be provided when using prompt_init='from_string'.")

            tokenized_prompt_text: list[int] = tokenizer(prompt_text)["input_ids"]  # type: ignore

            # If the prompt text tokens are shorter than the prompt length, we repeat the prompt text tokens until we reach the prompt length
            if len(tokenized_prompt_text) < prompt_length:
                num_reps = math.ceil(prompt_length / len(tokenized_prompt_text))
                tokenized_prompt_text = tokenized_prompt_text * num_reps

            # Adjust length of prompt text tokens to match prompt_length
            tokenized_prompt_text = tokenized_prompt_text[:prompt_length]

            # Initialize prompt embedding with tokenized prompt text
            word_embedding_weights = base_model_embeddings(torch.LongTensor(tokenized_prompt_text)).detach().clone()
            word_embedding_weights = word_embedding_weights.to(torch.float32)
            self.prompt_embedding.weight = nn.Parameter(word_embedding_weights)

        else:
            raise ValueError(f"Unknown prompt initialization: {self.prompt_tuning_config.prompt_init}")

    def forward(self, embedded_input):
        # Compute prompt embedding
        self.prompt_tokens = self.prompt_tokens.to(embedded_input.device)
        prompt = self.prompt_embedding(self.prompt_tokens)

        # Prompt to batch size
        batch_size = embedded_input.shape[0]
        prompt = torch.tile(torch.unsqueeze(prompt, dim=0), [batch_size] + [1 for _ in prompt.shape])

        # Merge prompt and input
        output = self.combination_fn(prompt, embedded_input)

        # Adapt attention mask
        prefix_attention_mask_length = self.prompt_tuning_config.prompt_length

        return output, prefix_attention_mask_length


class PromptTuningLayer(AdapterLayerBase, nn.Module):
    """
    Prompt Tuning implementation.

    Args:
        model_config: The model configuration.
        adapters_config: The adapter configuration.
        base_model_embeddings:
            The embedding layer of the base model (used to initialize the prompt embedding if
            prompt_init='from_string').
    """

    adapter_modules_name = "prompt_tunings"

    def __init__(
        self,
        model_config: PretrainedConfig,
        adapters_config: ModelAdaptersConfig,
        base_model_embeddings: nn.Module,
    ):
        super().__init__()
        self.model_config = model_config
        self.adapters_config = adapters_config
        self.base_model_embeddings = base_model_embeddings
        self.prompt_tunings = nn.ModuleDict()

    def add_adapter(self, adapter_name: str, layer_idx: int) -> bool:
        # ignore layer_idx as prompt tunings are only added after the embedding layer
        prompt_tuning_config = self.adapters_config.match(
            adapter_name,
            config_type=PromptTuningConfig,
        )

        if prompt_tuning_config is not None:
            adapter = PromptTuning(
                adapter_name=adapter_name,
                prompt_tuning_config=prompt_tuning_config,  # type: ignore
                model_config=self.model_config,
                base_model_embeddings=self.base_model_embeddings,
            )
            adapter.train(self.training)  # make sure training mode is consistent
            self.prompt_tunings[adapter_name] = adapter
            return True

        return False

<<<<<<< HEAD
    def delete_adapter(self, adapter_name: str):
        if adapter_name in self.prompt_tunings:
            del self.prompt_tunings[adapter_name]

    def add_fusion_layer(self, adapter_names: Union[List, str]):
        pass  # not applicable to prompt tuning

    def delete_fusion_layer(self, adapter_names: Union[List, str]):
        pass  # not applicable to prompt tuning

    def enable_adapters(self, adapter_setup: AdapterCompositionBlock, unfreeze_adapters: bool, unfreeze_fusion: bool):
        if unfreeze_adapters:
            for prompt_tuning_name in adapter_setup.flatten():
                if prompt_tuning_name in self.prompt_tunings:
                    for param in self.prompt_tunings[prompt_tuning_name].parameters():
                        param.requires_grad = True

    def freeze_adapter(self, adapter_name: str, freeze: bool = True):
        if adapter_name in self.prompt_tunings:
            self.prompt_tunings[adapter_name].train(not freeze)
            for param in self.prompt_tunings[adapter_name].parameters():
                param.requires_grad = not freeze

    def get_adapter(self, adapter_name):
        if adapter_name in self.prompt_tunings:
            return self.prompt_tunings[adapter_name]
        else:
            return None
=======
    def average_adapter(self, adapter_name: str, input_adapters: Dict[str, float]) -> bool:
        # add new adapter
        if self.add_adapter(adapter_name, -1):
            # average weights
            avg_state_dict = {}
            for name, weight in input_adapters.items():
                if name in self.prompt_tunings:
                    module = self.prompt_tunings[name]
                    for k, v in module.state_dict().items():
                        if k in avg_state_dict:
                            avg_state_dict[k] += weight * v
                        else:
                            avg_state_dict[k] = weight * v
                else:
                    self.delete_adapter(adapter_name)  # clean up before raising error
                    raise ValueError("Adapter {} not found.".format(name))
            # load averaged weights
            self.prompt_tunings[adapter_name].load_state_dict(avg_state_dict)
            return True

        return False
>>>>>>> d3e7784b

    def forward(self, hidden_states: torch.Tensor):
        prefix_attention_mask_length = None
        adapter_setup = self.get_active_setup()
        if adapter_setup is not None and len(adapter_setup) > 0:
            first_adapter = adapter_setup.first()
            if first_adapter in self.prompt_tunings:
                hidden_states, prefix_attention_mask_length = self.prompt_tunings[first_adapter](hidden_states)

        context = ForwardContext.get_context()
        if context is not None:
            context.prompt_tokens_length = prefix_attention_mask_length

        return hidden_states<|MERGE_RESOLUTION|>--- conflicted
+++ resolved
@@ -1,11 +1,7 @@
 # https://github.com/google-research/prompt-tuning/blob/main/prompt_tuning/train/prompts.py
 
 import math
-<<<<<<< HEAD
-from typing import Callable, List, Union
-=======
-from typing import Callable, Dict
->>>>>>> d3e7784b
+from typing import Callable
 
 import numpy as np
 import torch
@@ -165,59 +161,6 @@
 
         return False
 
-<<<<<<< HEAD
-    def delete_adapter(self, adapter_name: str):
-        if adapter_name in self.prompt_tunings:
-            del self.prompt_tunings[adapter_name]
-
-    def add_fusion_layer(self, adapter_names: Union[List, str]):
-        pass  # not applicable to prompt tuning
-
-    def delete_fusion_layer(self, adapter_names: Union[List, str]):
-        pass  # not applicable to prompt tuning
-
-    def enable_adapters(self, adapter_setup: AdapterCompositionBlock, unfreeze_adapters: bool, unfreeze_fusion: bool):
-        if unfreeze_adapters:
-            for prompt_tuning_name in adapter_setup.flatten():
-                if prompt_tuning_name in self.prompt_tunings:
-                    for param in self.prompt_tunings[prompt_tuning_name].parameters():
-                        param.requires_grad = True
-
-    def freeze_adapter(self, adapter_name: str, freeze: bool = True):
-        if adapter_name in self.prompt_tunings:
-            self.prompt_tunings[adapter_name].train(not freeze)
-            for param in self.prompt_tunings[adapter_name].parameters():
-                param.requires_grad = not freeze
-
-    def get_adapter(self, adapter_name):
-        if adapter_name in self.prompt_tunings:
-            return self.prompt_tunings[adapter_name]
-        else:
-            return None
-=======
-    def average_adapter(self, adapter_name: str, input_adapters: Dict[str, float]) -> bool:
-        # add new adapter
-        if self.add_adapter(adapter_name, -1):
-            # average weights
-            avg_state_dict = {}
-            for name, weight in input_adapters.items():
-                if name in self.prompt_tunings:
-                    module = self.prompt_tunings[name]
-                    for k, v in module.state_dict().items():
-                        if k in avg_state_dict:
-                            avg_state_dict[k] += weight * v
-                        else:
-                            avg_state_dict[k] = weight * v
-                else:
-                    self.delete_adapter(adapter_name)  # clean up before raising error
-                    raise ValueError("Adapter {} not found.".format(name))
-            # load averaged weights
-            self.prompt_tunings[adapter_name].load_state_dict(avg_state_dict)
-            return True
-
-        return False
->>>>>>> d3e7784b
-
     def forward(self, hidden_states: torch.Tensor):
         prefix_attention_mask_length = None
         adapter_setup = self.get_active_setup()
