from abc import ABCMeta, abstractmethod
from typing import Collection, Dict, List, NamedTuple, Union

import numpy as np
import torch
from torch import nn

from ..composition import ALLOWED_NESTINGS, AdapterCompositionBlock, Average, BatchSplit, Fuse, Parallel, Split, Stack
from ..context import AdapterSetup, ForwardContext


# We don't inherit from ABC because __slots__ changes object layout
class AdapterLayerBase(metaclass=ABCMeta):
    """
    Base class for all adaptation methods that require per-layer modules.

    Make sure the 'adapter_modules_name' attribute is overriden in derived classes.
    """

    adapter_modules_name = ""

    @property
    def adapter_modules(self) -> Collection:
        return getattr(self, self.adapter_modules_name)

    @property
    def layer_idx(self):
        return getattr(self, "_layer_idx", -1)

    @layer_idx.setter
    def layer_idx(self, layer_idx):
        idx = getattr(self, "_layer_idx", layer_idx)
        assert idx == layer_idx
        setattr(self, "_layer_idx", idx)

    def get_active_setup(self):
        if hasattr(self, "adapters_config"):
            # First check current context before falling back to defined setup
            context = AdapterSetup.get_context()
            if context is not None:
                adapter_setup = context.adapter_setup
            else:
                adapter_setup = self.adapters_config.active_setup
        else:
            adapter_setup = None
        skip_adapters = adapter_setup is None or (
            self.adapters_config.skip_layers is not None and self.layer_idx in self.adapters_config.skip_layers
        )
        if not skip_adapters and (len(set(self.adapter_modules.keys()) & adapter_setup.flatten()) > 0):
            return adapter_setup
        else:
            return None

    def _store_gating_score(self, adapter_name, gating_score):
        context = ForwardContext.get_context()
        if context.output_adapter_gating_scores:
            gating_cache = context.adapter_gating_scores
            if self.layer_idx not in gating_cache[adapter_name]:
                gating_cache[adapter_name][self.layer_idx] = {}
            gating_score = gating_score.detach().squeeze().cpu().numpy()
            if len(gating_score.shape) == 0:
                gating_score = np.expand_dims(gating_score, axis=0)
            cache_score = gating_cache[adapter_name][self.layer_idx].get(self.location_key, None)
            if cache_score is not None:
                gating_cache[adapter_name][self.layer_idx][self.location_key] = np.column_stack(
                    (cache_score, gating_score)
                )
            else:
                gating_cache[adapter_name][self.layer_idx][self.location_key] = gating_score

    def _store_fusion_attentions(self, fusion_name, attentions):
        context = ForwardContext.get_context()
        if context.output_adapter_fusion_attentions:
            attention_cache = context.adapter_fusion_attentions
            if self.layer_idx not in attention_cache[fusion_name]:
                attention_cache[fusion_name][self.layer_idx] = {}
            attention_cache[fusion_name][self.layer_idx][self.location_key] = attentions

    @abstractmethod
    def add_adapter(self, adapter_name: str, layer_idx: int) -> bool:
        """Adds a new adapter module to the layer.

        Args:
            adapter_name (str): The name of the new adapter to add.
            layer_idx (int):
                The index of the adapters layer (this should be set once by the first added adapter and the kept fix).

        Returns:
            bool: True if the adapter was added, False otherwise.
        """
        raise NotImplementedError()

<<<<<<< HEAD
    def average_adapter(self, adapter_name: str, input_adapters: Dict[str, float], combine_strategy, **kwargs) -> bool:
=======
    def average_adapter(self, adapter_name: str, input_adapters: Dict[str, float]) -> bool:
>>>>>>> d3e7784b
        """Averages a set of adapter modules into a new adapter module.

        Args:
            adapter_name (str): The name of the new (averaged) adapter module to add.
            input_adapters (Dict[str, float]): Dictionary of adapter names and their corresponding weights.
            combine_strategy (str): The strategy to combine the adapters. Available strategies depend on the used adapter method, see: #TODO insert link
            **kwargs: Additional arguments that are specific to the combine_strategy. E.g. svd_rank for LoRA.

        Returns:
            bool: True if the adapter was added, False otherwise.
        """
        # add new adapter
        if self.add_adapter(adapter_name, self.layer_idx):
<<<<<<< HEAD
            if combine_strategy != "linear":
                # You get the adapter type from the input adapters
                raise ValueError(f"Combine strategy {combine_strategy} not supported for the chosen adapter methods.")

            # average weights linearly
=======
            # average weights
>>>>>>> d3e7784b
            avg_state_dict = {}
            for name, weight in input_adapters.items():
                if name in self.adapter_modules:
                    module = self.adapter_modules[name]
                    for k, v in module.state_dict().items():
                        if k in avg_state_dict:
                            avg_state_dict[k] += weight * v
                        else:
                            avg_state_dict[k] = weight * v
                else:
                    self.delete_adapter(adapter_name)  # clean up before raising error
                    raise ValueError("Adapter {} not found.".format(name))
<<<<<<< HEAD

            # load averaged weights
            self.adapter_modules[adapter_name].load_state_dict(avg_state_dict)  # TODO
=======
            # load averaged weights
            self.adapter_modules[adapter_name].load_state_dict(avg_state_dict)
>>>>>>> d3e7784b
            return True

        return False

    def delete_adapter(self, adapter_name: str):
        """Deletes an adapter module from the layer.

        Args:
            adapter_name (str): The name of the adapter to delete.
        """
        if adapter_name in self.adapter_modules:
            del self.adapter_modules[adapter_name]

    def add_fusion_layer(self, adapter_names: Union[List, str]):
        pass  # default implementation does nothing as fusion is not applicable to all methods

    def delete_fusion_layer(self, adapter_names: Union[List, str]):
        pass  # default implementation does nothing as fusion is not applicable to all methods

    def enable_adapters(self, adapter_setup: AdapterCompositionBlock, unfreeze_adapters: bool, unfreeze_fusion: bool):
        """Enables/ disables a set of adapter modules within the layer.

        Args:
            adapter_setup (AdapterCompositionBlock): The adapter setup to enable/ disable.
            unfreeze_adapters (bool): Whether to unfreeze the adapters.
            unfreeze_fusion (bool): Whether to unfreeze the fusion layers.
        """
        if unfreeze_adapters:
            for name in adapter_setup.flatten():
                if name in self.adapter_modules:
                    for param in self.adapter_modules[name].parameters():
                        param.requires_grad = True

    def freeze_adapter(self, adapter_name: str, freeze: bool = True):
        """Freezes/ unfreezes an adapter module.

        Args:
            adapter_name (str): The name of the adapter to freeze/ unfreeze.
            freeze (bool, optional): Whether to freeze the adapter. Defaults to True.
        """
        if adapter_name in self.adapter_modules:
            self.adapter_modules[adapter_name].train(not freeze)
            for param in self.adapter_modules[adapter_name].parameters():
                param.requires_grad = not freeze

    def get_adapter(self, adapter_name: str) -> nn.Module:
        """Returns the adapter module with the given name.

        Args:
            adapter_name (str): The name of the adapter module.
        """
        if adapter_name in self.adapter_modules:
            return self.adapter_modules[adapter_name]
        else:
            return None

    def pre_save_adapters(self):
        """Called before saving the adapters to disk."""
        pass


class ComposableAdapterLayerBase(AdapterLayerBase):
    """
    Base class for all adapter methods that support composition.

    Make sure the 'adapter_modules_name' and 'supported_compositions' attributes as well as all abstract methods are
    overriden in derived classes. 'allow_multi_parallelize' can be set to True to allow inputs to be parallelized
    independently multiple times. This is useful when there are multiple parallel input flows through an adapter layer
    (e.g. in LoRA).
    """

    supported_compositions = []
    allow_multi_parallelize = False

    def __init__(self, *args, **kwargs):
        super().__init__(*args, **kwargs)
        self._init_mapping()

    def _init_mapping(self):
        # Mapping between composition block types and names of composition functions
        self.composition_to_func_map = {
            Stack: "compose_stack",
            Fuse: "compose_fuse",
            Split: "compose_split",
            BatchSplit: "compose_batch_split",
            Parallel: "compose_parallel",
            Average: "compose_average",
        }

    def _get_compose_func(self, composition_type: type) -> callable:
        """Retrieves the correct composition function based on the mapping in 'composition_to_func_map'."""
        return getattr(self, self.composition_to_func_map[composition_type])

    # START CUSTOMIZABLE METHODS #
    # The following methods should be implemented in derived classes.

    def _bsz(self, state: NamedTuple) -> int:
        """
        Returns the batch size of the given state.
        """
        return state[0].shape[0]

    def pre_block(self, adapter_setup: Union[AdapterCompositionBlock, str], state: NamedTuple) -> NamedTuple:
        """
        Optional state pre-processing method which is invoked before passing the state to the first child block of a
        composition. By default, this method does not contain any logic. E.g. used for bottleneck adapters to implement
        residuals and LNs.

        Args:
            adapter_setup (Union[AdapterCompositionBlock, str]): The current composition or single adapter.
            state (NamedTuple): The current state.

        Returns:
            NamedTuple: The pre-processed state.
        """
        return state

    @abstractmethod
    def vslice(self, state: NamedTuple, slice_obj: slice) -> NamedTuple:
        """Slices the given state along the batch size (vertical) dimension.
        This is e.g. used by the BatchSplit and Parallel composition blocks. IMPORTANT: Has to be implemented by all
        derived classes.

        Args:
            state (NamedTuple): The state to be sliced.
            slice_obj (slice): The slice object.

        Returns:
            NamedTuple: The sliced state.
        """
        raise NotImplementedError()

    @abstractmethod
    def pad_and_concat(self, states: List[NamedTuple]) -> NamedTuple:
        """Concatenates the given states along the batch size dimension.
        Pads the states before concatenation if necessary. This is e.g. used by the BatchSplit and Parallel composition
        blocks. IMPORTANT: Has to be implemented by all derived classes.

        Args:
            states (List[NamedTuple]): The states to be concatenated.

        Returns:
            NamedTuple: The concatenated state.
        """
        raise NotImplementedError()

    @abstractmethod
    def repeat(self, state: NamedTuple, channels: int) -> NamedTuple:
        """Repeats the given state along the batch size dimension for the given number of times.
        This is e.g. used by the Parallel composition block. IMPORTANT: Has to be implemented by all derived classes.

        Args:
            state (NamedTuple): The state to be repeated.
            channels (int): The number of times the state should be repeated.

        Returns:
            NamedTuple: The repeated state.
        """
        raise NotImplementedError()

    @abstractmethod
    def mean(self, states: List[NamedTuple], weights: torch.Tensor) -> NamedTuple:
        """Averages the given states along the batch size dimension by the given weights.
        This is e.g. used by the Average composition block. IMPORTANT: Has to be implemented by all derived classes.

        Args:
            states (List[NamedTuple]): The states to be averaged.
            weights (torch.Tensor): The averaging weights.

        Returns:
            NamedTuple: The averaged state.
        """
        raise NotImplementedError()

    @abstractmethod
    def compose_single(self, adapter_setup: str, state: NamedTuple, lvl: int = 0) -> NamedTuple:
        """Forwards the given state through the given single adapter.

        Args:
            adapter_setup (str): The name of the adapter.
            state (NamedTuple): The state to be forwarded.
            lvl (int, optional): The composition depth. Defaults to 0.

        Returns:
            NamedTuple: The state after forwarding through the adapter.
        """
        raise NotImplementedError()

    # END CUSTOMIZABLE METHODS #

    def check_composition_valid(self, parent: AdapterCompositionBlock, child: AdapterCompositionBlock, lvl: int):
        """Checks whether the given composition is valid.

        Args:
            parent (AdapterCompositionBlock): The parent composition block.
            child (AdapterCompositionBlock): The child composition block.
            lvl (int): The composition depth.

        Raises:
            ValueError: If the composition is invalid.
        """
        # Break if setup is too deep
        if isinstance(parent, Stack) and lvl >= 1:
            raise ValueError(
                "Specified adapter setup is too deep. Cannot have {} at level {}".format(child.__class__.__name__, lvl)
            )
        elif type(child) not in ALLOWED_NESTINGS[type(parent)]:
            raise ValueError(
                "Cannot nest {} inside {}. Only the following nestings are allowed: {}".format(
                    child.__class__.__name__,
                    parent.__class__.__name__,
                    ", ".join([t.__name__ for t in ALLOWED_NESTINGS[type(parent)]]),
                )
            )

    def compose_stack(self, adapter_setup: Stack, state: NamedTuple, lvl: int = 0) -> NamedTuple:
        """
        For sequentially stacking multiple adapters.
        """
        for i, adapter_stack_layer in enumerate(adapter_setup):
            if isinstance(adapter_stack_layer, AdapterCompositionBlock):
                self.check_composition_valid(adapter_setup, adapter_stack_layer, lvl)
                composition_func = self._get_compose_func(type(adapter_stack_layer))
                state = composition_func(adapter_stack_layer, state, lvl=lvl + 1)
            elif adapter_stack_layer in self.adapter_modules:
                state = self.pre_block(adapter_stack_layer, state)
                state = self.compose_single(adapter_stack_layer, state, lvl=lvl + 1)
            else:
                pass

        return state

    def compose_fuse(self, adapter_setup: Fuse, state: NamedTuple, lvl: int = 0):
        """
        For fusing multiple adapters using adapter fusion. NOTE: This method has no default implementation.
        """
        # Fuse is currently only applicable to bottleneck adapters, thus don't provide a default implementation
        # If the adapter setup does not contain any of the adapter modules, return without doing anything
        if set(self.adapter_modules.keys()).isdisjoint(adapter_setup.flatten()):
            return state
        raise NotImplementedError()

    def compose_split(self, adapter_setup: Split, state: NamedTuple, lvl: int = 0):
        """
        For splitting to multiple adapters along the sequence length dimension. NOTE: This method has no default
        implementation.
        """
        # Split is currently only applicable to bottleneck adapters, thus don't provide a default implementation
        # If the adapter setup does not contain any of the adapter modules, return without doing anything
        if set(self.adapter_modules.keys()).isdisjoint(adapter_setup.flatten()):
            return state
        raise NotImplementedError()

    def compose_batch_split(self, adapter_setup: BatchSplit, state: NamedTuple, lvl: int = 0):
        """
        For splitting to multiple adapters along the batch size dimension.
        """
        if sum(adapter_setup.batch_sizes) != self._bsz(state):
            raise IndexError(
                "The given batch has a size of {} which is not equal to the sum of batch_sizes {}".format(
                    self._bsz(state), adapter_setup.batch_sizes
                )
            )

        state = self.pre_block(adapter_setup, state)

        # sequentially feed different parts of the blown-up batch into different adapters
        children_states = []
        for i, child in enumerate(adapter_setup):
            # compute ids of sequences that should be passed to the ith adapter
            batch_idx = (
                sum(adapter_setup.batch_sizes[:i]),
                sum(adapter_setup.batch_sizes[: i + 1]),
            )
            if isinstance(child, AdapterCompositionBlock):
                self.check_composition_valid(adapter_setup, child, lvl)
                composition_func = self._get_compose_func(type(child))
                child_state = composition_func(
                    child,
                    self.vslice(state, slice(*batch_idx)),
                    lvl=lvl + 1,
                )
                children_states.append(child_state)
            elif child in self.adapter_modules:
                child_state = self.compose_single(
                    child,
                    self.vslice(state, slice(*batch_idx)),
                    lvl=lvl + 1,
                )
                children_states.append(child_state)
            else:
                children_states.append(self.vslice(state, slice(*batch_idx)))

        # concatenate all outputs and return
        state = self.pad_and_concat(children_states)
        return state

    def compose_parallel(self, adapter_setup: Parallel, state: NamedTuple, lvl: int = 0):
        """
        For parallel execution of the adapters on the same input. This means that the input is repeated N times before
        feeding it to the adapters (where N is the number of adapters).
        """

        context = ForwardContext.get_context()
        if not context.adapters_parallelized:
            orig_batch_size = self._bsz(state)
            state = self.repeat(state, adapter_setup.parallel_channels)
            context.adapters_parallelized = True
            context.original_batch_size = orig_batch_size
        else:
            bsz = self._bsz(state)
            # If the input was already parallelized, we can parallelize it again.
            # This is useful e.g. for LoRA, where attention matrices are parallelized independently.
            if self.allow_multi_parallelize and bsz == getattr(context, "original_batch_size", -1):
                state = self.repeat(state, adapter_setup.parallel_channels)
                orig_batch_size = bsz
            # The base model should handle replication of input.
            # Therefore, we assume the (replicated) input batch to be divisible by the number of parallel channels.
            elif bsz % adapter_setup.parallel_channels != 0:
                raise ValueError(
                    "The total input batch size in a Parallel adapter block must be divisible by the number of"
                    " parallel channels."
                )
            else:
                orig_batch_size = bsz // adapter_setup.parallel_channels

        state = self.pre_block(adapter_setup, state)

        # sequentially feed different parts of the blown-up batch into different adapters
        children_states = []
        for i, child in enumerate(adapter_setup):
            if isinstance(child, AdapterCompositionBlock):
                self.check_composition_valid(adapter_setup, child, lvl)
                composition_func = self._get_compose_func(type(child))
                child_state = composition_func(
                    child,
                    self.vslice(state, slice(i * orig_batch_size, (i + 1) * orig_batch_size)),
                    lvl=lvl + 1,
                )
                children_states.append(child_state)
            elif child in self.adapter_modules:
                child_state = self.compose_single(
                    child,
                    self.vslice(state, slice(i * orig_batch_size, (i + 1) * orig_batch_size)),
                    lvl=lvl + 1,
                )
                children_states.append(child_state)
            else:
                children_states.append(self.vslice(state, slice(i * orig_batch_size, (i + 1) * orig_batch_size)))

        # concatenate all outputs and return
        state = self.pad_and_concat(children_states)
        return state

    def compose_average(self, adapter_setup: Average, state: NamedTuple, lvl: int = 0):
        """
        For averaging the output representations of multiple adapters.
        """

        state = self.pre_block(adapter_setup, state)

        children_states = []
        for i, child in enumerate(adapter_setup):
            if isinstance(child, AdapterCompositionBlock):
                self.check_composition_valid(adapter_setup, child, lvl)
                composition_func = self._get_compose_func(type(child))
                child_state = composition_func(child, state, lvl=lvl + 1)
                children_states.append(child_state)
            elif child in self.adapter_modules:
                child_state = self.compose_single(child, state, lvl=lvl + 1)
                children_states.append(child_state)
            else:
                pass

        weights = torch.tensor(adapter_setup.weights)[:, None, None, None].to(state[0].device)
        state = self.mean(children_states, weights)

        return state

    def compose(self, adapter_setup: Union[AdapterCompositionBlock, str], state: NamedTuple) -> NamedTuple:
        """The main composition forward method which recursively calls the composition blocks forward methods.
        This method should be called by the forward method of the derived class.

        Args:
            adapter_setup (Union[AdapterCompositionBlock, str]): The adapter setup to be used.
            state (NamedTuple): The current state.

        Returns:
            NamedTuple: The state after forwarding through the adapter setup.
        """
        if isinstance(adapter_setup, AdapterCompositionBlock):
            composition_func = self._get_compose_func(type(adapter_setup))
            state = composition_func(adapter_setup, state, lvl=0)
        elif adapter_setup in self.adapter_modules:
            state = self.compose_single(adapter_setup, state, lvl=0)
        else:
            raise ValueError(
                "Invalid adapter setup: {} is not a valid adapter name or composition block.".format(
                    adapter_setup.__class__.__name__
                )
            )

        return state<|MERGE_RESOLUTION|>--- conflicted
+++ resolved
@@ -90,11 +90,7 @@
         """
         raise NotImplementedError()
 
-<<<<<<< HEAD
     def average_adapter(self, adapter_name: str, input_adapters: Dict[str, float], combine_strategy, **kwargs) -> bool:
-=======
-    def average_adapter(self, adapter_name: str, input_adapters: Dict[str, float]) -> bool:
->>>>>>> d3e7784b
         """Averages a set of adapter modules into a new adapter module.
 
         Args:
@@ -108,15 +104,11 @@
         """
         # add new adapter
         if self.add_adapter(adapter_name, self.layer_idx):
-<<<<<<< HEAD
             if combine_strategy != "linear":
                 # You get the adapter type from the input adapters
                 raise ValueError(f"Combine strategy {combine_strategy} not supported for the chosen adapter methods.")
 
             # average weights linearly
-=======
-            # average weights
->>>>>>> d3e7784b
             avg_state_dict = {}
             for name, weight in input_adapters.items():
                 if name in self.adapter_modules:
@@ -129,14 +121,10 @@
                 else:
                     self.delete_adapter(adapter_name)  # clean up before raising error
                     raise ValueError("Adapter {} not found.".format(name))
-<<<<<<< HEAD
-
-            # load averaged weights
-            self.adapter_modules[adapter_name].load_state_dict(avg_state_dict)  # TODO
-=======
+
             # load averaged weights
             self.adapter_modules[adapter_name].load_state_dict(avg_state_dict)
->>>>>>> d3e7784b
+
             return True
 
         return False
