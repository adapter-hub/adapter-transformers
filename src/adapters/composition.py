import itertools
from collections.abc import Sequence
from typing import List, Optional, Set, Union


class AdapterCompositionBlock(Sequence):
    def __init__(self, *children):
        self.children = [parse_composition(b, None) for b in children]

    def __getitem__(self, key):
        return self.children[key]

    def __len__(self):
        return len(self.children)

    def __eq__(self, o: object) -> bool:
        if isinstance(o, type(self)):
            return all([c1 == c2 for c1, c2 in zip(self.children, o.children)])
        else:
            return False

    def __repr__(self):
        child_repr = ", ".join(map(str, self.children))
        return f"{self.__class__.__name__}[{child_repr}]"

    def first(self):
        if not isinstance(self.children[0], AdapterCompositionBlock):
            return self.children[0]
        else:
            return self.children[0].first()

    def last(self):
        if not isinstance(self.children[-1], AdapterCompositionBlock):
            return self.children[-1]
        else:
            return self.children[-1].last()

    @property
    def parallel_channels(self):
        return max([b.parallel_channels if isinstance(b, AdapterCompositionBlock) else 1 for b in self.children])

    def flatten(self) -> Set[str]:
        return set(itertools.chain(*[[b] if isinstance(b, str) else b.flatten() for b in self.children]))


class Parallel(AdapterCompositionBlock):
    def __init__(self, *parallel_adapters: List[str]):
        """
        Can be used to perform inference for multiple tasks (i.e., adapters) in parallel (for the same input).

        See AdapterDrop https://arxiv.org/abs/2010.11918
        """
        super().__init__(*parallel_adapters)

    @property
    def parallel_channels(self):
        return len(self.children)


class Stack(AdapterCompositionBlock):
    def __init__(self, *stack_layers: List[Union[AdapterCompositionBlock, str]]):
        super().__init__(*stack_layers)


class Fuse(AdapterCompositionBlock):
    def __init__(self, *fuse_stacks: List[Union[AdapterCompositionBlock, str]]):
        super().__init__(*fuse_stacks)

    # TODO-V2 pull this up to all block classes?
    @property
    def name(self):
        return ",".join([c if isinstance(c, str) else c.last() for c in self.children])


class Split(AdapterCompositionBlock):
    def __init__(self, left: str, right: str, split_index: int):
        super().__init__(left, right)
        assert split_index > 0
        self.left = left
        self.right = right
        self.split_index = split_index


class BatchSplit(AdapterCompositionBlock):
    def __init__(self, *split_adapters: List[Union[AdapterCompositionBlock, str]], batch_sizes: Union[List[int], int]):
        super().__init__(*split_adapters)
        self.batch_sizes = batch_sizes if isinstance(batch_sizes, list) else [batch_sizes] * len(split_adapters)


class Average(AdapterCompositionBlock):
    def __init__(
        self,
        *average_adapters: List[Union[AdapterCompositionBlock, str]],
        weights: Optional[List[float]] = None,
        normalize_weights: bool = True
    ):
        super().__init__(*average_adapters)
        if weights is not None:
            # normalize weights
            if normalize_weights:
                sum_weights = sum(weights) if weights else 1
                self.weights = [w / sum_weights for w in weights]
            else:
                self.weights = weights
        else:
            self.weights = [1 / len(average_adapters)] * len(average_adapters)


# Mapping each composition block type to the allowed nested types
ALLOWED_NESTINGS = {
    Stack: [str, Fuse, Split, Parallel, BatchSplit, Average],
    Fuse: [str, Stack],
    Split: [str, Split, Stack, BatchSplit, Average],
    Parallel: [str, Stack, BatchSplit, Average],
    BatchSplit: [str, Stack, Split, BatchSplit, Average],
    Average: [str, Stack, Split, BatchSplit],
}

# Some composition blocks might not be supported by all models.
# Add a whitelist of models for those here.
SUPPORTED_MODELS = {
    Parallel: [
        "albert",
        "bert",
        "roberta",
        "distilbert",
        "deberta-v2",
        "deberta",
        "bart",
        "mbart",
        "gpt2",
        "gptj",
        "t5",
        "vit",
        "xlm-roberta",
        "bert-generation",
        "llama",
<<<<<<< HEAD
        "electra",
=======
        "xmod",
>>>>>>> 57805f56
    ],
}


def validate_composition(adapter_composition: AdapterCompositionBlock, level=0, model_type=None):
    if level > 1 and not (isinstance(adapter_composition, Stack) or isinstance(adapter_composition, str)):
        raise ValueError(f"Adapter setup is too deep. Cannot have {adapter_composition} at level {level}.")
    if isinstance(adapter_composition, AdapterCompositionBlock):
        block_type = type(adapter_composition)
        if model_type and block_type in SUPPORTED_MODELS:
            if model_type not in SUPPORTED_MODELS[block_type]:
                raise ValueError(
                    f"Models of type {model_type} don't support adapter composition using {block_type.__name__}."
                )
        for child in adapter_composition:
            if not type(child) in ALLOWED_NESTINGS[type(adapter_composition)]:
                raise ValueError(f"Adapter setup is invalid. Cannot nest {child} in {adapter_composition}")
            # recursively validate children
            validate_composition(child, level=level + 1)


def parse_composition(adapter_composition, level=0, model_type=None) -> AdapterCompositionBlock:
    """
    Parses and validates a setup of adapters.

    Args:
        adapter_composition: The adapter setup to be parsed.
        level (int, optional): If set to none, disables validation. Defaults to 0.
    """
    if not adapter_composition:
        return None
    elif isinstance(adapter_composition, AdapterCompositionBlock):
        if level is not None:
            validate_composition(adapter_composition, level=level, model_type=model_type)
        return adapter_composition
    elif isinstance(adapter_composition, str):
        if level == 0:
            return Stack(adapter_composition)
        else:
            return adapter_composition
    elif isinstance(adapter_composition, Sequence):
        # for backwards compatibility
        if level == 1:
            block_class = Fuse
        else:
            block_class = Stack
        level = level + 1 if level is not None else None
        return block_class(*[parse_composition(b, level) for b in adapter_composition])
    else:
        raise TypeError(adapter_composition)


def parse_heads_from_composition(adapter_composition, reference_heads: list = None):
    """
    Parses a potential head configuration from a setup of adapters.

    Args:
        adapter_composition: The adapter setup to be parsed.
        reference_heads: The list of available to validate the retrieved head configuration against.
    """
    final_block = adapter_composition
    if isinstance(final_block, Stack):
        final_block = final_block.children[-1]

    if isinstance(final_block, str) and (reference_heads is None or final_block in reference_heads):
        return final_block
    elif isinstance(final_block, Parallel):
        return [a if isinstance(a, str) else a.last() for a in final_block.children]
    elif isinstance(final_block, BatchSplit):
        # Convert BatchSplit of adapters to a BatchSplit of heads.
        blocks = [block.last() if isinstance(block, AdapterCompositionBlock) else block for block in final_block]
        head_setup = BatchSplit(*blocks, batch_sizes=final_block.batch_sizes)
        if reference_heads is None or all(head in reference_heads for head in head_setup):
            return head_setup
        else:
            raise ValueError(
                "Missing at least one head for the given BatchSplit setup. Expected heads: {}".format(blocks)
            )
    else:
        return None


def adjust_tensors_for_parallel(hidden_states, *tensors):
    """
    Replicates a given list of tensors based on the shape of the reference tensor (first argument).
    """
    outputs = []
    for tensor in tensors:
        if tensor is not None and hidden_states.shape[0] >= tensor.shape[0]:
            repeats = [1] * len(tensor.shape)
            repeats[0] = hidden_states.shape[0] // tensor.shape[0]
            new_tensor = tensor.repeat(*repeats)
            outputs.append(new_tensor)
        else:
            outputs.append(tensor)
    return tuple(outputs)


def adjust_tensors_for_parallel_(hidden_states, *tensors):
    """
    In-place version of adjust_tensors_for_parallel().
    """
    for tensor in tensors:
        if tensor is not None and hidden_states.shape[0] >= tensor.shape[0]:
            repeats = [1] * len(tensor.shape)
            repeats[0] = hidden_states.shape[0] // tensor.shape[0]
            new_tensor = tensor.repeat(*repeats)
            tensor.set_(new_tensor)<|MERGE_RESOLUTION|>--- conflicted
+++ resolved
@@ -135,11 +135,8 @@
         "xlm-roberta",
         "bert-generation",
         "llama",
-<<<<<<< HEAD
         "electra",
-=======
         "xmod",
->>>>>>> 57805f56
     ],
 }
 
