--- conflicted
+++ resolved
@@ -379,13 +379,10 @@
     """Mixin for transformer models adding support for loading/ saving adapters."""
 
     add_base_adapters = False
-<<<<<<< HEAD
-    support_prompt_tuning = True
-    support_lora_delta_w_svd = True
-    _tied_weights_keys = ["prompt_tuning.base_model_embeddings.*"]
-=======
+    support_lora_delta_w_svd = (
+        True  # If True, the model supports the "lora_delta_w_svd" combine_strategy to merge adapter weights.
+    )
     support_prompt_tuning = True  # If False, the prompt tuning layer is not added to the model. If True, the prompt tuning layer is added if add_base_adapters is True.
->>>>>>> ac74998d
 
     def __init__(self, config, *args, **kwargs):
         super().__init__(config, *args, **kwargs)
@@ -804,12 +801,8 @@
         leave_out: Optional[List[int]] = None,
         id2label=None,
         set_active: bool = False,
-<<<<<<< HEAD
-        **kwargs,
-=======
         use_safetensors: bool = False,
         **kwargs
->>>>>>> ac74998d
     ) -> str:
         """
         Loads a pre-trained pytorch adapter module from the local file system or a remote location.
@@ -874,12 +867,8 @@
         load_as: str = None,
         custom_weights_loaders: Optional[List[WeightsLoader]] = None,
         set_active: bool = False,
-<<<<<<< HEAD
-        **kwargs,
-=======
         use_safetensors: bool = False,
         **kwargs
->>>>>>> ac74998d
     ) -> str:
         """
         Loads a pre-trained AdapterFusion layer from the local file system.
@@ -1726,12 +1715,8 @@
         leave_out: Optional[List[int]] = None,
         id2label=None,
         set_active: bool = False,
-<<<<<<< HEAD
-        **kwargs,
-=======
         use_safetensors: bool = False,
         **kwargs
->>>>>>> ac74998d
     ) -> str:
         if with_head:
             if custom_weights_loaders is None:
@@ -1839,12 +1824,8 @@
         custom_weights_loaders: Optional[List[WeightsLoader]] = None,
         set_active: bool = False,
         with_head: bool = True,
-<<<<<<< HEAD
-        **kwargs,
-=======
         use_safetensors: bool = False,
         **kwargs
->>>>>>> ac74998d
     ) -> str:
         if with_head:
             if custom_weights_loaders is None:
