--- conflicted
+++ resolved
@@ -89,12 +89,9 @@
     "BertGenerationEncoder": BertModelAdaptersMixin,
     "BertGenerationLayer": BertLayerAdaptersMixin,
     "LlamaModel": LlamaModelAdapterMixin,
-<<<<<<< HEAD
     "WhisperEncoder": WhisperEncoderAdaptersMixin,
     "WhisperDecoder": WhisperDecoderAdaptersMixin,
     "WhisperModel": WhisperModelAdaptersMixin,
     "WhisperDecoderWrapper": WhisperDecoderWrapperAdaptersMixin,
-=======
     "LlamaForQuestionAnswering": LlamaForQuestionAnsweringAdapterMixin,
->>>>>>> e6b1cb76
 }