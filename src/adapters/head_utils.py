import copy
import logging
import re


logger = logging.getLogger(__name__)


# The "layers" attributes in the configs below map from static head module names to flex head module names.
# In this context, "None" refers to a flex-head layer without weights (e.g. dropout, acts).
STATIC_TO_FLEX_HEAD_MAP = {
    # ALBERT
    "AlbertForSequenceClassification": {
        "config": {
            "head_type": "classification",
            "layers": 1,
            "activation_function": None,
            "use_pooler": True,
        },
        "layers": [None, "classifier"],
    },
    "AlbertForMultipleChoice": {
        "config": {
            "head_type": "multiple_choice",
            "layers": 1,
            "activation_function": None,
            "use_pooler": True,
        },
        "layers": [None, "classifier"],
    },
    "AlbertForTokenClassification": {
        "config": {
            "head_type": "tagging",
            "layers": 1,
            "activation_function": None,
        },
        "layers": [None, "classifier"],
    },
    "AlbertForQuestionAnswering": {
        "config": {
            "head_type": "question_answering",
            "layers": 1,
            "activation_function": None,
        },
        "layers": [None, "qa_outputs"],
    },
    "AlbertForMaskedLM": {
        "config": {
            "head_type": "masked_lm",
            "layers": 2,
            "activation_function": "gelu_new",
            "layer_norm": True,
            "bias": True,
        },
        "layers": [
            "predictions.dense",
            None,
            "predictions.LayerNorm",
            "predictions.decoder",
        ],
    },
    # BEIT
    "BeitForImageClassification": {
        "config": {
            "head_type": "image_classification",
            "layers": 1,
            "activation_function": None,
            "use_pooler": True,
        },
        "layers": [None, "classifier"],
    },
    # BERT
    "BertForSequenceClassification": {
        "config": {
            "head_type": "classification",
            "layers": 1,
            "activation_function": None,
            "use_pooler": True,
        },
        "layers": [None, "classifier"],
    },
    "BertForMultipleChoice": {
        "config": {
            "head_type": "multiple_choice",
            "layers": 1,
            "activation_function": None,
            "use_pooler": True,
        },
        "layers": [None, "classifier"],
    },
    "BertForTokenClassification": {
        "config": {
            "head_type": "tagging",
            "layers": 1,
            "activation_function": None,
        },
        "layers": [None, "classifier"],
    },
    "BertForQuestionAnswering": {
        "config": {
            "head_type": "question_answering",
            "layers": 1,
            "activation_function": None,
        },
        "layers": [None, "qa_outputs"],
    },
    "BertForMaskedLM": {
        "config": {
            "head_type": "masked_lm",
            "layers": 2,
            "activation_function": "gelu",
            "layer_norm": True,
            "bias": True,
        },
        "layers": [
            "cls.predictions.transform.dense",
            None,
            "cls.predictions.transform.LayerNorm",
            "cls.predictions.decoder",
        ],
    },
    "BertLMHeadModel": {
        "config": {
            "head_type": "causal_lm",
            "layers": 2,
            "activation_function": "gelu",
            "layer_norm": True,
            "bias": True,
        },
        "layers": [
            "cls.predictions.transform.dense",
            None,
            "cls.predictions.transform.LayerNorm",
            "cls.predictions.decoder",
        ],
    },
    # BertGeneration
    "BertGenerationDecoder": {
        "config": {
            "head_type": "causal_lm",
            "layers": 1,
            "activation_function": None,
            "bias": True,
        },
        "layers": [
            "lm_head.decoder",
        ],
    },
    # RoBERTa
    "RobertaForSequenceClassification": {
        "config": {
            "head_type": "classification",
            "layers": 2,
            "activation_function": "tanh",
            "use_pooler": False,
        },
        "layers": [None, "classifier.dense", None, None, "classifier.out_proj"],
    },
    "RobertaForMultipleChoice": {
        "config": {
            "head_type": "multiple_choice",
            "layers": 1,
            "activation_function": None,
            "use_pooler": True,
        },
        "layers": [None, "classifier"],
    },
    "RobertaForTokenClassification": {
        "config": {
            "head_type": "tagging",
            "layers": 1,
            "activation_function": None,
        },
        "layers": [None, "classifier"],
    },
    "RobertaForQuestionAnswering": {
        "config": {
            "head_type": "question_answering",
            "layers": 1,
            "activation_function": None,
        },
        "layers": [None, "qa_outputs"],
    },
    "RobertaForMaskedLM": {
        "config": {
            "head_type": "masked_lm",
            "layers": 2,
            "activation_function": "gelu",
            "layer_norm": True,
            "bias": True,
        },
        "layers": ["lm_head.dense", None, "lm_head.layer_norm", "lm_head.decoder"],
    },
    "RobertaForCausalLM": {
        "config": {
            "head_type": "causal_lm",
            "layers": 2,
            "activation_function": "gelu",
            "layer_norm": True,
            "bias": True,
        },
        "layers": ["lm_head.dense", None, "lm_head.layer_norm", "lm_head.decoder"],
    },
    # XLM-RoBERTa
    "XLMRobertaForSequenceClassification": {
        "config": {
            "head_type": "classification",
            "layers": 2,
            "activation_function": "tanh",
            "use_pooler": False,
        },
        "layers": [None, "classifier.dense", None, None, "classifier.out_proj"],
    },
    "XLMRobertaForMultipleChoice": {
        "config": {
            "head_type": "multiple_choice",
            "layers": 1,
            "activation_function": None,
            "use_pooler": True,
        },
        "layers": [None, "classifier"],
    },
    "XLMRobertaForTokenClassification": {
        "config": {
            "head_type": "tagging",
            "layers": 1,
            "activation_function": None,
        },
        "layers": [None, "classifier"],
    },
    "XLMRobertaForQuestionAnswering": {
        "config": {
            "head_type": "question_answering",
            "layers": 1,
            "activation_function": None,
        },
        "layers": [None, "qa_outputs"],
    },
    "XLMRobertaForMaskedLM": {
        "config": {
            "head_type": "masked_lm",
            "layers": 2,
            "activation_function": "gelu",
            "layer_norm": True,
            "bias": True,
        },
        "layers": ["lm_head.dense", None, "lm_head.layer_norm", "lm_head.decoder"],
    },
    "XLMRobertaForCausalLM": {
        "config": {
            "head_type": "causal_lm",
            "layers": 2,
            "activation_function": "gelu",
            "layer_norm": True,
            "bias": True,
        },
        "layers": ["lm_head.dense", None, "lm_head.layer_norm", "lm_head.decoder"],
    },
    # Xmod
    "XmodForSequenceClassification": {
        "config": {
            "head_type": "classification",
            "layers": 2,
            "activation_function": "tanh",
            "use_pooler": False,
        },
        "layers": [None, "classifier.dense", None, None, "classifier.out_proj"],
    },
    "XmodForMultipleChoice": {
        "config": {
            "head_type": "multiple_choice",
            "layers": 1,
            "activation_function": None,
            "use_pooler": True,
        },
        "layers": [None, "classifier"],
    },
    "XmodForTokenClassification": {
        "config": {
            "head_type": "tagging",
            "layers": 1,
            "activation_function": None,
        },
        "layers": [None, "classifier"],
    },
    "XmodForQuestionAnswering": {
        "config": {
            "head_type": "question_answering",
            "layers": 1,
            "activation_function": None,
        },
        "layers": [None, "qa_outputs"],
    },
    "XmodForMaskedLM": {
        "config": {
            "head_type": "masked_lm",
            "layers": 2,
            "activation_function": "gelu",
            "layer_norm": True,
            "bias": True,
        },
        "layers": ["lm_head.dense", None, "lm_head.layer_norm", "lm_head.decoder"],
    },
    "XmodForCausalLM": {
        "config": {
            "head_type": "causal_lm",
            "layers": 2,
            "activation_function": "gelu",
            "layer_norm": True,
            "bias": True,
        },
        "layers": ["lm_head.dense", None, "lm_head.layer_norm", "lm_head.decoder"],
    },
    # BART
    "BartForSequenceClassification": {
        "config": {
            "head_type": "classification",
            "layers": 2,
            "activation_function": "tanh",
        },
        "layers": [
            None,
            "classification_head.dense",
            None,
            None,
            "classification_head.out_proj",
        ],
    },
    "BartForQuestionAnswering": {
        "config": {
            "head_type": "question_answering",
            "layers": 1,
            "activation_function": None,
        },
        "layers": [None, "qa_outputs"],
    },
    "BartForConditionalGeneration": {
        "config": {
            "head_type": "seq2seq_lm",
        },
        "layers": ["lm_head"],
    },
    # MBART
    "MBartForSequenceClassification": {
        "config": {
            "head_type": "classification",
            "layers": 2,
            "activation_function": "tanh",
        },
        "layers": [
            None,
            "classification_head.dense",
            None,
            None,
            "classification_head.out_proj",
        ],
    },
    "MBartForQuestionAnswering": {
        "config": {
            "head_type": "question_answering",
            "layers": 1,
            "activation_function": None,
        },
        "layers": [None, "qa_outputs"],
    },
    "MBartForConditionalGeneration": {
        "config": {
            "head_type": "seq2seq_lm",
        },
        "layers": ["lm_head"],
    },
    # PLBART
    "PLBartForSequenceClassification": {
        "config": {
            "head_type": "classification",
            "layers": 2,
            "activation_function": "tanh",
        },
        "layers": [
            None,
            "classification_head.dense",
            None,
            None,
            "classification_head.out_proj",
        ],
    },
    "PLBartForConditionalGeneration": {
        "config": {
            "head_type": "seq2seq_lm",
        },
        "layers": ["lm_head"],
    },
    # MT5
    "MT5ForConditionalGeneration": {
        "config": {
            "head_type": "seq2seq_lm",
        },
        "layers": ["lm_head"],
    },
    "MT5ForQuestionAnswering": {
        "config": {
            "head_type": "question_answering",
            "activation_function": None,
            "layers": 1,
        },
        "layers": [None, "qa_outputs"],
    },
    "MT5ForSequenceClassification": {
        "config": {
            "head_type": "classification",
            "layers": 2,
            "activation_function": "tanh",
        },
        "layers": [
            None,
            "classification_head.dense",
            None,
            None,
            "classification_head.out_proj",
        ],
    },
    # DistilBERT
    "DistilBertForSequenceClassification": {
        "config": {
            "head_type": "classification",
            "layers": 2,
            "activation_function": "relu",
        },
        "layers": [None, "pre_classifier", None, None, "classifier"],
    },
    "DistilBertForMultipleChoice": {
        "config": {
            "head_type": "multiple_choice",
            "layers": 2,
            "activation_function": "relu",
        },
        "layers": [None, "pre_classifier", None, None, "classifier"],
    },
    "DistilBertForTokenClassification": {
        "config": {
            "head_type": "tagging",
            "layers": 1,
            "activation_function": None,
        },
        "layers": [None, "classifier"],
    },
    "DistilBertForQuestionAnswering": {
        "config": {
            "head_type": "question_answering",
            "layers": 1,
            "activation_function": None,
        },
        "layers": [None, "qa_outputs"],
    },
    "DistilBertForMaskedLM": {
        "config": {
            "head_type": "masked_lm",
            "layers": 2,
            "activation_function": "gelu",
            "layer_norm": True,
            "bias": True,
        },
        "layers": ["vocab_transform", None, "vocab_layer_norm", "vocab_projector"],
    },
    # GPT-2
    "GPT2ForSequenceClassification": {
        "config": {
            "head_type": "classification",
            "layers": 1,
            "activation_function": None,
            "bias": False,
        },
        "layers": [None, "score"],
    },
    "GPT2LMHeadModel": {
        "config": {
            "head_type": "causal_lm",
        },
        "layers": ["lm_head"],
    },
    "GPT2ForTokenClassification": {
        "config": {
            "head_type": "tagging",
            "layers": 1,
            "activation_function": None,
        },
        "layers": [None, "classifier"],
    },
    "GPT2ForQuestionAnswering": {
        "config": {
            "head_type": "question_answering",
            "layers": 1,
            "activation_function": None,
        },
        "layers": [None, "qa_outputs"],
    },
    # GPT-J
    "GPTJForSequenceClassification": {
        "config": {
            "head_type": "classification",
            "layers": 1,
            "activation_function": None,
            "bias": False,
        },
        "layers": [None, "score"],
    },
    "GPTJForCausalLM": {
        "config": {
            "head_type": "causal_lm",
            "bias": True,
        },
        "layers": ["lm_head"],
    },
    "GPTJForQuestionAnswering": {
        "config": {
            "head_type": "question_answering",
            "layers": 1,
            "activation_function": None,
        },
        "layers": [None, "qa_outputs"],
    },
    # T5
    "T5ForConditionalGeneration": {
        "config": {
            "head_type": "seq2seq_lm",
        },
        "layers": ["lm_head"],
    },
    "T5ForQuestionAnswering": {
        "config": {
            "head_type": "question_answering",
            "activation_function": None,
            "layers": 1,
        },
        "layers": [None, "qa_outputs"],
    },
    "T5ForSequenceClassification": {
        "config": {
            "head_type": "classification",
            "layers": 2,
            "activation_function": "tanh",
        },
        "layers": [
            None,
            "classification_head.dense",
            None,
            None,
            "classification_head.out_proj",
        ],
    },
    # DeBERTaV2
    "DebertaV2ForSequenceClassification": {
        "config": {
            "head_type": "classification",
            "layers": 2,
            "activation_function": "gelu",
            "use_pooler": False,
        },
        "layers": [None, "pooler.dense", None, None, "classifier"],
    },
    "DebertaV2ForTokenClassification": {
        "config": {
            "head_type": "tagging",
            "layers": 1,
            "activation_function": None,
        },
        "layers": ["dropout", "classifier"],
    },
    "DebertaV2ForQuestionAnswering": {
        "config": {
            "head_type": "question_answering",
            "layers": 1,
            "activation_function": None,
        },
        "layers": [None, "qa_outputs"],
    },
    "DebertaV2ForMaskedLM": {
        "config": {
            "head_type": "masked_lm",
            "layers": 2,
            "activation_function": "gelu",
            "layer_norm": True,
            "bias": True,
        },
        "layers": [
            "cls.predictions.transform.dense",
            None,
            "cls.predictions.transform.LayerNorm",
            "cls.predictions.decoder",
        ],
    },
    "DebertaV2ForMultipleChoice": {
        "config": {
            "head_type": "multiple_choice",
            "layers": 2,
            "activation_function": "gelu",
            "use_pooler": False,
        },
        "layers": [None, "pooler.dense", None, None, "classifier"],
    },
    # DeBERTa
    "DebertaForSequenceClassification": {
        "config": {
            "head_type": "classification",
            "layers": 2,
            "activation_function": "gelu",
            "use_pooler": False,
        },
        "layers": [None, "pooler.dense", None, None, "classifier"],
    },
    "DebertaForTokenClassification": {
        "config": {
            "head_type": "tagging",
            "layers": 1,
            "activation_function": None,
        },
        "layers": ["dropout", "classifier"],
    },
    "DebertaForQuestionAnswering": {
        "config": {
            "head_type": "question_answering",
            "layers": 1,
            "activation_function": None,
        },
        "layers": [None, "qa_outputs"],
    },
    "DebertaForMaskedLM": {
        "config": {
            "head_type": "masked_lm",
            "layers": 2,
            "activation_function": "gelu",
            "layer_norm": True,
            "bias": True,
        },
        "layers": [
            "cls.predictions.transform.dense",
            None,
            "cls.predictions.transform.LayerNorm",
            "cls.predictions.decoder",
        ],
    },
    # ViT
    "ViTForImageClassification": {
        "config": {
            "head_type": "image_classification",
            "layers": 1,
            "activation_function": None,
        },
        "layers": [None, "classifier"],
    },
    # Llama
    "LlamaForSequenceClassification": {
        "config": {
            "head_type": "classification",
            "layers": 1,
            "dropout_prob": 0,
            "activation_function": None,
            "bias": False,
        },
        "layers": [None, "score"],
    },
    "LlamaForCausalLM": {
        "config": {
            "head_type": "causal_lm",
        },
        "layers": ["lm_head"],
    },
<<<<<<< HEAD
    # Mistral
    "MistralForSequenceClassification": {
        "config": {
            "head_type": "classification",
            "layers": 1,
            "dropout_prob": 0,
            "activation_function": None,
            "bias": False,
        },
        "layers": [None, "score"],
    },
    "MistralForCausalLM": {
        "config": {
            "head_type": "causal_lm",
        },
        "layers": ["lm_head"],
    },
=======
    "LlamaForQuestionAnswering": {
        "config": {
            "head_type": "question_answering",
            "layers": 1,
            "activation_function": None,
        },
        "layers": [None, "qa_outputs"],
    },
    # Electra
>>>>>>> c5b06195
    "ElectraForTokenClassification": {
        "config": {
            "head_type": "tagging",
            "layers": 1,
            "activation_function": None,
        },
        "layers": [None, "classifier"],
    },
    "ElectraForSequenceClassification": {
        "config": {
            "head_type": "classification",
            "layers": 2,
            "activation_function": "gelu",
            "bias": True,
        },
        "layers": [None, "classifier.dense", None, None, "classifier.out_proj"],
    },
    "ElectraForQuestionAnswering": {
        "config": {
            "head_type": "question_answering",
            "layers": 1,
            "activation_function": None,
        },
        "layers": [None, "qa_outputs"],
    },
    "ElectraForMultipleChoice": {
        "config": {
            "head_type": "multiple_choice",
            "layers": 2,
            "activation_function": "gelu",
            "use_pooler": False,
        },
        "layers": [None, "sequence_summary.summary", None, None, "classifier"],
    },
    "ElectraForMaskedLM": {
        "config": {
            "head_type": "masked_lm",
            "layers": 2,
            "activation_function": "gelu",
            "layer_norm": True,
            "bias": True,
        },
        "layers": [
            "generator_predictions.dense",
            None,
            "generator_predictions.LayerNorm",
            "generator_lm_head",
        ],
    },
    "ElectraForCausalLM": {
        "config": {
            "head_type": "causal_lm",
            "layers": 2,
            "activation_function": "gelu",
            "layer_norm": True,
            "bias": True,
        },
        "layers": [
            "generator_predictions.dense",
            None,
            "generator_predictions.LayerNorm",
            "generator_lm_head",
        ],
    },
}


def _regex_list_rename_func(k, rename_list):
    for o, n in rename_list:
        match = re.match(o, k)
        if match:
            return n.format(match.group(1))
    return k


def get_head_config_and_rename_list(model_class_name, head_name, label2id, num_labels=None):
    if label2id is None:
        logger.warning(
            "No valid map of labels in label2id. Falling back to default (num_labels=2). This may cause errors during"
            " loading!"
        )
        label2id = {"LABEL_" + str(i): i for i in range(2)}
    # num_labels is optional (e.g. for regression, when no map given)
    num_labels = num_labels or len(label2id)
    data = STATIC_TO_FLEX_HEAD_MAP[model_class_name]
    # copy config to keep original mapping untouched
    config = copy.deepcopy(data["config"])
    if config["head_type"] == "multiple_choice":
        config["num_choices"] = num_labels
        config["label2id"] = label2id
    elif config["head_type"] not in ["causal_lm", "masked_lm", "seq2seq_lm"]:
        config["num_labels"] = num_labels
        config["label2id"] = label2id
    # rename
    rename_list = []
    i = 0
    for name in data["layers"]:
        if name is not None:
            escaped_name = re.escape(name)
            rename_list.append((rf"{escaped_name}\.(\S+)", f"heads.{head_name}.{i}.{{0}}"))
        i += 1
    rename_func = lambda k, rename_list=rename_list: _regex_list_rename_func(k, rename_list)

    return config, rename_func<|MERGE_RESOLUTION|>--- conflicted
+++ resolved
@@ -665,7 +665,14 @@
         },
         "layers": ["lm_head"],
     },
-<<<<<<< HEAD
+    "LlamaForQuestionAnswering": {
+        "config": {
+            "head_type": "question_answering",
+            "layers": 1,
+            "activation_function": None,
+        },
+        "layers": [None, "qa_outputs"],
+    },
     # Mistral
     "MistralForSequenceClassification": {
         "config": {
@@ -683,17 +690,7 @@
         },
         "layers": ["lm_head"],
     },
-=======
-    "LlamaForQuestionAnswering": {
-        "config": {
-            "head_type": "question_answering",
-            "layers": 1,
-            "activation_function": None,
-        },
-        "layers": [None, "qa_outputs"],
-    },
     # Electra
->>>>>>> c5b06195
     "ElectraForTokenClassification": {
         "config": {
             "head_type": "tagging",
