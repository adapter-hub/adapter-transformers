--- conflicted
+++ resolved
@@ -71,13 +71,9 @@
             dropout_prob = self.config["dropout_prob"]
         elif hasattr(model_config, "classifier_dropout") and model_config.classifier_dropout is not None:
             dropout_prob = model_config.classifier_dropout
-<<<<<<< HEAD
         elif hasattr(model_config, "dropout") and model_config.dropout is not None:
             dropout_prob = model_config.dropout
-        else:
-=======
         elif hasattr(model_config, "hidden_dropout_prob") and model_config.hidden_dropout_prob is not None:
->>>>>>> e6b1cb76
             dropout_prob = model_config.hidden_dropout_prob
         else:
             dropout_prob = 0.0
