# flake8: noqa
# There's no way to ignore "F401 '...' imported but unused" warnings in this
# module, but to preserve other warnings. So, don't check this module at all.

# Copyright 2020 The Adapter-Hub Team. All rights reserved.
#
# Licensed under the Apache License, Version 2.0 (the "License");
# you may not use this file except in compliance with the License.
# You may obtain a copy of the License at
#
#     http://www.apache.org/licenses/LICENSE-2.0
#
# Unless required by applicable law or agreed to in writing, software
# distributed under the License is distributed on an "AS IS" BASIS,
# WITHOUT WARRANTIES OR CONDITIONS OF ANY KIND, either express or implied.
# See the License for the specific language governing permissions and
# limitations under the License.

__version__ = "1.0.0.dev0"

from typing import TYPE_CHECKING

from transformers.utils import _LazyModule


_import_structure = {
    "composition": [
        "AdapterCompositionBlock",
        "BatchSplit",
        "Fuse",
        "Parallel",
        "Split",
        "Stack",
        "parse_composition",
        "validate_composition",
    ],
    "configuration": [
        "ADAPTER_CONFIG_MAP",
        "ADAPTERFUSION_CONFIG_MAP",
        "DEFAULT_ADAPTER_CONFIG",
        "DEFAULT_ADAPTERFUSION_CONFIG",
        "AdapterConfig",
        "AdapterFusionConfig",
        "BnConfig",
        "CompacterConfig",
        "CompacterPlusPlusConfig",
        "ConfigUnion",
        "DiReftConfig",
        "DoubleSeqBnConfig",
        "DoubleSeqBnInvConfig",
        "DynamicAdapterFusionConfig",
        "IA3Config",
        "LoRAConfig",
        "LoReftConfig",
        "MAMConfig",
        "ModelAdaptersConfig",
        "NoReftConfig",
        "ParBnConfig",
        "PrefixTuningConfig",
        "PromptTuningConfig",
        "ReftConfig",
        "SeqBnConfig",
        "SeqBnInvConfig",
        "StaticAdapterFusionConfig",
        "UniPELTConfig",
    ],
    "context": [
        "AdapterSetup",
        "ForwardContext",
    ],
    "heads": [
        "BertStyleMaskedLMHead",
        "BiaffineParsingHead",
        "CausalLMHead",
        "ClassificationHead",
        "DependencyParsingOutput",
        "ModelWithFlexibleHeadsAdaptersMixin",
        "MultiHeadOutput",
        "MultiLabelClassificationHead",
        "MultipleChoiceHead",
        "PredictionHead",
        "QuestionAnsweringHead",
        "Seq2SeqLMHead",
        "TaggingHead",
    ],
    "methods.adapter_layer_base": ["AdapterLayerBase", "ComposableAdapterLayerBase"],
    "model_mixin": [
        "EmbeddingAdaptersMixin",
        "InvertibleAdaptersMixin",
        "InvertibleAdaptersWrapperMixin",
        "ModelAdaptersMixin",
        "ModelWithHeadsAdaptersMixin",
    ],
    "models.albert": ["AlbertAdapterModel"],
    "models.auto": [
        "ADAPTER_MODEL_MAPPING",
        "AutoAdapterModel",
    ],
    "models.bart": ["BartAdapterModel"],
    "models.beit": ["BeitAdapterModel"],
    "models.bert": ["BertAdapterModel"],
    "models.bert_generation": ["BertGenerationAdapterModel"],
    "models.clip": ["CLIPAdapterModel"],
    "models.deberta": ["DebertaAdapterModel"],
    "models.deberta_v2": ["DebertaV2AdapterModel"],
    "models.distilbert": ["DistilBertAdapterModel"],
    "models.electra": ["ElectraAdapterModel"],
    "models.gpt2": ["GPT2AdapterModel"],
    "models.gptj": ["GPTJAdapterModel"],
    "models.llama": ["LlamaAdapterModel"],
    "models.mbart": ["MBartAdapterModel"],
<<<<<<< HEAD
    "models.mistral": ["MistralAdapterModel"],
=======
    "models.mt5": ["MT5AdapterModel"],
    "models.plbart": ["PLBartAdapterModel"],
>>>>>>> c5b06195
    "models.roberta": ["RobertaAdapterModel"],
    "models.t5": ["T5AdapterModel"],
    "models.vit": ["ViTAdapterModel"],
    "models.xlm_roberta": ["XLMRobertaAdapterModel"],
    "models.xmod": ["XmodAdapterModel"],
    "trainer": ["AdapterTrainer", "Seq2SeqAdapterTrainer"],
    "training": [
        "AdapterArguments",
        "setup_adapter_training",
    ],
    "utils": [
        "ADAPTER_CACHE",
        "AdapterInfo",
        "AdapterType",
        "get_adapter_config_hash",
        "get_adapter_info",
        "list_adapters",
    ],
    "wrappers": [
        "init",
        "init_adapters_config",
        "load_model",
    ],
}


if TYPE_CHECKING:
    from .composition import (
        AdapterCompositionBlock,
        BatchSplit,
        Fuse,
        Parallel,
        Split,
        Stack,
        parse_composition,
        validate_composition,
    )
    from .configuration import (
        ADAPTER_CONFIG_MAP,
        ADAPTERFUSION_CONFIG_MAP,
        DEFAULT_ADAPTER_CONFIG,
        DEFAULT_ADAPTERFUSION_CONFIG,
        AdapterConfig,
        AdapterFusionConfig,
        BnConfig,
        CompacterConfig,
        CompacterPlusPlusConfig,
        ConfigUnion,
        DiReftConfig,
        DoubleSeqBnConfig,
        DoubleSeqBnInvConfig,
        DynamicAdapterFusionConfig,
        IA3Config,
        LoRAConfig,
        LoReftConfig,
        MAMConfig,
        ModelAdaptersConfig,
        NoReftConfig,
        ParBnConfig,
        PrefixTuningConfig,
        PromptTuningConfig,
        ReftConfig,
        SeqBnConfig,
        SeqBnInvConfig,
        StaticAdapterFusionConfig,
        UniPELTConfig,
    )
    from .context import AdapterSetup, ForwardContext
    from .heads import (
        BertStyleMaskedLMHead,
        BiaffineParsingHead,
        CausalLMHead,
        ClassificationHead,
        DependencyParsingOutput,
        ModelWithFlexibleHeadsAdaptersMixin,
        MultiHeadOutput,
        MultiLabelClassificationHead,
        MultipleChoiceHead,
        PredictionHead,
        QuestionAnsweringHead,
        Seq2SeqLMHead,
        TaggingHead,
    )
    from .methods.adapter_layer_base import AdapterLayerBase, ComposableAdapterLayerBase
    from .model_mixin import (
        EmbeddingAdaptersMixin,
        InvertibleAdaptersMixin,
        InvertibleAdaptersWrapperMixin,
        ModelAdaptersMixin,
        ModelWithHeadsAdaptersMixin,
    )
    from .models.albert import AlbertAdapterModel
    from .models.auto import ADAPTER_MODEL_MAPPING, AutoAdapterModel
    from .models.bart import BartAdapterModel
    from .models.beit import BeitAdapterModel
    from .models.bert import BertAdapterModel
    from .models.bert_generation import BertGenerationAdapterModel
    from .models.clip import CLIPAdapterModel
    from .models.deberta import DebertaAdapterModel
    from .models.deberta_v2 import DebertaV2AdapterModel
    from .models.distilbert import DistilBertAdapterModel
    from .models.electra import ElectraAdapterModel
    from .models.gpt2 import GPT2AdapterModel
    from .models.gptj import GPTJAdapterModel
    from .models.llama import LlamaAdapterModel
    from .models.mbart import MBartAdapterModel
<<<<<<< HEAD
    from .models.mistral import MistralAdapterModel
=======
    from .models.mt5 import MT5AdapterModel
    from .models.plbart import PLBartAdapterModel
>>>>>>> c5b06195
    from .models.roberta import RobertaAdapterModel
    from .models.t5 import T5AdapterModel
    from .models.vit import ViTAdapterModel
    from .models.xlm_roberta import XLMRobertaAdapterModel
    from .models.xmod import XmodAdapterModel
    from .trainer import AdapterTrainer, Seq2SeqAdapterTrainer
    from .training import AdapterArguments, setup_adapter_training
    from .utils import (
        ADAPTER_CACHE,
        AdapterInfo,
        AdapterType,
        get_adapter_config_hash,
        get_adapter_info,
        list_adapters,
    )
    from .wrappers import init, init_adapters_config, load_model

else:
    import sys

    sys.modules[__name__] = _LazyModule(
        __name__,
        globals()["__file__"],
        _import_structure,
        extra_objects={"__version__": __version__},
    )<|MERGE_RESOLUTION|>--- conflicted
+++ resolved
@@ -109,12 +109,9 @@
     "models.gptj": ["GPTJAdapterModel"],
     "models.llama": ["LlamaAdapterModel"],
     "models.mbart": ["MBartAdapterModel"],
-<<<<<<< HEAD
     "models.mistral": ["MistralAdapterModel"],
-=======
     "models.mt5": ["MT5AdapterModel"],
     "models.plbart": ["PLBartAdapterModel"],
->>>>>>> c5b06195
     "models.roberta": ["RobertaAdapterModel"],
     "models.t5": ["T5AdapterModel"],
     "models.vit": ["ViTAdapterModel"],
@@ -221,12 +218,9 @@
     from .models.gptj import GPTJAdapterModel
     from .models.llama import LlamaAdapterModel
     from .models.mbart import MBartAdapterModel
-<<<<<<< HEAD
     from .models.mistral import MistralAdapterModel
-=======
     from .models.mt5 import MT5AdapterModel
     from .models.plbart import PLBartAdapterModel
->>>>>>> c5b06195
     from .models.roberta import RobertaAdapterModel
     from .models.t5 import T5AdapterModel
     from .models.vit import ViTAdapterModel
