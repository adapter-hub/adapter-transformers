import ast
import fnmatch
import hashlib
import inspect
import io
import json
import logging
import os
import re
import shutil
import tarfile
import tempfile
from collections.abc import Mapping
from contextlib import contextmanager
from dataclasses import dataclass
from enum import Enum
from functools import partial
from os.path import basename, isdir, isfile, join
from pathlib import Path
from typing import Callable, Dict, List, Optional, Tuple, Union
from urllib.parse import urlparse
from zipfile import ZipFile, is_zipfile

import torch

import requests
from filelock import FileLock
from huggingface_hub import HfApi, HfFolder, snapshot_download
from huggingface_hub.file_download import http_get, url_to_filename
from huggingface_hub.utils import (
    EntryNotFoundError,
    RepositoryNotFoundError,
    RevisionNotFoundError,
    hf_raise_for_status,
)
from requests.exceptions import HTTPError
from transformers.utils import http_user_agent, is_remote_url

from . import __version__
from .context import ForwardContext


logger = logging.getLogger(__name__)

CONFIG_NAME = "adapter_config.json"
WEIGHTS_NAME = "pytorch_adapter.bin"
SAFE_WEIGHTS_NAME = "adapter.safetensors"
HEAD_CONFIG_NAME = "head_config.json"
HEAD_WEIGHTS_NAME = "pytorch_model_head.bin"
SAFE_HEAD_WEIGHTS_NAME = "model_head.safetensors"
ADAPTERFUSION_CONFIG_NAME = "adapter_fusion_config.json"
ADAPTERFUSION_WEIGHTS_NAME = "pytorch_model_adapter_fusion.bin"
SAFE_ADAPTERFUSION_WEIGHTS_NAME = "model_adapter_fusion.safetensors"
EMBEDDING_FILE = "embedding.pt"
TOKENIZER_PATH = "tokenizer"

ADAPTER_HUB_URL = "https://raw.githubusercontent.com/Adapter-Hub/Hub/master/dist/v2/"
ADAPTER_HUB_INDEX_FILE = ADAPTER_HUB_URL + "index/{}.json"
ADAPTER_HUB_CONFIG_FILE = ADAPTER_HUB_URL + "architectures.json"
ADAPTER_HUB_ALL_FILE = ADAPTER_HUB_URL + "all.json"
ADAPTER_HUB_ADAPTER_ENTRY_JSON = ADAPTER_HUB_URL + "adapters/{}/{}.json"

# the download cache
torch_cache_home = os.getenv(
    "TORCH_HOME", os.path.join(os.getenv("XDG_CACHE_HOME", os.path.expanduser("~/.cache")), "torch")
)
ADAPTER_CACHE = join(torch_cache_home, "adapters")

# these keys are ignored when calculating the config hash
ADAPTER_CONFIG_HASH_IGNORE = []

# old: new
ACTIVATION_RENAME = {
    "gelu": "gelu_new",
    "gelu_orig": "gelu",
}
# HACK: To keep config hashs consistent with v2, remove default values of keys introduced in v3 from hash computation
ADAPTER_CONFIG_HASH_IGNORE_DEFAULT = {
    "phm_layer": True,
    "phm_dim": 4,
    "factorized_phm_W": True,
    "shared_W_phm": False,
    "shared_phm_rule": True,
    "factorized_phm_rule": False,
    "phm_c_init": "normal",
    "phm_init_range": 0.0001,
    "learn_phm": True,
    "hypercomplex_nonlinearity": "glorot-uniform",
    "phm_rank": 1,
    "phm_bias": True,
    "init_weights": "bert",
    "scaling": 1.0,
}
ADAPTER_CONFIG_STRING_PATTERN = re.compile(r"^(?P<name>[^\[\]\|\n]+)(?:\[(?P<kvs>.*)\])?$")


class AdapterType(str, Enum):
    """Models all currently available model adapter types."""

    text_task = "text_task"
    text_lang = "text_lang"

    @classmethod
    def has(cls, value):
        return value in cls.__members__.values()

    def __repr__(self):
        return self.value


@dataclass
class AdapterInfo:
    """
    Holds information about an adapter publicly available on AdapterHub or huggingface.co. Returned by
    :func:`list_adapters()`.

    Args:
        source (str): The source repository of this adapter. Can be either "ah" (AdapterHub) or "hf" (huggingface.co).
        adapter_id (str): The unique identifier of this adapter.
        model_name (str, optional): The identifier of the model this adapter was trained for.
        task (str, optional): The task this adapter was trained for.
        subtask (str, optional): The subtask or dataset this adapter was trained on.
        username (str, optional): The username of author(s) of this adapter.
        adapter_config (dict, optional): The configuration dictionary of this adapter.
    """

    source: str
    adapter_id: str
    model_name: Optional[str] = None
    task: Optional[str] = None
    subtask: Optional[str] = None
    username: Optional[str] = None
    adapter_config: Optional[dict] = None
    sha1_checksum: Optional[str] = None


def _minimize_dict(d):
    if isinstance(d, Mapping):
        return {k: _minimize_dict(v) for (k, v) in d.items() if v}
    else:
        return d


def get_adapter_config_hash(config, length=16, ignore_params=[]):
    """
    Calculates the hash of a given adapter configuration which is used to identify this configuration.

    Returns:
        str: The resulting hash of the given config dict.
    """
    minimized_config = _minimize_dict(
        {k: v for (k, v) in config.items() if k not in ADAPTER_CONFIG_HASH_IGNORE + ignore_params}
    )
    # ensure hash is kept consistent to previous versions
    for name, default in ADAPTER_CONFIG_HASH_IGNORE_DEFAULT.items():
        if minimized_config.get(name, None) == default:
            del minimized_config[name]
    dict_str = json.dumps(minimized_config, sort_keys=True)
    h = hashlib.sha1()
    h.update(dict_str.encode(encoding="utf-8"))
    return h.hexdigest()[:length]


def inherit_doc(cls):
    for name, func in vars(cls).items():
        if isinstance(func, Callable) and not func.__doc__:
            for parent in cls.__bases__:
                parfunc = getattr(parent, name, None)
                if parfunc and getattr(parfunc, "__doc__", None):
                    func.__doc__ = parfunc.__doc__
                    break
    return cls


def urljoin(*args):
    return "/".join([s.strip("/") for s in args])


def remote_file_exists(url):
    r = requests.head(url)
    return r.status_code == 200


# Copied from last version of this method in HF codebase:
# https://github.com/huggingface/transformers/blob/9129fd0377e4d46cb2d0ea28dc1eb91a15f65b77/src/transformers/utils/hub.py#L460
def get_from_cache(
    url: str,
    cache_dir=None,
    force_download=False,
    proxies=None,
    etag_timeout=10,
    resume_download=False,
    user_agent: Union[Dict, str, None] = None,
    use_auth_token: Union[bool, str, None] = None,
    local_files_only=False,
) -> Optional[str]:
    """
    Given a URL, look for the corresponding file in the local cache. If it's not there, download it. Then return the
    path to the cached file.

    Return:
        Local path (string) of file or if networking is off, last version of file cached on disk.

    Raises:
        In case of non-recoverable file (non-existent or inaccessible url + no cache on disk).
    """
    if cache_dir is None:
        cache_dir = ADAPTER_CACHE
    if isinstance(cache_dir, Path):
        cache_dir = str(cache_dir)

    os.makedirs(cache_dir, exist_ok=True)

    headers = {"user-agent": http_user_agent(user_agent)}
    if isinstance(use_auth_token, str):
        headers["authorization"] = f"Bearer {use_auth_token}"
    elif use_auth_token:
        token = HfFolder.get_token()
        if token is None:
            raise EnvironmentError("You specified use_auth_token=True, but a huggingface token was not found.")
        headers["authorization"] = f"Bearer {token}"

    url_to_download = url
    etag = None
    if not local_files_only:
        try:
            r = requests.head(url, headers=headers, allow_redirects=False, proxies=proxies, timeout=etag_timeout)
            hf_raise_for_status(r)
            etag = r.headers.get("X-Linked-Etag") or r.headers.get("ETag")
            # We favor a custom header indicating the etag of the linked resource, and
            # we fallback to the regular etag header.
            # If we don't have any of those, raise an error.
            if etag is None:
                raise OSError(
                    "Distant resource does not have an ETag, we won't be able to reliably ensure reproducibility."
                )
            # In case of a redirect,
            # save an extra redirect on the request.get call,
            # and ensure we download the exact atomic version even if it changed
            # between the HEAD and the GET (unlikely, but hey).
            if 300 <= r.status_code <= 399:
                url_to_download = r.headers["Location"]
        except (
            requests.exceptions.SSLError,
            requests.exceptions.ProxyError,
            RepositoryNotFoundError,
            EntryNotFoundError,
            RevisionNotFoundError,
        ):
            # Actually raise for those subclasses of ConnectionError
            # Also raise the custom errors coming from a non existing repo/branch/file as they are caught later on.
            raise
        except (HTTPError, requests.exceptions.ConnectionError, requests.exceptions.Timeout):
            # Otherwise, our Internet connection is down.
            # etag is None
            pass

    filename = url_to_filename(url, etag)

    # get cache path to put the file
    cache_path = os.path.join(cache_dir, filename)

    # etag is None == we don't have a connection or we passed local_files_only.
    # try to get the last downloaded one
    if etag is None:
        if os.path.exists(cache_path):
            return cache_path
        else:
            matching_files = [
                file
                for file in fnmatch.filter(os.listdir(cache_dir), filename.split(".")[0] + ".*")
                if not file.endswith(".json") and not file.endswith(".lock")
            ]
            if len(matching_files) > 0:
                return os.path.join(cache_dir, matching_files[-1])
            else:
                # If files cannot be found and local_files_only=True,
                # the models might've been found if local_files_only=False
                # Notify the user about that
                if local_files_only:
                    fname = url.split("/")[-1]
                    raise EntryNotFoundError(
                        f"Cannot find the requested file ({fname}) in the cached path and outgoing traffic has been"
                        " disabled. To enable model look-ups and downloads online, set 'local_files_only'"
                        " to False."
                    )
                else:
                    raise ValueError(
                        "Connection error, and we cannot find the requested files in the cached path."
                        " Please try again or make sure your Internet connection is on."
                    )

    # From now on, etag is not None.
    if os.path.exists(cache_path) and not force_download:
        return cache_path

    # Prevent parallel downloads of the same file with a lock.
    lock_path = cache_path + ".lock"
    with FileLock(lock_path):
        # If the download just completed while the lock was activated.
        if os.path.exists(cache_path) and not force_download:
            # Even if returning early like here, the lock will be released.
            return cache_path

        if resume_download:
            incomplete_path = cache_path + ".incomplete"

            @contextmanager
            def _resumable_file_manager() -> "io.BufferedWriter":
                with open(incomplete_path, "ab") as f:
                    yield f

            temp_file_manager = _resumable_file_manager
            if os.path.exists(incomplete_path):
                resume_size = os.stat(incomplete_path).st_size
            else:
                resume_size = 0
        else:
            temp_file_manager = partial(tempfile.NamedTemporaryFile, mode="wb", dir=cache_dir, delete=False)
            resume_size = 0

        # Download to temporary file, then copy to cache dir once finished.
        # Otherwise you get corrupt cache entries if the download gets interrupted.
        with temp_file_manager() as temp_file:
            logger.info(f"{url} not found in cache or force_download set to True, downloading to {temp_file.name}")

            http_get(
                url_to_download,
                temp_file,
                proxies=proxies,
                resume_size=resume_size,
                headers=headers,
            )

        logger.info(f"storing {url} in cache at {cache_path}")
        os.replace(temp_file.name, cache_path)

        # NamedTemporaryFile creates a file with hardwired 0600 perms (ignoring umask), so fixing it.
        umask = os.umask(0o666)
        os.umask(umask)
        os.chmod(cache_path, 0o666 & ~umask)

        logger.info(f"creating metadata file for {cache_path}")
        meta = {"url": url, "etag": etag}
        meta_path = cache_path + ".json"
        with open(meta_path, "w") as meta_file:
            json.dump(meta, meta_file)

    return cache_path


def download_cached(url, checksum=None, checksum_algo="sha1", cache_dir=None, force_extract=False, **kwargs):
    if isinstance(url, Path):
        url = str(url)

    if is_remote_url(url):
        output_path = get_from_cache(url, cache_dir=cache_dir, **kwargs)
    else:
        raise ValueError("Unable to parse '{}' as a URL".format(url))

    if not output_path:
        return None

    # if checksum is given, verify it
    if checksum and checksum_algo:
        h = hashlib.new(checksum_algo)
        with open(output_path, "rb") as f:
            h.update(f.read())
        calculated_checksum = h.hexdigest()
        if calculated_checksum != checksum.lower():
            raise EnvironmentError("Failed to verify checksum of '{}'".format(output_path))

    if not is_zipfile(output_path) and not tarfile.is_tarfile(output_path):
        return output_path

    # Path where we extract compressed archives
    # We avoid '.' in dir name and add "-extracted" at the end: "./model.zip" => "./model-zip-extracted/"
    output_dir, output_file = os.path.split(output_path)
    output_extract_dir_name = output_file.replace(".", "-") + "-extracted"
    output_path_extracted = os.path.join(output_dir, output_extract_dir_name)

    if os.path.isdir(output_path_extracted) and os.listdir(output_path_extracted) and not force_extract:
        return output_path_extracted

    # Prevent parallel extractions
    lock_path = output_path + ".lock"
    with FileLock(lock_path):
        shutil.rmtree(output_path_extracted, ignore_errors=True)
        os.makedirs(output_path_extracted)
        if is_zipfile(output_path):
            with ZipFile(output_path, "r") as zip_file:
                # we want to extract all files into a flat folder structure (i.e. no subfolders)
                for file in zip_file.namelist():
                    # check if we have a valid file
                    if basename(file):
                        file_data = zip_file.read(file)
                        with open(join(output_path_extracted, basename(file)), "wb") as f:
                            f.write(file_data)
        elif tarfile.is_tarfile(output_path):
            tar_file = tarfile.open(output_path)
            tar_file.extractall(output_path_extracted)
            tar_file.close()
        else:
            raise EnvironmentError("Archive format of {} could not be identified".format(output_path))

    return output_path_extracted


def parse_adapter_config_string(config_string: str) -> List[Tuple[str, dict]]:
    """
    Parses an adapter configuration string into a list of tuples. Each tuple constists of an adapter config identifier
    and dictionary.
    """
    # First split by "|" into individual adapter configs
    config_string_chunks = config_string.split("|")
    # Now match each adapter config against the regex
    adapter_configs = []
    for config_string_chunk in config_string_chunks:
        match = re.match(ADAPTER_CONFIG_STRING_PATTERN, config_string_chunk.strip())
        if not match or not match.group("name"):
            raise ValueError(f"Invalid adapter config string format: '{config_string_chunk}'.")
        name = match.group("name")
        if match.group("kvs"):
            kvs = match.group("kvs")
            # Replace "=" with ":" in key-value pairs for valid Python dict
            kvs = re.sub(r"(\w+)=", r"'\1':", kvs)
        else:
            kvs = ""
        # Now evaluate key-value pairs as Python dict
        try:
            config_kwargs = ast.literal_eval("{" + kvs + "}")
        except Exception:
            raise ValueError(f"Invalid adapter configguration '{kvs}' in '{name}'.")
        adapter_configs.append((name, config_kwargs))

    return adapter_configs


def resolve_adapter_config(config: Union[dict, str], local_map=None, try_loading_from_hub=True, **kwargs) -> dict:
    """
    Resolves a given adapter configuration specifier to a full configuration dictionary.

    Args:
        config (Union[dict, str]): The configuration to resolve. Can be either:

            - a dictionary: returned without further action
            - an identifier string available in local_map
            - the path to a file containing a full adapter configuration
            - an identifier string available in Adapter-Hub

    Returns:
        dict: The resolved adapter configuration dictionary.
    """
    # already a dict, so we don't have to do anything
    if isinstance(config, Mapping):
        return config
    # first, look in local map
    if local_map and config in local_map:
        return local_map[config]
    # load from file system if it's a local file
    if isfile(config):
        with open(config, "r") as f:
            loaded_config = json.load(f)
            # search for nested config if the loaded dict has the form of a config saved with an adapter module
            if "config" in loaded_config:
                return loaded_config["config"]
            else:
                return loaded_config
    # download hub index file
    if try_loading_from_hub:
        index_file = download_cached(ADAPTER_HUB_CONFIG_FILE, **kwargs)
        if not index_file:
            raise EnvironmentError("Unable to load adapter hub index file. The file might be temporarily unavailable.")
        with open(index_file, "r") as f:
            config_index = json.load(f)
    # parse the config string
    config_pairs = parse_adapter_config_string(config)
    if len(config_pairs) > 0:
        full_configs = []
        for name, config_kwargs in config_pairs:
            # first, look in local map
            if local_map and name in local_map:
                config_obj = local_map[name]
                full_configs.append(config_obj.replace(**config_kwargs))
            # now, try to find in hub index
            elif try_loading_from_hub and name in config_index:
                config_obj = config_index[name]
                config_obj.update(**config_kwargs)
                full_configs.append(config_obj)
            else:
                raise ValueError("Could not identify '{}' as a valid adapter configuration.".format(name))
        # Case 1: only one config, return it directly
        if len(full_configs) == 1:
            return full_configs[0]
        # Case 2: multiple configs, return a config union
        elif len(full_configs) > 1:
            return {"architecture": "union", "configs": full_configs}

    raise ValueError("Could not identify '{}' as a valid adapter configuration.".format(config))


def _split_identifier(identifier):
    task, subtask, org_name = None, None, None
    identifier = identifier.split("@")
    if len(identifier) > 1:
        org_name = identifier[1]
    identifier = identifier[0].split("/")
    if len(identifier) > 1:
        subtask = identifier[1]
    task = identifier[0]
    return task, subtask, org_name


def _dict_extract(d, primary_key, secondary_key=None):
    for k, v in d.items():
        if k == primary_key:
            if secondary_key:
                if secondary_key in v.keys():
                    yield v[secondary_key]
            else:
                for k, v in v.items():
                    yield v
        elif secondary_key is None:
            for k, v in v.items():
                if k == primary_key:
                    yield v


def find_in_index(
    identifier: str,
    model_name: str,
    adapter_config: Optional[dict] = None,
    strict: bool = False,
    index_file: str = None,
) -> Optional[str]:
    identifier = identifier.strip()
    # identifiers of form "@<org>/<file>" are unique and can be retrieved directly
    match = re.match(r"@(\S+)\/(\S+)", identifier)
    if match:
        return ADAPTER_HUB_ADAPTER_ENTRY_JSON.format(match.group(1), match.group(2))

    if not index_file:
        index_file = download_cached(ADAPTER_HUB_INDEX_FILE.format(model_name))
    if not index_file:
        raise EnvironmentError("Unable to load adapter hub index file. The file might be temporarily unavailable.")
    with open(index_file, "r") as f:
        adapter_index = json.load(f)
    # split into <task>/<subtask>@<org>
    task, subtask, org = _split_identifier(identifier)
    # find all entries for this task and subtask
    entries = list(_dict_extract(adapter_index, task, subtask))
    if not entries:
        # we found no matching entry
        return None
    elif len(entries) == 1:
        index_entry = entries[0]
    else:
        # there are multiple possible options for this identifier
        raise ValueError("Found multiple possible adapters matching '{}'.".format(identifier))
    # go on with searching a matching adapter_config hash in the task entry
    if adapter_config:
        config_hash = get_adapter_config_hash(adapter_config)
        if config_hash in index_entry:
            # now match the org if given
            hub_entry = _get_matching_version(index_entry[config_hash], org)
            if hub_entry:
                logger.info("Found matching adapter at: {}".format(hub_entry))
            return hub_entry
    # if we're here, no matching config is available or no config was given
    if not adapter_config or not strict:
        if "default" in index_entry:
            logger.info("No exactly matching adapter config found for this specifier, falling back to default.")
            return index_entry["default"]
        # there's only one possible config and we allow matches with different configs
        elif len(index_entry) == 1:
            logger.info("Only one configuration available for this adapter, using default.")
            config_entry = list(index_entry.values())[0]
            return _get_matching_version(config_entry, org)
    raise ValueError("No adapter '{}' found for the current model or configuration.".format(identifier))


def _get_matching_version(config_entry, org):
    if org:
        return config_entry["versions"].get(org, None)
    elif len(config_entry["versions"]) == 1:
        return list(config_entry["versions"].values())[0]
    elif "default" in config_entry:
        return config_entry["default"]
    else:
        raise ValueError("Multiple adapters with this name are available for this config.")


def http_get_json(url):
    # check if it's a relative url
    if not urlparse(url).netloc:
        url = urljoin(ADAPTER_HUB_URL, url)
    response = requests.get(url)
    if response.status_code == 200:
        return response.json()
    else:
        raise EnvironmentError("Failed to get file {}".format(url))


def get_checksum(file_entry: dict):
    for algo in hashlib.algorithms_guaranteed:
        if algo in file_entry:
            return algo, file_entry[algo]


def pull_from_hub(
    specifier: str,
    model_name: str,
    adapter_config: Optional[Union[dict, str]] = None,
    version: str = None,
    strict: bool = False,
<<<<<<< HEAD
    **kwargs,
=======
    redirect_to_hf_hub: bool = False,
    **kwargs
>>>>>>> ac74998d
) -> str:
    """
    Downloads a pre-trained adapter module from Adapter-Hub

    Args:
        specifier (str): A string specifying the adapter to be loaded.
        model_name (str): The identifier of the pre-trained model for which to load an adapter.
        adapter_config (Union[dict, str], optional): The configuration of the adapter to be loaded.
        version (str, optional): The version of the adapter to be loaded. Defaults to None.
        strict (bool, optional):
            If set to True, only allow adapters exactly matching the given config to be loaded. Defaults to False.
        redirect_to_hf_hub (bool, optional):
            If set to True, the function will redirect to the HuggingFace Model Hub instead of AdapterHub.
            Defaults to False.

    Returns:
        str: The local path to which the adapter has been downloaded.
    """
    if not model_name:
        raise ValueError("Unable to resolve adapter without the name of a model. Please specify model_name.")
    # resolve config if it's an identifier
    if adapter_config:
        adapter_config = resolve_adapter_config(adapter_config)
    # search the correct entry in the index
    hub_entry_url = find_in_index(specifier, model_name, adapter_config=adapter_config, strict=strict)
    if not hub_entry_url:
        raise EnvironmentError("No adapter with name '{}' was found in the adapter index.".format(specifier))

    hf_hub_specifier = "AdapterHub/" + os.path.basename(hub_entry_url).split(".")[0]
    if redirect_to_hf_hub:
        logger.warning(
            "Automatic redirect to HF Model Hub repo '{}'. Please switch to the new ID to remove this warning.".format(
                hf_hub_specifier
            )
        )
        return pull_from_hf_model_hub(hf_hub_specifier, version=version, **kwargs)
    else:
        logger.warning(
            "Loading adapters from this source is deprecated. This adapter has moved to '{}'. Please switch to the new"
            " ID to remove this warning.".format(hf_hub_specifier)
        )

    hub_entry = http_get_json(hub_entry_url)
    # set version
    if not version:
        version = hub_entry["default_version"]
    elif version not in hub_entry["files"]:
        logger.warning("Version '{}' of adapter '{}' not found. Falling back to default.".format(version, specifier))
        version = hub_entry["default_version"]
    file_entry = hub_entry["files"][version]

    # start downloading
    logger.info("Resolved adapter files at {}.".format(file_entry["url"]))
    checksum_algo, checksum = get_checksum(file_entry)
    download_path = download_cached(file_entry["url"], checksum=checksum, checksum_algo=checksum_algo, **kwargs)
    if not download_path:
        raise EnvironmentError("Unable to load file from {}. The file might be unavailable.".format(file_entry["url"]))
    return download_path


def pull_from_hf_model_hub(specifier: str, version: str = None, **kwargs) -> str:
    download_path = snapshot_download(
        specifier,
        revision=version,
        cache_dir=kwargs.pop("cache_dir", None),
        library_name="adapters",
        library_version=__version__,
    )
    return download_path


def resolve_adapter_path(
    adapter_name_or_path,
    model_name: str = None,
    adapter_config: Union[dict, str] = None,
    version: str = None,
    source: str = None,
<<<<<<< HEAD
    **kwargs,
=======
    redirect_to_hf_hub: bool = False,
    **kwargs
>>>>>>> ac74998d
) -> str:
    """
    Resolves the path to a pre-trained adapter module. Note: If attempting to resolve an adapter from the Hub,
    adapter_config and model_name must be present.

    Args:
        adapter_name_or_path (str): Can be either:

            - the path to a folder in the file system containing the adapter configuration and weights
            - an url pointing to a zip folder containing the adapter configuration and weights
            - a specifier matching a pre-trained adapter uploaded to Adapter-Hub
        model_name (str, optional): The identifier of the pre-trained model for which to load an adapter.
        adapter_config (Union[dict, str], optional): The configuration of the adapter to be loaded.
        version (str, optional): The version of the adapter to be loaded. Defaults to None.
        source (str, optional): Identifier of the source(s) from where to get adapters. Can be either:

            - "ah": search on AdapterHub.ml. Note: this source is deprecated in favor of "hf".
            - "hf": search on HuggingFace model hub (huggingface.co).
            - None (default): search on all sources

        redirect_to_hf_hub (bool, optional):
            If set to True, the function will redirect to the HuggingFace Model Hub instead of AdapterHub.
            Defaults to False.

    Returns:
        str: The local path from where the adapter module can be loaded.
    """
    # url of a folder containing pretrained adapters -> try to load from this url
    if is_remote_url(adapter_name_or_path):
        resolved_folder = download_cached(adapter_name_or_path, **kwargs)
        if not resolved_folder:
            raise EnvironmentError(
                "Unable to load file from {}. The file might be unavailable.".format(resolved_folder)
            )
        return resolved_folder
    # path to a local folder saved using save()
    elif isdir(adapter_name_or_path):
        if (
            isfile(join(adapter_name_or_path, WEIGHTS_NAME)) or isfile(join(adapter_name_or_path, SAFE_WEIGHTS_NAME))
        ) and isfile(join(adapter_name_or_path, CONFIG_NAME)):
            return adapter_name_or_path
        else:
            raise EnvironmentError(
                "No file {} or no file {} found in directory {}".format(
                    WEIGHTS_NAME, CONFIG_NAME, adapter_name_or_path
                )
            )
    elif source == "ah":
        return pull_from_hub(
            adapter_name_or_path,
            model_name,
            adapter_config=adapter_config,
            version=version,
            redirect_to_hf_hub=redirect_to_hf_hub,
            **kwargs,
        )
    elif source == "hf":
        return pull_from_hf_model_hub(adapter_name_or_path, version=version, **kwargs)
    elif source is None:
        try:
            logger.info("Attempting to load adapter from source 'hf'...")
            return pull_from_hf_model_hub(adapter_name_or_path, version=version, **kwargs)
        except (EnvironmentError, ValueError) as ex:
            logger.info(ex)
            logger.info("Attempting to load adapter from source 'ah'...")
            try:
                return pull_from_hub(
                    adapter_name_or_path,
                    model_name,
                    adapter_config=adapter_config,
                    version=version,
                    redirect_to_hf_hub=True,
                    **kwargs,
                )
            except Exception as ex:
                logger.info(ex)
                raise EnvironmentError(
                    "Unable to load adapter {} from any source. Please check the name of the adapter or the source."
                    .format(adapter_name_or_path)
                )
    else:
        raise ValueError("Unable to identify {} as a valid module location.".format(adapter_name_or_path))


def list_adapters(source: str = None, model_name: str = None) -> List[AdapterInfo]:
    """
    Retrieves a list of all publicly available adapters on AdapterHub.ml or on huggingface.co.

    Args:
        source (str, optional): Identifier of the source(s) from where to get adapters. Can be either:

            - "ah": search on AdapterHub.ml.
            - "hf": search on HuggingFace model hub (huggingface.co).
            - None (default): search on all sources

        model_name (str, optional): If specified, only returns adapters trained for the model with this identifier.
    """
    adapters = []
    if source == "ah" or source is None:
        try:
            all_ah_adapters_file = download_cached(ADAPTER_HUB_ALL_FILE)
        except requests.exceptions.HTTPError:
            raise EnvironmentError(
                "Unable to load list of adapters from AdapterHub.ml. The service might be temporarily unavailable."
            )
        with open(all_ah_adapters_file, "r") as f:
            all_ah_adapters_data = json.load(f)
        adapters += [AdapterInfo(**info) for info in all_ah_adapters_data]
    if source == "hf" or source is None:
        if "fetch_config" in inspect.signature(HfApi.list_models).parameters:
            kwargs = {"full": True, "fetch_config": True}
        else:
            logger.warning(
                "Using old version of huggingface-hub package for fetching. Please upgrade to latest version for"
                " accurate results."
            )
            kwargs = {"full": True}
        all_hf_adapters_data = HfApi().list_models(filter="adapters", **kwargs)
        for model_info in all_hf_adapters_data:
            adapter_info = AdapterInfo(
                source="hf",
                adapter_id=model_info.modelId,
                model_name=model_info.config.get("adapters", {}).get("model_name") if model_info.config else None,
                username=model_info.modelId.split("/")[0],
                sha1_checksum=model_info.sha,
            )
            adapters.append(adapter_info)

    if model_name is not None:
        adapters = [adapter for adapter in adapters if adapter.model_name == model_name]
    return adapters


def get_adapter_info(adapter_id: str, source: str = "ah") -> Optional[AdapterInfo]:
    """
    Retrieves information about a specific adapter.

    Args:
        adapter_id (str): The identifier of the adapter to retrieve.
        source (str, optional): Identifier of the source(s) from where to get adapters. Can be either:

            - "ah": search on AdapterHub.ml.
            - "hf": search on HuggingFace model hub (huggingface.co).

    Returns:
        AdapterInfo: The adapter information or None if the adapter was not found.
    """
    if source == "ah":
        if adapter_id.startswith("@"):
            adapter_id = adapter_id[1:]
        try:
            data = http_get_json(f"/adapters/{adapter_id}.json")
            return AdapterInfo(**data["info"])
        except EnvironmentError:
            return None
    elif source == "hf":
        try:
            model_info = HfApi().model_info(adapter_id)
            return AdapterInfo(
                source="hf",
                adapter_id=model_info.modelId,
                model_name=model_info.config.get("adapter_transformers", {}).get("model_name")
                if model_info.config
                else None,
                username=model_info.modelId.split("/")[0],
                sha1_checksum=model_info.sha,
            )
        except requests.exceptions.HTTPError:
            return None
    else:
        raise ValueError("Please specify either 'ah' or 'hf' as source.")


def prefix_attention_mask(attention_mask, dim: int = 3, prefix_value: int = 0):
    """
    Adds a prefix to an attention mask. The length of the prefix is determined by the `prefix_attention_mask_length`
    attribute in the ForwardContext.

    Args:
        attention_mask:
            The attention mask to add the prefix to.
        dim (int):
            The dimension along which to concatenate the prefix_attention_mask. Defaults to 3.
        prefix_value (int):
            The value to use for the prefix_attention_mask. Defaults to 0, however some models, e.g. DistilBert, use
            different values. BERT like models invert their extended_attention_mask, hence they use 0 as value for not
            masked tokens. This inversion is usually done in the forward method of the model in 2 different ways:
            1) by calling self.invert_attention_mask, as BERT does 2) by doing the inversion manually, e.g. ALBERT
            does: `extended_attention_mask = (1.0 - extended_attention_mask) * torch.finfo(self.dtype).min`
    """

    forward_context = ForwardContext.get_context()

    if (
        attention_mask is not None
        and forward_context is not None
        and getattr(forward_context, "prompt_tokens_length", None) is not None
    ):
        # Create a tensor of ones with the desired shape
        ones_shape = list(attention_mask.shape)
        ones_shape[dim] = forward_context.prompt_tokens_length

        prefix_attention_mask = torch.full(
            ones_shape,
            prefix_value,
            dtype=attention_mask.dtype,
        ).to(attention_mask.device)

        # Concatenate the prefix_attention_mask along the specified dimension
        attention_mask = torch.cat((prefix_attention_mask, attention_mask), dim=dim)

    return attention_mask


def patch_forward(module: torch.nn.Module):
    # HF Accelerate's `add_hook_to_module()` replaces the module forward method with a wrapper
    # and stores the original forward method in `_old_forward`. For this to work with Adapters' post-hook wrapping,
    # we need to explicitly set to potentially overriden forward methods on adapter init.
    # The `add_hook_to_module()` method is e.g. used for `device_map="auto"` in the `PreTrainedModel.from_pretrained()` method.
    if hasattr(module, "_old_forward"):
        module._old_forward = module.__class__.forward.__get__(module, module.__class__)<|MERGE_RESOLUTION|>--- conflicted
+++ resolved
@@ -613,12 +613,8 @@
     adapter_config: Optional[Union[dict, str]] = None,
     version: str = None,
     strict: bool = False,
-<<<<<<< HEAD
-    **kwargs,
-=======
     redirect_to_hf_hub: bool = False,
     **kwargs
->>>>>>> ac74998d
 ) -> str:
     """
     Downloads a pre-trained adapter module from Adapter-Hub
@@ -696,12 +692,8 @@
     adapter_config: Union[dict, str] = None,
     version: str = None,
     source: str = None,
-<<<<<<< HEAD
-    **kwargs,
-=======
     redirect_to_hf_hub: bool = False,
     **kwargs
->>>>>>> ac74998d
 ) -> str:
     """
     Resolves the path to a pre-trained adapter module. Note: If attempting to resolve an adapter from the Hub,
@@ -779,8 +771,9 @@
             except Exception as ex:
                 logger.info(ex)
                 raise EnvironmentError(
-                    "Unable to load adapter {} from any source. Please check the name of the adapter or the source."
-                    .format(adapter_name_or_path)
+                    "Unable to load adapter {} from any source. Please check the name of the adapter or the source.".format(
+                        adapter_name_or_path
+                    )
                 )
     else:
         raise ValueError("Unable to identify {} as a valid module location.".format(adapter_name_or_path))
@@ -863,9 +856,9 @@
             return AdapterInfo(
                 source="hf",
                 adapter_id=model_info.modelId,
-                model_name=model_info.config.get("adapter_transformers", {}).get("model_name")
-                if model_info.config
-                else None,
+                model_name=(
+                    model_info.config.get("adapter_transformers", {}).get("model_name") if model_info.config else None
+                ),
                 username=model_info.modelId.split("/")[0],
                 sha1_checksum=model_info.sha,
             )
