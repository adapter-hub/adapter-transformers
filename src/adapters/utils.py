--- conflicted
+++ resolved
@@ -582,10 +582,6 @@
     adapter_config: Optional[Union[dict, str]] = None,
     version: str = None,
     strict: bool = False,
-<<<<<<< HEAD
-    redirect_to_hf_hub: bool = False,
-=======
->>>>>>> b6dda33f
     **kwargs,
 ) -> str:
     """
@@ -637,11 +633,6 @@
     model_name: str = None,
     adapter_config: Union[dict, str] = None,
     version: str = None,
-<<<<<<< HEAD
-    source: str = None,
-    redirect_to_hf_hub: bool = False,
-=======
->>>>>>> b6dda33f
     **kwargs,
 ) -> str:
     """
@@ -700,9 +691,8 @@
             except Exception as ex:
                 logger.info(ex)
                 raise EnvironmentError(
-                    "Unable to load adapter {} from any source. Please check the name of the adapter or the source.".format(
-                        adapter_name_or_path
-                    )
+                    "Unable to load adapter {} from any source. Please check the name of the adapter or the source."
+                    .format(adapter_name_or_path)
                 )
 
 
@@ -748,32 +738,6 @@
     Returns:
         AdapterInfo: The adapter information or None if the adapter was not found.
     """
-<<<<<<< HEAD
-    if source == "ah":
-        if adapter_id.startswith("@"):
-            adapter_id = adapter_id[1:]
-        try:
-            data = http_get_json(f"/adapters/{adapter_id}.json")
-            return AdapterInfo(**data["info"])
-        except EnvironmentError:
-            return None
-    elif source == "hf":
-        try:
-            model_info = HfApi().model_info(adapter_id)
-            return AdapterInfo(
-                source="hf",
-                adapter_id=model_info.modelId,
-                model_name=(
-                    model_info.config.get("adapter_transformers", {}).get("model_name") if model_info.config else None
-                ),
-                username=model_info.modelId.split("/")[0],
-                sha1_checksum=model_info.sha,
-            )
-        except requests.exceptions.HTTPError:
-            return None
-    else:
-        raise ValueError("Please specify either 'ah' or 'hf' as source.")
-=======
     try:
         model_info = HfApi().model_info(adapter_id)
         return AdapterInfo(
@@ -787,7 +751,6 @@
         )
     except requests.exceptions.HTTPError:
         return None
->>>>>>> b6dda33f
 
 
 def prefix_attention_mask(attention_mask, dim: Union[int, List[int]] = 3, prefix_value: int = 0):
