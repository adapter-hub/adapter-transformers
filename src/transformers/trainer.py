# coding=utf-8
# Copyright 2020-present the HuggingFace Inc. team.
#
# Licensed under the Apache License, Version 2.0 (the "License");
# you may not use this file except in compliance with the License.
# You may obtain a copy of the License at
#
#     http://www.apache.org/licenses/LICENSE-2.0
#
# Unless required by applicable law or agreed to in writing, software
# distributed under the License is distributed on an "AS IS" BASIS,
# WITHOUT WARRANTIES OR CONDITIONS OF ANY KIND, either express or implied.
# See the License for the specific language governing permissions and
# limitations under the License.
"""
The Trainer class, to easily train a 🤗 Transformers from scratch or finetune it on a new task.
"""

import contextlib
import functools
import glob
import inspect
import math
import os
import random
import re
import shutil
import sys
import time
import warnings
from collections.abc import Mapping
from pathlib import Path
from typing import TYPE_CHECKING, Any, Callable, Dict, List, Optional, Tuple, Union

from tqdm.auto import tqdm


# Integrations must be imported before ML frameworks:
from .integrations import (  # isort: split
    default_hp_search_backend,
    get_reporting_integration_callbacks,
    hp_params,
    is_fairscale_available,
    is_optuna_available,
    is_ray_tune_available,
    is_sigopt_available,
    is_wandb_available,
    run_hp_search_optuna,
    run_hp_search_ray,
    run_hp_search_sigopt,
    run_hp_search_wandb,
)

import numpy as np
import torch
import torch.distributed as dist
from packaging import version
from torch import nn
from torch.utils.data import DataLoader, Dataset, RandomSampler, SequentialSampler
from torch.utils.data.distributed import DistributedSampler

from huggingface_hub import Repository

from . import __version__
from .configuration_utils import PretrainedConfig
from .data.data_collator import DataCollator, DataCollatorWithPadding, default_data_collator
from .debug_utils import DebugOption, DebugUnderflowOverflow
from .deepspeed import deepspeed_init, is_deepspeed_zero3_enabled
from .dependency_versions_check import dep_version_check
from .modelcard import TrainingSummary
from .modeling_utils import PreTrainedModel, load_sharded_checkpoint, unwrap_model
from .models.auto.modeling_auto import MODEL_FOR_CAUSAL_LM_MAPPING_NAMES, MODEL_MAPPING_NAMES
from .optimization import Adafactor, get_scheduler
from .pytorch_utils import ALL_LAYERNORM_LAYERS, is_torch_greater_or_equal_than_1_10, is_torch_less_than_1_11
from .tokenization_utils_base import PreTrainedTokenizerBase
from .trainer_callback import (
    CallbackHandler,
    DefaultFlowCallback,
    PrinterCallback,
    ProgressCallback,
    TrainerCallback,
    TrainerControl,
    TrainerState,
)
from .trainer_pt_utils import (
    DistributedLengthGroupedSampler,
    DistributedSamplerWithLoop,
    DistributedTensorGatherer,
    IterableDatasetShard,
    LabelSmoother,
    LengthGroupedSampler,
    SequentialDistributedSampler,
    ShardSampler,
    distributed_broadcast_scalars,
    distributed_concat,
    find_batch_size,
    get_module_class_from_name,
    get_parameter_names,
    nested_concat,
    nested_detach,
    nested_numpify,
    nested_truncate,
    nested_xla_mesh_reduce,
    reissue_pt_warnings,
)
from .trainer_utils import (
    PREFIX_CHECKPOINT_DIR,
    BestRun,
    EvalLoopOutput,
    EvalPrediction,
    FSDPOption,
    HPSearchBackend,
    HubStrategy,
    IntervalStrategy,
    PredictionOutput,
    RemoveColumnsCollator,
    ShardedDDPOption,
    TrainerMemoryTracker,
    TrainOutput,
    default_compute_objective,
    default_hp_space,
    denumpify_detensorize,
    enable_full_determinism,
    find_executable_batch_size,
    get_last_checkpoint,
    has_length,
    number_of_arguments,
    seed_worker,
    set_seed,
    speed_metrics,
)
from .training_args import OptimizerNames, ParallelMode, TrainingArguments
from .utils import (
    CONFIG_NAME,
    WEIGHTS_INDEX_NAME,
    WEIGHTS_NAME,
    find_labels,
    get_full_repo_name,
    is_apex_available,
    is_datasets_available,
    is_in_notebook,
    is_ipex_available,
    is_sagemaker_dp_enabled,
    is_sagemaker_mp_enabled,
    is_torch_tensorrt_fx_available,
    is_torch_tpu_available,
    is_torchdynamo_available,
    logging,
)
from .utils.generic import ContextManagers


_is_native_cpu_amp_available = is_torch_greater_or_equal_than_1_10

DEFAULT_CALLBACKS = [DefaultFlowCallback]
DEFAULT_PROGRESS_CALLBACK = ProgressCallback

if is_in_notebook():
    from .utils.notebook import NotebookProgressCallback

    DEFAULT_PROGRESS_CALLBACK = NotebookProgressCallback

if is_apex_available():
    from apex import amp

if is_datasets_available():
    import datasets

if is_torch_tpu_available(check_device=False):
    import torch_xla.core.xla_model as xm
    import torch_xla.debug.metrics as met
    import torch_xla.distributed.parallel_loader as pl

if is_fairscale_available():
    dep_version_check("fairscale")
    import fairscale
    from fairscale.nn.data_parallel import FullyShardedDataParallel as FullyShardedDDP
    from fairscale.nn.data_parallel import ShardedDataParallel as ShardedDDP
    from fairscale.nn.wrap import auto_wrap
    from fairscale.optim import OSS
    from fairscale.optim.grad_scaler import ShardedGradScaler


if is_sagemaker_mp_enabled():
    import smdistributed.modelparallel.torch as smp
    from smdistributed.modelparallel import __version__ as SMP_VERSION

    IS_SAGEMAKER_MP_POST_1_10 = version.parse(SMP_VERSION) >= version.parse("1.10")

    from .trainer_pt_utils import smp_forward_backward, smp_forward_only, smp_gather, smp_nested_concat
else:
    IS_SAGEMAKER_MP_POST_1_10 = False


if TYPE_CHECKING:
    import optuna

logger = logging.get_logger(__name__)


# Name of the files used for checkpointing
TRAINING_ARGS_NAME = "training_args.bin"
TRAINER_STATE_NAME = "trainer_state.json"
OPTIMIZER_NAME = "optimizer.pt"
SCHEDULER_NAME = "scheduler.pt"
SCALER_NAME = "scaler.pt"


class Trainer:
    """
    Trainer is a simple but feature-complete training and eval loop for PyTorch, optimized for 🤗 Transformers.

    Args:
        model ([`PreTrainedModel`] or `torch.nn.Module`, *optional*):
            The model to train, evaluate or use for predictions. If not provided, a `model_init` must be passed.

            <Tip>

            [`Trainer`] is optimized to work with the [`PreTrainedModel`] provided by the library. You can still use
            your own models defined as `torch.nn.Module` as long as they work the same way as the 🤗 Transformers
            models.

            </Tip>

        args ([`TrainingArguments`], *optional*):
            The arguments to tweak for training. Will default to a basic instance of [`TrainingArguments`] with the
            `output_dir` set to a directory named *tmp_trainer* in the current directory if not provided.
        data_collator (`DataCollator`, *optional*):
            The function to use to form a batch from a list of elements of `train_dataset` or `eval_dataset`. Will
            default to [`default_data_collator`] if no `tokenizer` is provided, an instance of
            [`DataCollatorWithPadding`] otherwise.
        train_dataset (`torch.utils.data.Dataset` or `torch.utils.data.IterableDataset`, *optional*):
            The dataset to use for training. If it is a [`~datasets.Dataset`], columns not accepted by the
            `model.forward()` method are automatically removed.

            Note that if it's a `torch.utils.data.IterableDataset` with some randomization and you are training in a
            distributed fashion, your iterable dataset should either use a internal attribute `generator` that is a
            `torch.Generator` for the randomization that must be identical on all processes (and the Trainer will
            manually set the seed of this `generator` at each epoch) or have a `set_epoch()` method that internally
            sets the seed of the RNGs used.
        eval_dataset (Union[`torch.utils.data.Dataset`, Dict[str, `torch.utils.data.Dataset`]), *optional*):
             The dataset to use for evaluation. If it is a [`~datasets.Dataset`], columns not accepted by the
             `model.forward()` method are automatically removed. If it is a dictionary, it will evaluate on each
             dataset prepending the dictionary key to the metric name.
        tokenizer ([`PreTrainedTokenizerBase`], *optional*):
            The tokenizer used to preprocess the data. If provided, will be used to automatically pad the inputs the
            maximum length when batching inputs, and it will be saved along the model to make it easier to rerun an
            interrupted training or reuse the fine-tuned model.
        model_init (`Callable[[], PreTrainedModel]`, *optional*):
            A function that instantiates the model to be used. If provided, each call to [`~Trainer.train`] will start
            from a new instance of the model as given by this function.

            The function may have zero argument, or a single one containing the optuna/Ray Tune/SigOpt trial object, to
            be able to choose different architectures according to hyper parameters (such as layer count, sizes of
            inner layers, dropout probabilities etc).
        compute_metrics (`Callable[[EvalPrediction], Dict]`, *optional*):
            The function that will be used to compute metrics at evaluation. Must take a [`EvalPrediction`] and return
            a dictionary string to metric values.
        callbacks (List of [`TrainerCallback`], *optional*):
            A list of callbacks to customize the training loop. Will add those to the list of default callbacks
            detailed in [here](callback).

            If you want to remove one of the default callbacks used, use the [`Trainer.remove_callback`] method.
        optimizers (`Tuple[torch.optim.Optimizer, torch.optim.lr_scheduler.LambdaLR]`, *optional*): A tuple
            containing the optimizer and the scheduler to use. Will default to an instance of [`AdamW`] on your model
            and a scheduler given by [`get_linear_schedule_with_warmup`] controlled by `args`.
        preprocess_logits_for_metrics (`Callable[[torch.Tensor, torch.Tensor], torch.Tensor]`, *optional*):
            A function that preprocess the logits right before caching them at each evaluation step. Must take two
            tensors, the logits and the labels, and return the logits once processed as desired. The modifications made
            by this function will be reflected in the predictions received by `compute_metrics`.

            Note that the labels (second parameter) will be `None` if the dataset does not have them.

    Important attributes:

        - **model** -- Always points to the core model. If using a transformers model, it will be a [`PreTrainedModel`]
          subclass.
        - **model_wrapped** -- Always points to the most external model in case one or more other modules wrap the
          original model. This is the model that should be used for the forward pass. For example, under `DeepSpeed`,
          the inner model is wrapped in `DeepSpeed` and then again in `torch.nn.DistributedDataParallel`. If the inner
          model hasn't been wrapped, then `self.model_wrapped` is the same as `self.model`.
        - **is_model_parallel** -- Whether or not a model has been switched to a model parallel mode (different from
          data parallelism, this means some of the model layers are split on different GPUs).
        - **place_model_on_device** -- Whether or not to automatically place the model on the device - it will be set
          to `False` if model parallel or deepspeed is used, or if the default
          `TrainingArguments.place_model_on_device` is overridden to return `False` .
        - **is_in_train** -- Whether or not a model is currently running `train` (e.g. when `evaluate` is called while
          in `train`)

    """

    from .trainer_pt_utils import _get_learning_rate, log_metrics, metrics_format, save_metrics, save_state

    def __init__(
        self,
        model: Union[PreTrainedModel, nn.Module] = None,
        args: TrainingArguments = None,
        data_collator: Optional[DataCollator] = None,
        train_dataset: Optional[Dataset] = None,
        eval_dataset: Optional[Dataset] = None,
        tokenizer: Optional[PreTrainedTokenizerBase] = None,
        model_init: Callable[[], PreTrainedModel] = None,
        compute_metrics: Optional[Callable[[EvalPrediction], Dict]] = None,
        callbacks: Optional[List[TrainerCallback]] = None,
        optimizers: Tuple[torch.optim.Optimizer, torch.optim.lr_scheduler.LambdaLR] = (None, None),
        preprocess_logits_for_metrics: Callable[[torch.Tensor, torch.Tensor], torch.Tensor] = None,
    ):
        if args is None:
            output_dir = "tmp_trainer"
            logger.info(f"No `TrainingArguments` passed, using `output_dir={output_dir}`.")
            args = TrainingArguments(output_dir=output_dir)
        self.args = args
        # Seed must be set before instantiating the model when using model
        enable_full_determinism(self.args.seed) if self.args.full_determinism else set_seed(self.args.seed)
        self.hp_name = None
        self.deepspeed = None
        self.is_in_train = False

        # memory metrics - must set up as early as possible
        self._memory_tracker = TrainerMemoryTracker(self.args.skip_memory_metrics)
        self._memory_tracker.start()

        # set the correct log level depending on the node
        log_level = args.get_process_log_level()
        logging.set_verbosity(log_level)

        # force device and distributed setup init explicitly
        args._setup_devices

        if model is None:
            if model_init is not None:
                self.model_init = model_init
                model = self.call_model_init()
            else:
                raise RuntimeError("`Trainer` requires either a `model` or `model_init` argument")
        else:
            if model_init is not None:
                warnings.warn(
                    "`Trainer` requires either a `model` or `model_init` argument, but not both. `model_init` will"
                    " overwrite your model when calling the `train` method. This will become a fatal error in the next"
                    " release.",
                    FutureWarning,
                )
            self.model_init = model_init

        if model.__class__.__name__ in MODEL_MAPPING_NAMES:
            raise ValueError(
                f"The model you have picked ({model.__class__.__name__}) cannot be used as is for training: it only "
                "computes hidden states and does not accept any labels. You should choose a model with a head "
                "suitable for your task like any of the `AutoModelForXxx` listed at "
                "https://huggingface.co/docs/transformers/model_doc/auto."
            )

        if hasattr(model, "is_parallelizable") and model.is_parallelizable and model.model_parallel:
            self.is_model_parallel = True
        else:
            self.is_model_parallel = False

        # Setup Sharded DDP training
        self.sharded_ddp = None
        if len(args.sharded_ddp) > 0:
            if args.deepspeed:
                raise ValueError(
                    "Using --sharded_ddp xxx together with --deepspeed is not possible, deactivate one of those flags."
                )
            if len(args.fsdp) > 0:
                raise ValueError(
                    "Using --sharded_ddp xxx together with --fsdp is not possible, deactivate one of those flags."
                )

            if args.local_rank == -1:
                raise ValueError("Using sharded DDP only works in distributed training.")
            elif not is_fairscale_available():
                raise ImportError("Sharded DDP training requires fairscale: `pip install fairscale`.")
            elif ShardedDDPOption.SIMPLE not in args.sharded_ddp and FullyShardedDDP is None:
                raise ImportError(
                    "Sharded DDP in a mode other than simple training requires fairscale version >= 0.3, found "
                    f"{fairscale.__version__}. Upgrade your fairscale library: `pip install --upgrade fairscale`."
                )
            elif ShardedDDPOption.SIMPLE in args.sharded_ddp:
                self.sharded_ddp = ShardedDDPOption.SIMPLE
            elif ShardedDDPOption.ZERO_DP_2 in args.sharded_ddp:
                self.sharded_ddp = ShardedDDPOption.ZERO_DP_2
            elif ShardedDDPOption.ZERO_DP_3 in args.sharded_ddp:
                self.sharded_ddp = ShardedDDPOption.ZERO_DP_3

        self.fsdp = None
        if len(args.fsdp) > 0:
            if args.deepspeed:
                raise ValueError(
                    "Using --fsdp xxx together with --deepspeed is not possible, deactivate one of those flags."
                )
            if args.local_rank == -1:
                raise ValueError("Using fsdp only works in distributed training.")

            # dep_version_check("torch>=1.12.0")
            # Would have to update setup.py with torch>=1.12.0
            # which isn't ideally given that it will force people not using FSDP to also use torch>=1.12.0
            # below is the current alternative.
            if version.parse(version.parse(torch.__version__).base_version) < version.parse("1.12.0"):
                raise ValueError("FSDP requires PyTorch >= 1.12.0")

            from torch.distributed.fsdp.fully_sharded_data_parallel import ShardingStrategy

            if FSDPOption.FULL_SHARD in args.fsdp:
                self.fsdp = ShardingStrategy.FULL_SHARD
            elif FSDPOption.SHARD_GRAD_OP in args.fsdp:
                self.fsdp = ShardingStrategy.SHARD_GRAD_OP
            elif FSDPOption.NO_SHARD in args.fsdp:
                self.fsdp = ShardingStrategy.NO_SHARD

        # one place to sort out whether to place the model on device or not
        # postpone switching model to cuda when:
        # 1. MP - since we are trying to fit a much bigger than 1 gpu model
        # 2. fp16-enabled DeepSpeed loads the model in half the size and it doesn't need .to() anyway,
        #    and we only use deepspeed for training at the moment
        # 3. full bf16 or fp16 eval - since the model needs to be cast to the right dtype first
        # 4. Sharded DDP - same as MP
        # 5. FSDP - same as MP
        self.place_model_on_device = args.place_model_on_device
        if (
            self.is_model_parallel
            or args.deepspeed
            or ((args.fp16_full_eval or args.bf16_full_eval) and not args.do_train)
            or (self.sharded_ddp in [ShardedDDPOption.ZERO_DP_2, ShardedDDPOption.ZERO_DP_3])
            or (self.fsdp is not None)
        ):
            self.place_model_on_device = False

        default_collator = default_data_collator if tokenizer is None else DataCollatorWithPadding(tokenizer)
        self.data_collator = data_collator if data_collator is not None else default_collator
        self.train_dataset = train_dataset
        self.eval_dataset = eval_dataset
        self.tokenizer = tokenizer

        if self.place_model_on_device:
            self._move_model_to_device(model, args.device)

        # Force n_gpu to 1 to avoid DataParallel as MP will manage the GPUs
        if self.is_model_parallel:
            self.args._n_gpu = 1

        # later use `self.model is self.model_wrapped` to check if it's wrapped or not
        self.model_wrapped = model
        self.model = model

        self.compute_metrics = compute_metrics
        self.preprocess_logits_for_metrics = preprocess_logits_for_metrics
        self.optimizer, self.lr_scheduler = optimizers
        if model_init is not None and (self.optimizer is not None or self.lr_scheduler is not None):
            raise RuntimeError(
                "Passing a `model_init` is incompatible with providing the `optimizers` argument. "
                "You should subclass `Trainer` and override the `create_optimizer_and_scheduler` method."
            )
        if is_torch_tpu_available() and self.optimizer is not None:
            for param in self.model.parameters():
                model_device = param.device
                break
            for param_group in self.optimizer.param_groups:
                if len(param_group["params"]) > 0:
                    optimizer_device = param_group["params"][0].device
                    break
            if model_device != optimizer_device:
                raise ValueError(
                    "The model and the optimizer parameters are not on the same device, which probably means you"
                    " created an optimizer around your model **before** putting on the device and passing it to the"
                    " `Trainer`. Make sure the lines `import torch_xla.core.xla_model as xm` and"
                    " `model.to(xm.xla_device())` is performed before the optimizer creation in your script."
                )
        if ((self.sharded_ddp is not None) or args.deepspeed or (self.fsdp is not None)) and (
            self.optimizer is not None or self.lr_scheduler is not None
        ):
            raise RuntimeError(
                "Passing `optimizers` is not allowed if Fairscale, Deepspeed or PyTorch FSDP is enabled."
                "You should subclass `Trainer` and override the `create_optimizer_and_scheduler` method."
            )
        default_callbacks = DEFAULT_CALLBACKS + get_reporting_integration_callbacks(self.args.report_to)
        callbacks = default_callbacks if callbacks is None else default_callbacks + callbacks
        self.callback_handler = CallbackHandler(
            callbacks, self.model, self.tokenizer, self.optimizer, self.lr_scheduler
        )
        self.add_callback(PrinterCallback if self.args.disable_tqdm else DEFAULT_PROGRESS_CALLBACK)

        # Will be set to True by `self._setup_loggers()` on first call to `self.log()`.
        self._loggers_initialized = False

        # Create clone of distant repo and output directory if needed
        if self.args.push_to_hub:
            self.init_git_repo(at_init=True)
            # In case of pull, we need to make sure every process has the latest.
            if is_torch_tpu_available():
                xm.rendezvous("init git repo")
            elif args.local_rank != -1:
                dist.barrier()

        if self.args.should_save:
            os.makedirs(self.args.output_dir, exist_ok=True)

        if not callable(self.data_collator) and callable(getattr(self.data_collator, "collate_batch", None)):
            raise ValueError("The `data_collator` should be a simple callable (function, class with `__call__`).")

        if args.max_steps > 0:
            logger.info("max_steps is given, it will override any value given in num_train_epochs")

        if train_dataset is not None and not has_length(train_dataset) and args.max_steps <= 0:
            raise ValueError("train_dataset does not implement __len__, max_steps has to be specified")

        if (
            train_dataset is not None
            and isinstance(train_dataset, torch.utils.data.IterableDataset)
            and args.group_by_length
        ):
            raise ValueError("the `--group_by_length` option is only available for `Dataset`, not `IterableDataset")

        self._signature_columns = None

        # Mixed precision setup
        self.use_apex = False
        self.use_cuda_amp = False
        self.use_cpu_amp = False

        # Mixed precision setup for SageMaker Model Parallel
        if is_sagemaker_mp_enabled():
            # BF16 + model parallelism in SageMaker: currently not supported, raise an error
            if args.bf16:
                raise ValueError("SageMaker Model Parallelism does not support BF16 yet. Please use FP16 instead ")

            if IS_SAGEMAKER_MP_POST_1_10:
                # When there's mismatch between SMP config and trainer argument, use SMP config as truth
                if args.fp16 != smp.state.cfg.fp16:
                    logger.warning(
                        f"FP16 provided in SM_HP_MP_PARAMETERS is {smp.state.cfg.fp16},"
                        f"but FP16 provided in trainer argument is {args.fp16},"
                        f"setting to {smp.state.cfg.fp16}"
                    )
                    args.fp16 = smp.state.cfg.fp16
            else:
                # smp < 1.10 does not support fp16 in trainer.
                if hasattr(smp.state.cfg, "fp16"):
                    logger.warning(
                        f"FP16 provided in SM_HP_MP_PARAMETERS is {smp.state.cfg.fp16}, "
                        "but SageMaker Model Parallelism < 1.10 does not support FP16 in trainer."
                    )

        if args.fp16 or args.bf16:
            if args.half_precision_backend == "auto":
                if args.device == torch.device("cpu"):
                    if args.fp16:
                        raise ValueError("Tried to use `fp16` but it is not supported on cpu")
                    elif _is_native_cpu_amp_available:
                        args.half_precision_backend = "cpu_amp"
                    else:
                        raise ValueError("Tried to use cpu amp but native cpu amp is not available")
                else:
                    args.half_precision_backend = "cuda_amp"

            logger.info(f"Using {args.half_precision_backend} half precision backend")

        self.do_grad_scaling = False
        if (args.fp16 or args.bf16) and not (args.deepspeed or is_sagemaker_mp_enabled()):
            # deepspeed and SageMaker Model Parallel manage their own half precision
            if args.half_precision_backend == "cuda_amp":
                self.use_cuda_amp = True
                self.amp_dtype = torch.float16 if args.fp16 else torch.bfloat16
                self.do_grad_scaling = True
                if self.sharded_ddp is not None:
                    self.scaler = ShardedGradScaler()
                elif self.fsdp is not None:
                    if self.amp_dtype == torch.float16:
                        from torch.distributed.fsdp.sharded_grad_scaler import (
                            ShardedGradScaler as FSDPShardedGradScaler,
                        )

                        self.scaler = FSDPShardedGradScaler()
                    else:
                        self.do_grad_scaling = False
                        self.use_cuda_amp = False
                        self.amp_dtype = None

                elif is_torch_tpu_available():
                    from torch_xla.amp import GradScaler

                    self.scaler = GradScaler()
                else:
                    self.scaler = torch.cuda.amp.GradScaler()
            elif args.half_precision_backend == "cpu_amp":
                self.use_cpu_amp = True
                self.amp_dtype = torch.bfloat16
            else:
                if not is_apex_available():
                    raise ImportError(
                        "Using FP16 with APEX but APEX is not installed, please refer to"
                        " https://www.github.com/nvidia/apex."
                    )
                self.use_apex = True

        # FP16 + model parallelism in SageMaker: gradient clipping does not work for now so we raise a helpful error.
        if (
            is_sagemaker_mp_enabled()
            and self.use_cuda_amp
            and args.max_grad_norm is not None
            and args.max_grad_norm > 0
        ):
            raise ValueError(
                "SageMaker Model Parallelism in mixed precision mode does not support gradient clipping yet. Pass "
                "along 'max_grad_norm': 0 in your hyperparameters."
            )

        # Label smoothing
        if self.args.label_smoothing_factor != 0:
            self.label_smoother = LabelSmoother(epsilon=self.args.label_smoothing_factor)
        else:
            self.label_smoother = None

        self.state = TrainerState(
            is_local_process_zero=self.is_local_process_zero(),
            is_world_process_zero=self.is_world_process_zero(),
        )

        self.control = TrainerControl()
        # Internal variable to count flos in each process, will be accumulated in `self.state.total_flos` then
        # returned to 0 every time flos need to be logged
        self.current_flos = 0
        self.hp_search_backend = None
        self.use_tune_checkpoints = False
        default_label_names = find_labels(self.model.__class__)
        self.label_names = default_label_names if self.args.label_names is None else self.args.label_names
        self.control = self.callback_handler.on_init_end(self.args, self.state, self.control)

        # Internal variables to keep track of the original batch size
        self._train_batch_size = args.train_batch_size

        # very last
        self._memory_tracker.stop_and_update_metrics()

        # torchdynamo
        if args.torchdynamo:
            if not is_torchdynamo_available():
                raise RuntimeError("Torchdynamo is not installed.")
            import torchdynamo
            from torchdynamo.optimizations import backends

            def get_ctx():
                # Normal
                if args.torchdynamo == "eager":
                    return torchdynamo.optimize("eager")
                elif args.torchdynamo == "nvfuser":
                    return torchdynamo.optimize("aot_nvfuser")
                # TensorRT
                if args.torchdynamo in ["fx2trt-fp16", "fx2trt"]:
                    if not is_torch_tensorrt_fx_available():
                        raise RuntimeError("Torch-TensorRT FX path is not installed.")
                    if args.torchdynamo == "fx2trt-fp16":
                        return torchdynamo.optimize(backends.fx2trt_compiler_fp16)
                    elif args.torchdynamo == "fx2trt":
                        return torchdynamo.optimize(backends.fx2trt_compiler)
                else:
                    raise RuntimeError(f"Torchdynamo backend {args.torchdynamo} is not supported.")

            self.ctx_manager_torchdynamo = get_ctx()
        else:
            self.ctx_manager_torchdynamo = contextlib.nullcontext()

    def add_callback(self, callback):
        """
        Add a callback to the current list of [`~transformer.TrainerCallback`].

        Args:
           callback (`type` or [`~transformer.TrainerCallback`]):
               A [`~transformer.TrainerCallback`] class or an instance of a [`~transformer.TrainerCallback`]. In the
               first case, will instantiate a member of that class.
        """
        self.callback_handler.add_callback(callback)

    def pop_callback(self, callback):
        """
        Remove a callback from the current list of [`~transformer.TrainerCallback`] and returns it.

        If the callback is not found, returns `None` (and no error is raised).

        Args:
           callback (`type` or [`~transformer.TrainerCallback`]):
               A [`~transformer.TrainerCallback`] class or an instance of a [`~transformer.TrainerCallback`]. In the
               first case, will pop the first member of that class found in the list of callbacks.

        Returns:
            [`~transformer.TrainerCallback`]: The callback removed, if found.
        """
        return self.callback_handler.pop_callback(callback)

    def remove_callback(self, callback):
        """
        Remove a callback from the current list of [`~transformer.TrainerCallback`].

        Args:
           callback (`type` or [`~transformer.TrainerCallback`]):
               A [`~transformer.TrainerCallback`] class or an instance of a [`~transformer.TrainerCallback`]. In the
               first case, will remove the first member of that class found in the list of callbacks.
        """
        self.callback_handler.remove_callback(callback)

    def _move_model_to_device(self, model, device):
        model = model.to(device)
        # Moving a model to an XLA device disconnects the tied weights, so we have to retie them.
        if self.args.parallel_mode == ParallelMode.TPU and hasattr(model, "tie_weights"):
            model.tie_weights()

    def _set_signature_columns_if_needed(self):
        if self._signature_columns is None:
            # Inspect model forward signature to keep only the arguments it accepts.
            signature = inspect.signature(self.model.forward)
            self._signature_columns = list(signature.parameters.keys())
            # Labels may be named label or label_ids, the default data collator handles that.
            self._signature_columns += list(set(["label", "label_ids"] + self.label_names))

    def _remove_unused_columns(self, dataset: "datasets.Dataset", description: Optional[str] = None):
        if not self.args.remove_unused_columns:
            return dataset
        self._set_signature_columns_if_needed()
        signature_columns = self._signature_columns

        ignored_columns = list(set(dataset.column_names) - set(signature_columns))
        if len(ignored_columns) > 0:
            dset_description = "" if description is None else f"in the {description} set"
            logger.info(
                f"The following columns {dset_description} don't have a corresponding argument in "
                f"`{self.model.__class__.__name__}.forward` and have been ignored: {', '.join(ignored_columns)}."
                f" If {', '.join(ignored_columns)} are not expected by `{self.model.__class__.__name__}.forward`, "
                " you can safely ignore this message."
            )

        columns = [k for k in signature_columns if k in dataset.column_names]

        if version.parse(datasets.__version__) < version.parse("1.4.0"):
            dataset.set_format(
                type=dataset.format["type"], columns=columns, format_kwargs=dataset.format["format_kwargs"]
            )
            return dataset
        else:
            return dataset.remove_columns(ignored_columns)

    def _get_collator_with_removed_columns(
        self, data_collator: Callable, description: Optional[str] = None
    ) -> Callable:
        """Wrap the data collator in a callable removing unused columns."""
        if not self.args.remove_unused_columns:
            return data_collator
        self._set_signature_columns_if_needed()
        signature_columns = self._signature_columns

        remove_columns_collator = RemoveColumnsCollator(
            data_collator=data_collator,
            signature_columns=signature_columns,
            logger=logger,
            description=description,
            model_name=self.model.__class__.__name__,
        )
        return remove_columns_collator

    def _get_train_sampler(self) -> Optional[torch.utils.data.Sampler]:
        if self.train_dataset is None or not has_length(self.train_dataset):
            return None

        generator = None
        if self.args.world_size <= 1:
            generator = torch.Generator()
            # for backwards compatibility, we generate a seed here (which is sampled from a generator seeded with
            # `args.seed`) if data_seed isn't provided.
            # Further on in this method, we default to `args.seed` instead.
            if self.args.data_seed is None:
                seed = int(torch.empty((), dtype=torch.int64).random_().item())
            else:
                seed = self.args.data_seed
            generator.manual_seed(seed)

        seed = self.args.data_seed if self.args.data_seed is not None else self.args.seed

        # Build the sampler.
        if self.args.group_by_length:
            if is_datasets_available() and isinstance(self.train_dataset, datasets.Dataset):
                lengths = (
                    self.train_dataset[self.args.length_column_name]
                    if self.args.length_column_name in self.train_dataset.column_names
                    else None
                )
            else:
                lengths = None
            model_input_name = self.tokenizer.model_input_names[0] if self.tokenizer is not None else None
            if self.args.world_size <= 1:
                return LengthGroupedSampler(
                    self.args.train_batch_size * self.args.gradient_accumulation_steps,
                    dataset=self.train_dataset,
                    lengths=lengths,
                    model_input_name=model_input_name,
                    generator=generator,
                )
            else:
                return DistributedLengthGroupedSampler(
                    self.args.train_batch_size * self.args.gradient_accumulation_steps,
                    dataset=self.train_dataset,
                    num_replicas=self.args.world_size,
                    rank=self.args.process_index,
                    lengths=lengths,
                    model_input_name=model_input_name,
                    seed=seed,
                )

        else:
            if self.args.world_size <= 1:
                return RandomSampler(self.train_dataset, generator=generator)
            elif (
                self.args.parallel_mode in [ParallelMode.TPU, ParallelMode.SAGEMAKER_MODEL_PARALLEL]
                and not self.args.dataloader_drop_last
            ):
                # Use a loop for TPUs when drop_last is False to have all batches have the same size.
                return DistributedSamplerWithLoop(
                    self.train_dataset,
                    batch_size=self.args.per_device_train_batch_size,
                    num_replicas=self.args.world_size,
                    rank=self.args.process_index,
                    seed=seed,
                )
            else:
                return DistributedSampler(
                    self.train_dataset,
                    num_replicas=self.args.world_size,
                    rank=self.args.process_index,
                    seed=seed,
                )

    def get_train_dataloader(self) -> DataLoader:
        """
        Returns the training [`~torch.utils.data.DataLoader`].

        Will use no sampler if `train_dataset` does not implement `__len__`, a random sampler (adapted to distributed
        training if necessary) otherwise.

        Subclass and override this method if you want to inject some custom behavior.
        """
        if self.train_dataset is None:
            raise ValueError("Trainer: training requires a train_dataset.")

        train_dataset = self.train_dataset
        data_collator = self.data_collator
        if is_datasets_available() and isinstance(train_dataset, datasets.Dataset):
            train_dataset = self._remove_unused_columns(train_dataset, description="training")
        else:
            data_collator = self._get_collator_with_removed_columns(data_collator, description="training")

        if isinstance(train_dataset, torch.utils.data.IterableDataset):
            if self.args.world_size > 1:
                train_dataset = IterableDatasetShard(
                    train_dataset,
                    batch_size=self._train_batch_size,
                    drop_last=self.args.dataloader_drop_last,
                    num_processes=self.args.world_size,
                    process_index=self.args.process_index,
                )

            return DataLoader(
                train_dataset,
                batch_size=self.args.per_device_train_batch_size,
                collate_fn=data_collator,
                num_workers=self.args.dataloader_num_workers,
                pin_memory=self.args.dataloader_pin_memory,
            )

        train_sampler = self._get_train_sampler()

        return DataLoader(
            train_dataset,
            batch_size=self._train_batch_size,
            sampler=train_sampler,
            collate_fn=data_collator,
            drop_last=self.args.dataloader_drop_last,
            num_workers=self.args.dataloader_num_workers,
            pin_memory=self.args.dataloader_pin_memory,
            worker_init_fn=seed_worker,
        )

    def _get_eval_sampler(self, eval_dataset: Dataset) -> Optional[torch.utils.data.Sampler]:
        # Deprecated code
        if self.args.use_legacy_prediction_loop:
            if is_torch_tpu_available():
                return SequentialDistributedSampler(
                    eval_dataset, num_replicas=xm.xrt_world_size(), rank=xm.get_ordinal()
                )
            elif is_sagemaker_mp_enabled():
                return SequentialDistributedSampler(
                    eval_dataset,
                    num_replicas=smp.dp_size(),
                    rank=smp.dp_rank(),
                    batch_size=self.args.per_device_eval_batch_size,
                )
            elif self.args.local_rank != -1:
                return SequentialDistributedSampler(eval_dataset)
            else:
                return SequentialSampler(eval_dataset)

        if self.args.world_size <= 1:
            return SequentialSampler(eval_dataset)
        else:
            return ShardSampler(
                eval_dataset,
                batch_size=self.args.per_device_eval_batch_size,
                num_processes=self.args.world_size,
                process_index=self.args.process_index,
            )

    def get_eval_dataloader(self, eval_dataset: Optional[Dataset] = None) -> DataLoader:
        """
        Returns the evaluation [`~torch.utils.data.DataLoader`].

        Subclass and override this method if you want to inject some custom behavior.

        Args:
            eval_dataset (`torch.utils.data.Dataset`, *optional*):
                If provided, will override `self.eval_dataset`. If it is a [`~datasets.Dataset`], columns not accepted
                by the `model.forward()` method are automatically removed. It must implement `__len__`.
        """
        if eval_dataset is None and self.eval_dataset is None:
            raise ValueError("Trainer: evaluation requires an eval_dataset.")
        eval_dataset = eval_dataset if eval_dataset is not None else self.eval_dataset
        data_collator = self.data_collator

        if is_datasets_available() and isinstance(eval_dataset, datasets.Dataset):
            eval_dataset = self._remove_unused_columns(eval_dataset, description="evaluation")
        else:
            data_collator = self._get_collator_with_removed_columns(data_collator, description="evaluation")

        if isinstance(eval_dataset, torch.utils.data.IterableDataset):
            if self.args.world_size > 1:
                eval_dataset = IterableDatasetShard(
                    eval_dataset,
                    batch_size=self.args.per_device_eval_batch_size,
                    drop_last=self.args.dataloader_drop_last,
                    num_processes=self.args.world_size,
                    process_index=self.args.process_index,
                )
            return DataLoader(
                eval_dataset,
                batch_size=self.args.eval_batch_size,
                collate_fn=data_collator,
                num_workers=self.args.dataloader_num_workers,
                pin_memory=self.args.dataloader_pin_memory,
            )

        eval_sampler = self._get_eval_sampler(eval_dataset)

        return DataLoader(
            eval_dataset,
            sampler=eval_sampler,
            batch_size=self.args.eval_batch_size,
            collate_fn=data_collator,
            drop_last=self.args.dataloader_drop_last,
            num_workers=self.args.dataloader_num_workers,
            pin_memory=self.args.dataloader_pin_memory,
        )

    def get_test_dataloader(self, test_dataset: Dataset) -> DataLoader:
        """
        Returns the test [`~torch.utils.data.DataLoader`].

        Subclass and override this method if you want to inject some custom behavior.

        Args:
            test_dataset (`torch.utils.data.Dataset`, *optional*):
                The test dataset to use. If it is a [`~datasets.Dataset`], columns not accepted by the
                `model.forward()` method are automatically removed. It must implement `__len__`.
        """
        data_collator = self.data_collator

        if is_datasets_available() and isinstance(test_dataset, datasets.Dataset):
            test_dataset = self._remove_unused_columns(test_dataset, description="test")
        else:
            data_collator = self._get_collator_with_removed_columns(data_collator, description="test")

        if isinstance(test_dataset, torch.utils.data.IterableDataset):
            if self.args.world_size > 1:
                test_dataset = IterableDatasetShard(
                    test_dataset,
                    batch_size=self.args.eval_batch_size,
                    drop_last=self.args.dataloader_drop_last,
                    num_processes=self.args.world_size,
                    process_index=self.args.process_index,
                )
            return DataLoader(
                test_dataset,
                batch_size=self.args.eval_batch_size,
                collate_fn=data_collator,
                num_workers=self.args.dataloader_num_workers,
                pin_memory=self.args.dataloader_pin_memory,
            )

        test_sampler = self._get_eval_sampler(test_dataset)

        # We use the same batch_size as for eval.
        return DataLoader(
            test_dataset,
            sampler=test_sampler,
            batch_size=self.args.eval_batch_size,
            collate_fn=data_collator,
            drop_last=self.args.dataloader_drop_last,
            num_workers=self.args.dataloader_num_workers,
            pin_memory=self.args.dataloader_pin_memory,
        )

    def create_optimizer_and_scheduler(self, num_training_steps: int):
        """
        Setup the optimizer and the learning rate scheduler.

        We provide a reasonable default that works well. If you want to use something else, you can pass a tuple in the
        Trainer's init through `optimizers`, or subclass and override this method (or `create_optimizer` and/or
        `create_scheduler`) in a subclass.
        """
        self.create_optimizer()
        if IS_SAGEMAKER_MP_POST_1_10 and smp.state.cfg.fp16:
            # If smp >= 1.10 and fp16 is enabled, we unwrap the optimizer
            optimizer = self.optimizer.optimizer
        else:
            optimizer = self.optimizer
        self.create_scheduler(num_training_steps=num_training_steps, optimizer=optimizer)

    def create_optimizer(self):
        """
        Setup the optimizer.

        We provide a reasonable default that works well. If you want to use something else, you can pass a tuple in the
        Trainer's init through `optimizers`, or subclass and override this method in a subclass.
        """
        opt_model = self.model_wrapped if is_sagemaker_mp_enabled() else self.model

        if self.optimizer is None:
            decay_parameters = get_parameter_names(opt_model, ALL_LAYERNORM_LAYERS)
            decay_parameters = [name for name in decay_parameters if "bias" not in name]
            optimizer_grouped_parameters = [
                {
                    "params": [p for n, p in opt_model.named_parameters() if n in decay_parameters],
                    "weight_decay": self.args.weight_decay,
                },
                {
                    "params": [p for n, p in opt_model.named_parameters() if n not in decay_parameters],
                    "weight_decay": 0.0,
                },
            ]

            optimizer_cls, optimizer_kwargs = Trainer.get_optimizer_cls_and_kwargs(self.args)

            if self.sharded_ddp == ShardedDDPOption.SIMPLE:
                self.optimizer = OSS(
                    params=optimizer_grouped_parameters,
                    optim=optimizer_cls,
                    **optimizer_kwargs,
                )
            else:
                self.optimizer = optimizer_cls(optimizer_grouped_parameters, **optimizer_kwargs)
                if optimizer_cls.__name__ == "Adam8bit":
                    import bitsandbytes

                    manager = bitsandbytes.optim.GlobalOptimManager.get_instance()

                    for module in opt_model.modules():
                        if isinstance(module, nn.Embedding):
                            manager.register_module_override(module, "weight", {"optim_bits": 32})
                            logger.debug(f"bitsandbytes: will optimize {module} in fp32")

        if is_sagemaker_mp_enabled():
            self.optimizer = smp.DistributedOptimizer(self.optimizer)

        return self.optimizer

    @staticmethod
    def get_optimizer_cls_and_kwargs(args: TrainingArguments) -> Tuple[Any, Any]:
        """
        Returns the optimizer class and optimizer parameters based on the training arguments.

        Args:
            args (`transformers.training_args.TrainingArguments`):
                The training arguments for the training session.

        """
        optimizer_kwargs = {"lr": args.learning_rate}
        adam_kwargs = {
            "betas": (args.adam_beta1, args.adam_beta2),
            "eps": args.adam_epsilon,
        }
        if args.optim == OptimizerNames.ADAFACTOR:
            optimizer_cls = Adafactor
            optimizer_kwargs.update({"scale_parameter": False, "relative_step": False})
        elif args.optim == OptimizerNames.ADAMW_HF:
            from .optimization import AdamW

            optimizer_cls = AdamW
            optimizer_kwargs.update(adam_kwargs)
        elif args.optim == OptimizerNames.ADAMW_TORCH:
            from torch.optim import AdamW

            optimizer_cls = AdamW
            optimizer_kwargs.update(adam_kwargs)
        elif args.optim == OptimizerNames.ADAMW_TORCH_XLA:
            try:
                from torch_xla.amp.syncfree import AdamW

                optimizer_cls = AdamW
                optimizer_kwargs.update(adam_kwargs)
            except ImportError:
                raise ValueError("Trainer failed to import syncfree AdamW from torch_xla.")
        elif args.optim == OptimizerNames.ADAMW_APEX_FUSED:
            try:
                from apex.optimizers import FusedAdam

                optimizer_cls = FusedAdam
                optimizer_kwargs.update(adam_kwargs)
            except ImportError:
                raise ValueError("Trainer tried to instantiate apex FusedAdam but apex is not installed!")
        elif args.optim == OptimizerNames.ADAMW_BNB:
            try:
                from bitsandbytes.optim import Adam8bit

                optimizer_cls = Adam8bit
                optimizer_kwargs.update(adam_kwargs)
            except ImportError:
                raise ValueError("Trainer tried to instantiate bnb Adam8bit but bnb is not installed!")
        elif args.optim == OptimizerNames.SGD:
            optimizer_cls = torch.optim.SGD
        elif args.optim == OptimizerNames.ADAGRAD:
            optimizer_cls = torch.optim.Adagrad
        else:
            raise ValueError(f"Trainer cannot instantiate unsupported optimizer: {args.optim}")
        return optimizer_cls, optimizer_kwargs

    def create_scheduler(self, num_training_steps: int, optimizer: torch.optim.Optimizer = None):
        """
        Setup the scheduler. The optimizer of the trainer must have been set up either before this method is called or
        passed as an argument.

        Args:
            num_training_steps (int): The number of training steps to do.
        """
        if self.lr_scheduler is None:
            self.lr_scheduler = get_scheduler(
                self.args.lr_scheduler_type,
                optimizer=self.optimizer if optimizer is None else optimizer,
                num_warmup_steps=self.args.get_warmup_steps(num_training_steps),
                num_training_steps=num_training_steps,
            )
        return self.lr_scheduler

    def num_examples(self, dataloader: DataLoader) -> int:
        """
        Helper to get number of samples in a [`~torch.utils.data.DataLoader`] by accessing its dataset. When
        dataloader.dataset does not exist or has no length, estimates as best it can
        """
        try:
            dataset = dataloader.dataset
            # Special case for IterableDatasetShard, we need to dig deeper
            if isinstance(dataset, IterableDatasetShard):
                return len(dataloader.dataset.dataset)
            return len(dataloader.dataset)
        except (NameError, AttributeError, TypeError):  # no dataset or length, estimate by length of dataloader
            return len(dataloader) * self.args.per_device_train_batch_size

    def _hp_search_setup(self, trial: Union["optuna.Trial", Dict[str, Any]]):
        """HP search setup code"""
        self._trial = trial

        if self.hp_search_backend is None or trial is None:
            return
        if self.hp_search_backend == HPSearchBackend.OPTUNA:
            params = self.hp_space(trial)
        elif self.hp_search_backend == HPSearchBackend.RAY:
            params = trial
            params.pop("wandb", None)
        elif self.hp_search_backend == HPSearchBackend.SIGOPT:
            params = {k: int(v) if isinstance(v, str) else v for k, v in trial.assignments.items()}
        elif self.hp_search_backend == HPSearchBackend.WANDB:
            params = trial

        for key, value in params.items():
            if not hasattr(self.args, key):
                logger.warning(
                    f"Trying to set {key} in the hyperparameter search but there is no corresponding field in"
                    " `TrainingArguments`."
                )
                continue
            old_attr = getattr(self.args, key, None)
            # Casting value to the proper type
            if old_attr is not None:
                value = type(old_attr)(value)
            setattr(self.args, key, value)
        if self.hp_search_backend == HPSearchBackend.OPTUNA:
            logger.info(f"Trial: {trial.params}")
        if self.hp_search_backend == HPSearchBackend.SIGOPT:
            logger.info(f"SigOpt Assignments: {trial.assignments}")
        if self.hp_search_backend == HPSearchBackend.WANDB:
            logger.info(f"W&B Sweep parameters: {trial}")
        if self.args.deepspeed:
            # Rebuild the deepspeed config to reflect the updated training parameters
            from transformers.deepspeed import HfTrainerDeepSpeedConfig

            self.args.hf_deepspeed_config = HfTrainerDeepSpeedConfig(self.args.deepspeed)
            self.args.hf_deepspeed_config.trainer_config_process(self.args)

    def _report_to_hp_search(self, trial: Union["optuna.Trial", Dict[str, Any]], step: int, metrics: Dict[str, float]):
        if self.hp_search_backend is None or trial is None:
            return
        self.objective = self.compute_objective(metrics.copy())
        if self.hp_search_backend == HPSearchBackend.OPTUNA:
            import optuna

            trial.report(self.objective, step)
            if trial.should_prune():
                self.callback_handler.on_train_end(self.args, self.state, self.control)
                raise optuna.TrialPruned()
        elif self.hp_search_backend == HPSearchBackend.RAY:
            from ray import tune

            if self.control.should_save:
                self._tune_save_checkpoint()
            tune.report(objective=self.objective, **metrics)

    def _tune_save_checkpoint(self):
        from ray import tune

        if not self.use_tune_checkpoints:
            return
        with tune.checkpoint_dir(step=self.state.global_step) as checkpoint_dir:
            output_dir = os.path.join(checkpoint_dir, f"{PREFIX_CHECKPOINT_DIR}-{self.state.global_step}")
            self.save_model(output_dir, _internal_call=True)
            if self.args.should_save:
                self.state.save_to_json(os.path.join(output_dir, TRAINER_STATE_NAME))
                torch.save(self.optimizer.state_dict(), os.path.join(output_dir, OPTIMIZER_NAME))
                torch.save(self.lr_scheduler.state_dict(), os.path.join(output_dir, SCHEDULER_NAME))

    def call_model_init(self, trial=None):
        model_init_argcount = number_of_arguments(self.model_init)
        if model_init_argcount == 0:
            model = self.model_init()
        elif model_init_argcount == 1:
            model = self.model_init(trial)
        else:
            raise RuntimeError("model_init should have 0 or 1 argument.")

        if model is None:
            raise RuntimeError("model_init should not return None.")

        return model

    def torch_jit_model_eval(self, model, dataloader, training=False):
        if not training:
            if dataloader is None:
                logger.warning("failed to use PyTorch jit mode due to current dataloader is none.")
                return model
            jit_inputs = []
            example_batch = next(iter(dataloader))
            for key in example_batch:
                example_tensor = torch.ones_like(example_batch[key])
                jit_inputs.append(example_tensor)
            jit_inputs = tuple(jit_inputs)
            try:
                jit_model = model.eval()
                with ContextManagers([self.autocast_smart_context_manager(), torch.no_grad()]):
                    jit_model = torch.jit.trace(jit_model, jit_inputs, strict=False)
                jit_model = torch.jit.freeze(jit_model)
                jit_model(**example_batch)
                model = jit_model
            except (RuntimeError, TypeError) as e:
                logger.warning(f"failed to use PyTorch jit mode due to: {e}.")

        return model

    def ipex_optimize_model(self, model, training=False, dtype=torch.float32):
        if not is_ipex_available():
            raise ImportError(
                "Using IPEX but IPEX is not installed or IPEX's version does not match current PyTorch, please refer"
                " to https://github.com/intel/intel-extension-for-pytorch."
            )

        import intel_extension_for_pytorch as ipex

        if not training:
            model.eval()
            # conv_bn_folding is disabled as it fails in symbolic tracing, resulting in ipex warnings
            model = ipex.optimize(model, dtype=dtype, level="O1", conv_bn_folding=False)
        else:
            if not model.training:
                model.train()
            model, self.optimizer = ipex.optimize(
                model, dtype=dtype, optimizer=self.optimizer, inplace=True, level="O1"
            )

        return model

    def _wrap_model(self, model, training=True, dataloader=None):
        if self.args.use_ipex:
            dtype = torch.bfloat16 if self.use_cpu_amp else torch.float32
            model = self.ipex_optimize_model(model, training, dtype=dtype)

        if self.args.jit_mode_eval:
            model = self.torch_jit_model_eval(model, dataloader, training)

        if is_sagemaker_mp_enabled():
            # Wrapping the base model twice in a DistributedModel will raise an error.
            if isinstance(self.model_wrapped, smp.model.DistributedModel):
                return self.model_wrapped
            return smp.DistributedModel(model, backward_passes_per_step=self.args.gradient_accumulation_steps)

        # already initialized its own DDP and AMP
        if self.deepspeed:
            return self.deepspeed

        # train/eval could be run multiple-times - if already wrapped, don't re-wrap it again
        if unwrap_model(model) is not model:
            return model

        # Mixed precision training with apex (torch < 1.6)
        if self.use_apex and training:
            model, self.optimizer = amp.initialize(model, self.optimizer, opt_level=self.args.fp16_opt_level)

        # Multi-gpu training (should be after apex fp16 initialization)
        if self.args.n_gpu > 1:
            model = nn.DataParallel(model)

        # Note: in torch.distributed mode, there's no point in wrapping the model
        # inside a DistributedDataParallel as we'll be under `no_grad` anyways.
        if not training:
            return model

        # Distributed training (should be after apex fp16 initialization)
        if self.sharded_ddp is not None:
            # Sharded DDP!
            if self.sharded_ddp == ShardedDDPOption.SIMPLE:
                model = ShardedDDP(model, self.optimizer)
            else:
                mixed_precision = self.args.fp16 or self.args.bf16
                cpu_offload = ShardedDDPOption.OFFLOAD in self.args.sharded_ddp
                zero_3 = self.sharded_ddp == ShardedDDPOption.ZERO_DP_3
                # XXX: Breaking the self.model convention but I see no way around it for now.
                if ShardedDDPOption.AUTO_WRAP in self.args.sharded_ddp:
                    model = auto_wrap(model)
                self.model = model = FullyShardedDDP(
                    model,
                    mixed_precision=mixed_precision,
                    reshard_after_forward=zero_3,
                    cpu_offload=cpu_offload,
                ).to(self.args.device)
        # Distributed training using PyTorch FSDP
        elif self.fsdp is not None:
            # PyTorch FSDP!
            from torch.distributed.fsdp.fully_sharded_data_parallel import CPUOffload
            from torch.distributed.fsdp.fully_sharded_data_parallel import FullyShardedDataParallel as FSDP
            from torch.distributed.fsdp.fully_sharded_data_parallel import MixedPrecision
            from torch.distributed.fsdp.wrap import size_based_auto_wrap_policy, transformer_auto_wrap_policy

            if FSDPOption.OFFLOAD in self.args.fsdp:
                cpu_offload = CPUOffload(offload_params=True)
            else:
                cpu_offload = CPUOffload(offload_params=False)

            auto_wrap_policy = None
            if FSDPOption.AUTO_WRAP in self.args.fsdp:
                if self.args.fsdp_min_num_params > 0:
                    auto_wrap_policy = functools.partial(
                        size_based_auto_wrap_policy, min_num_params=self.args.fsdp_min_num_params
                    )
                elif self.args.fsdp_transformer_layer_cls_to_wrap is not None:
                    transformer_cls_to_wrap = get_module_class_from_name(
                        model, self.args.fsdp_transformer_layer_cls_to_wrap
                    )
                    if transformer_cls_to_wrap is None:
                        raise Exception("Could not find the transformer layer class to wrap in the model.")
                    auto_wrap_policy = functools.partial(
                        transformer_auto_wrap_policy,
                        # Transformer layer class to wrap
                        transformer_layer_cls={transformer_cls_to_wrap},
                    )
            mixed_precision_policy = None
            dtype = None
            if self.args.fp16:
                dtype = torch.float16
            elif self.args.bf16:
                dtype = torch.bfloat16
            if dtype is not None:
                mixed_precision_policy = MixedPrecision(param_dtype=dtype, reduce_dtype=dtype, buffer_dtype=dtype)
            if type(model) != FSDP:
                # XXX: Breaking the self.model convention but I see no way around it for now.
                self.model = model = FSDP(
                    model,
                    sharding_strategy=self.fsdp,
                    cpu_offload=cpu_offload,
                    auto_wrap_policy=auto_wrap_policy,
                    mixed_precision=mixed_precision_policy,
                )
                if FSDPOption.OFFLOAD not in self.args.fsdp:
                    model.to(self.args.device)
        elif is_sagemaker_dp_enabled():
            model = nn.parallel.DistributedDataParallel(
                model, device_ids=[int(os.getenv("SMDATAPARALLEL_LOCAL_RANK"))]
            )
        elif self.args.local_rank != -1:
            kwargs = {}
            if self.args.ddp_find_unused_parameters is not None:
                kwargs["find_unused_parameters"] = self.args.ddp_find_unused_parameters
            elif isinstance(model, PreTrainedModel):
                # find_unused_parameters breaks checkpointing as per
                # https://github.com/huggingface/transformers/pull/4659#issuecomment-643356021
                kwargs["find_unused_parameters"] = not model.is_gradient_checkpointing
            else:
                kwargs["find_unused_parameters"] = True

            if self.args.ddp_bucket_cap_mb is not None:
                kwargs["bucket_cap_mb"] = self.args.ddp_bucket_cap_mb
            model = nn.parallel.DistributedDataParallel(
                model,
                device_ids=[self.args.local_rank] if self.args._n_gpu != 0 else None,
                output_device=self.args.local_rank if self.args._n_gpu != 0 else None,
                **kwargs,
            )

        return model

    def train(
        self,
        resume_from_checkpoint: Optional[Union[str, bool]] = None,
        trial: Union["optuna.Trial", Dict[str, Any]] = None,
        ignore_keys_for_eval: Optional[List[str]] = None,
        **kwargs,
    ):
        """
        Main training entry point.

        Args:
            resume_from_checkpoint (`str` or `bool`, *optional*):
                If a `str`, local path to a saved checkpoint as saved by a previous instance of [`Trainer`]. If a
                `bool` and equals `True`, load the last checkpoint in *args.output_dir* as saved by a previous instance
                of [`Trainer`]. If present, training will resume from the model/optimizer/scheduler states loaded here.
            trial (`optuna.Trial` or `Dict[str, Any]`, *optional*):
                The trial run or the hyperparameter dictionary for hyperparameter search.
            ignore_keys_for_eval (`List[str]`, *optional*)
                A list of keys in the output of your model (if it is a dictionary) that should be ignored when
                gathering predictions for evaluation during the training.
            kwargs:
                Additional keyword arguments used to hide deprecated arguments
        """
        if resume_from_checkpoint is False:
            resume_from_checkpoint = None

        # memory metrics - must set up as early as possible
        self._memory_tracker.start()

        args = self.args

        self.is_in_train = True

        # do_train is not a reliable argument, as it might not be set and .train() still called, so
        # the following is a workaround:
        if (args.fp16_full_eval or args.bf16_full_eval) and not args.do_train:
            self._move_model_to_device(self.model, args.device)

        if "model_path" in kwargs:
            resume_from_checkpoint = kwargs.pop("model_path")
            warnings.warn(
                "`model_path` is deprecated and will be removed in a future version. Use `resume_from_checkpoint` "
                "instead.",
                FutureWarning,
            )
        if len(kwargs) > 0:
            raise TypeError(f"train() received got unexpected keyword arguments: {', '.join(list(kwargs.keys()))}.")
        # This might change the seed so needs to run first.
        self._hp_search_setup(trial)
        self._train_batch_size = self.args.train_batch_size

        # Model re-init
        model_reloaded = False
        if self.model_init is not None:
            # Seed must be set before instantiating the model when using model_init.
            enable_full_determinism(self.args.seed) if self.args.full_determinism else set_seed(self.args.seed)
            self.model = self.call_model_init(trial)
            model_reloaded = True
            # Reinitializes optimizer and scheduler
            self.optimizer, self.lr_scheduler = None, None

        # Load potential model checkpoint
        if isinstance(resume_from_checkpoint, bool) and resume_from_checkpoint:
            resume_from_checkpoint = get_last_checkpoint(args.output_dir)
            if resume_from_checkpoint is None:
                raise ValueError(f"No valid checkpoint found in output directory ({args.output_dir})")

        if resume_from_checkpoint is not None and not is_sagemaker_mp_enabled():
            self._load_from_checkpoint(resume_from_checkpoint)

        # If model was re-initialized, put it on the right device and update self.model_wrapped
        if model_reloaded:
            if self.place_model_on_device:
                self._move_model_to_device(self.model, args.device)
            self.model_wrapped = self.model

        inner_training_loop = find_executable_batch_size(
            self._inner_training_loop, self._train_batch_size, args.auto_find_batch_size
        )
        return inner_training_loop(
            args=args,
            resume_from_checkpoint=resume_from_checkpoint,
            trial=trial,
            ignore_keys_for_eval=ignore_keys_for_eval,
        )

    def _inner_training_loop(
        self, batch_size=None, args=None, resume_from_checkpoint=None, trial=None, ignore_keys_for_eval=None
    ):
        self._train_batch_size = batch_size
        # Data loader and number of training steps
        train_dataloader = self.get_train_dataloader()

        # Setting up training control variables:
        # number of training epochs: num_train_epochs
        # number of training steps per epoch: num_update_steps_per_epoch
        # total number of training steps to execute: max_steps
        total_train_batch_size = args.train_batch_size * args.gradient_accumulation_steps * args.world_size

        len_dataloader = None
        if has_length(train_dataloader):
            len_dataloader = len(train_dataloader)
            num_update_steps_per_epoch = len_dataloader // args.gradient_accumulation_steps
            num_update_steps_per_epoch = max(num_update_steps_per_epoch, 1)
            num_examples = self.num_examples(train_dataloader)
            if args.max_steps > 0:
                max_steps = args.max_steps
                num_train_epochs = args.max_steps // num_update_steps_per_epoch + int(
                    args.max_steps % num_update_steps_per_epoch > 0
                )
                # May be slightly incorrect if the last batch in the training dataloader has a smaller size but it's
                # the best we can do.
                num_train_samples = args.max_steps * total_train_batch_size
            else:
                max_steps = math.ceil(args.num_train_epochs * num_update_steps_per_epoch)
                num_train_epochs = math.ceil(args.num_train_epochs)
                num_train_samples = self.num_examples(train_dataloader) * args.num_train_epochs
        elif args.max_steps > 0:  # Rely on max_steps when dataloader does not have a working size
            max_steps = args.max_steps
            # Setting a very large number of epochs so we go as many times as necessary over the iterator.
            num_train_epochs = sys.maxsize
            num_update_steps_per_epoch = max_steps
            num_examples = total_train_batch_size * args.max_steps
            num_train_samples = args.max_steps * total_train_batch_size
        else:
            raise ValueError(
                "args.max_steps must be set to a positive value if dataloader does not have a length, was"
                f" {args.max_steps}"
            )

        if DebugOption.UNDERFLOW_OVERFLOW in self.args.debug:
            if self.args.n_gpu > 1:
                # nn.DataParallel(model) replicates the model, creating new variables and module
                # references registered here no longer work on other gpus, breaking the module
                raise ValueError(
                    "Currently --debug underflow_overflow is not supported under DP. Please use DDP"
                    " (torch.distributed.launch)."
                )
            else:
                debug_overflow = DebugUnderflowOverflow(self.model)  # noqa

        delay_optimizer_creation = (
            self.sharded_ddp is not None
            and self.sharded_ddp != ShardedDDPOption.SIMPLE
            or is_sagemaker_mp_enabled()
            or self.fsdp is not None
        )
        if args.deepspeed:
            deepspeed_engine, optimizer, lr_scheduler = deepspeed_init(
                self, num_training_steps=max_steps, resume_from_checkpoint=resume_from_checkpoint
            )
            self.model = deepspeed_engine.module
            self.model_wrapped = deepspeed_engine
            self.deepspeed = deepspeed_engine
            self.optimizer = optimizer
            self.lr_scheduler = lr_scheduler
        elif not delay_optimizer_creation:
            self.create_optimizer_and_scheduler(num_training_steps=max_steps)

        self.state = TrainerState()
        self.state.is_hyper_param_search = trial is not None

        # Activate gradient checkpointing if needed
        if args.gradient_checkpointing:
            self.model.gradient_checkpointing_enable()

        model = self._wrap_model(self.model_wrapped)

        if is_sagemaker_mp_enabled() and resume_from_checkpoint is not None:
            self._load_from_checkpoint(resume_from_checkpoint, model)

        # for the rest of this function `model` is the outside model, whether it was wrapped or not
        if model is not self.model:
            self.model_wrapped = model

        if delay_optimizer_creation:
            self.create_optimizer_and_scheduler(num_training_steps=max_steps)

        # Check if saved optimizer or scheduler states exist
        self._load_optimizer_and_scheduler(resume_from_checkpoint)

        # important: at this point:
        # self.model         is the Transformers Model
        # self.model_wrapped is DDP(Transformers Model), Deepspeed(Transformers Model), etc.

        # Train!
        logger.info("***** Running training *****")
        logger.info(f"  Num examples = {num_examples}")
        logger.info(f"  Num Epochs = {num_train_epochs}")
        logger.info(f"  Instantaneous batch size per device = {args.per_device_train_batch_size}")
        logger.info(f"  Total train batch size (w. parallel, distributed & accumulation) = {total_train_batch_size}")
        logger.info(f"  Gradient Accumulation steps = {args.gradient_accumulation_steps}")
        logger.info(f"  Total optimization steps = {max_steps}")
        logger.info(
            f"  Number of trainable parameters = {sum(p.numel() for p in model.parameters() if p.requires_grad)}"
        )

        self.state.epoch = 0
        start_time = time.time()
        epochs_trained = 0
        steps_trained_in_current_epoch = 0
        steps_trained_progress_bar = None

        # Check if continuing training from a checkpoint
        if resume_from_checkpoint is not None and os.path.isfile(
            os.path.join(resume_from_checkpoint, TRAINER_STATE_NAME)
        ):
            self.state = TrainerState.load_from_json(os.path.join(resume_from_checkpoint, TRAINER_STATE_NAME))
            epochs_trained = self.state.global_step // num_update_steps_per_epoch
            if not args.ignore_data_skip:
                steps_trained_in_current_epoch = self.state.global_step % (num_update_steps_per_epoch)
                steps_trained_in_current_epoch *= args.gradient_accumulation_steps
            else:
                steps_trained_in_current_epoch = 0

            logger.info("  Continuing training from checkpoint, will skip to saved global_step")
            logger.info(f"  Continuing training from epoch {epochs_trained}")
            logger.info(f"  Continuing training from global step {self.state.global_step}")
            if not args.ignore_data_skip:
                logger.info(
                    f"  Will skip the first {epochs_trained} epochs then the first {steps_trained_in_current_epoch} "
                    "batches in the first epoch. If this takes a lot of time, you can add the `--ignore_data_skip` "
                    "flag to your launch command, but you will resume the training on data already seen by your model."
                )
                if self.is_local_process_zero() and not args.disable_tqdm:
                    steps_trained_progress_bar = tqdm(total=steps_trained_in_current_epoch)
                    steps_trained_progress_bar.set_description("Skipping the first batches")

        # Update the references
        self.callback_handler.model = self.model
        self.callback_handler.optimizer = self.optimizer
        self.callback_handler.lr_scheduler = self.lr_scheduler
        self.callback_handler.train_dataloader = train_dataloader
        if self.hp_name is not None and self._trial is not None:
            # use self._trial because the SigOpt/Optuna hpo only call `_hp_search_setup(trial)` instead of passing trial
            # parameter to Train when using DDP.
            self.state.trial_name = self.hp_name(self._trial)
        if trial is not None:
            assignments = trial.assignments if self.hp_search_backend == HPSearchBackend.SIGOPT else trial
            self.state.trial_params = hp_params(assignments)
        else:
            self.state.trial_params = None
        # This should be the same if the state has been saved but in case the training arguments changed, it's safer
        # to set this after the load.
        self.state.max_steps = max_steps
        self.state.num_train_epochs = num_train_epochs
        self.state.is_local_process_zero = self.is_local_process_zero()
        self.state.is_world_process_zero = self.is_world_process_zero()

        # tr_loss is a tensor to avoid synchronization of TPUs through .item()
        tr_loss = torch.tensor(0.0).to(args.device)
        # _total_loss_scalar is updated everytime .item() has to be called on tr_loss and stores the sum of all losses
        self._total_loss_scalar = 0.0
        self._globalstep_last_logged = self.state.global_step
        model.zero_grad()

        self.control = self.callback_handler.on_train_begin(args, self.state, self.control)

        # Skip the first epochs_trained epochs to get the random state of the dataloader at the right point.
        if not args.ignore_data_skip:
            for epoch in range(epochs_trained):
                is_random_sampler = hasattr(train_dataloader, "sampler") and isinstance(
                    train_dataloader.sampler, RandomSampler
                )
                if is_torch_less_than_1_11 or not is_random_sampler:
                    # We just need to begin an iteration to create the randomization of the sampler.
                    # That was before PyTorch 1.11 however...
                    for _ in train_dataloader:
                        break
                else:
                    # Otherwise we need to call the whooooole sampler cause there is some random operation added
                    # AT THE VERY END!
                    _ = list(train_dataloader.sampler)

        for epoch in range(epochs_trained, num_train_epochs):
            if isinstance(train_dataloader, DataLoader) and isinstance(train_dataloader.sampler, DistributedSampler):
                train_dataloader.sampler.set_epoch(epoch)
            elif hasattr(train_dataloader, "dataset") and isinstance(train_dataloader.dataset, IterableDatasetShard):
                train_dataloader.dataset.set_epoch(epoch)

            if is_torch_tpu_available():
                parallel_loader = pl.ParallelLoader(train_dataloader, [args.device]).per_device_loader(args.device)
                epoch_iterator = parallel_loader
            else:
                epoch_iterator = train_dataloader

            # Reset the past mems state at the beginning of each epoch if necessary.
            if args.past_index >= 0:
                self._past = None

            steps_in_epoch = (
                len(epoch_iterator)
                if len_dataloader is not None
                else args.max_steps * args.gradient_accumulation_steps
            )
            self.control = self.callback_handler.on_epoch_begin(args, self.state, self.control)

            if epoch == epochs_trained and resume_from_checkpoint is not None and steps_trained_in_current_epoch == 0:
                self._load_rng_state(resume_from_checkpoint)

            step = -1
            for step, inputs in enumerate(epoch_iterator):

                # Skip past any already trained steps if resuming training
                if steps_trained_in_current_epoch > 0:
                    steps_trained_in_current_epoch -= 1
                    if steps_trained_progress_bar is not None:
                        steps_trained_progress_bar.update(1)
                    if steps_trained_in_current_epoch == 0:
                        self._load_rng_state(resume_from_checkpoint)
                    continue
                elif steps_trained_progress_bar is not None:
                    steps_trained_progress_bar.close()
                    steps_trained_progress_bar = None

                if step % args.gradient_accumulation_steps == 0:
                    self.control = self.callback_handler.on_step_begin(args, self.state, self.control)

                if (
                    ((step + 1) % args.gradient_accumulation_steps != 0)
                    and args.local_rank != -1
                    and args._no_sync_in_gradient_accumulation
                ):
                    # Avoid unnecessary DDP synchronization since there will be no backward pass on this example.
                    with model.no_sync():
                        tr_loss_step = self.training_step(model, inputs)
                else:
                    tr_loss_step = self.training_step(model, inputs)

                if (
                    args.logging_nan_inf_filter
                    and not is_torch_tpu_available()
                    and (torch.isnan(tr_loss_step) or torch.isinf(tr_loss_step))
                ):
                    # if loss is nan or inf simply add the average of previous logged losses
                    tr_loss += tr_loss / (1 + self.state.global_step - self._globalstep_last_logged)
                else:
                    tr_loss += tr_loss_step

                self.current_flos += float(self.floating_point_ops(inputs))

                # Optimizer step for deepspeed must be called on every step regardless of the value of gradient_accumulation_steps
                if self.deepspeed:
                    self.deepspeed.step()

                if (step + 1) % args.gradient_accumulation_steps == 0 or (
                    # last step in epoch but step is always smaller than gradient_accumulation_steps
                    steps_in_epoch <= args.gradient_accumulation_steps
                    and (step + 1) == steps_in_epoch
                ):
                    # Gradient clipping
                    if args.max_grad_norm is not None and args.max_grad_norm > 0 and not self.deepspeed:
                        # deepspeed does its own clipping

                        if self.do_grad_scaling:
                            # Reduce gradients first for XLA
                            if is_torch_tpu_available():
                                gradients = xm._fetch_gradients(self.optimizer)
                                xm.all_reduce("sum", gradients, scale=1.0 / xm.xrt_world_size())
                            # AMP: gradients need unscaling
                            self.scaler.unscale_(self.optimizer)

                        if is_sagemaker_mp_enabled() and args.fp16:
                            self.optimizer.clip_master_grads(args.max_grad_norm)
                        elif hasattr(self.optimizer, "clip_grad_norm"):
                            # Some optimizers (like the sharded optimizer) have a specific way to do gradient clipping
                            self.optimizer.clip_grad_norm(args.max_grad_norm)
                        elif hasattr(model, "clip_grad_norm_"):
                            # Some models (like FullyShardedDDP) have a specific way to do gradient clipping
                            model.clip_grad_norm_(args.max_grad_norm)
                        else:
                            # Revert to normal clipping otherwise, handling Apex or full precision
                            nn.utils.clip_grad_norm_(
                                amp.master_params(self.optimizer) if self.use_apex else model.parameters(),
                                args.max_grad_norm,
                            )

                    # Optimizer step
                    optimizer_was_run = True
                    if self.deepspeed:
                        pass  # called outside the loop
                    elif is_torch_tpu_available():
                        if self.do_grad_scaling:
                            self.scaler.step(self.optimizer)
                            self.scaler.update()
                        else:
                            xm.optimizer_step(self.optimizer)
                    elif self.do_grad_scaling:
                        scale_before = self.scaler.get_scale()
                        self.scaler.step(self.optimizer)
                        self.scaler.update()
                        scale_after = self.scaler.get_scale()
                        optimizer_was_run = scale_before <= scale_after
                    else:
                        self.optimizer.step()

                    if optimizer_was_run and not self.deepspeed:
                        self.lr_scheduler.step()

                    model.zero_grad()
                    self.state.global_step += 1
                    self.state.epoch = epoch + (step + 1) / steps_in_epoch
                    self.control = self.callback_handler.on_step_end(args, self.state, self.control)

                    self._maybe_log_save_evaluate(tr_loss, model, trial, epoch, ignore_keys_for_eval)
                else:
                    self.control = self.callback_handler.on_substep_end(args, self.state, self.control)

                if self.control.should_epoch_stop or self.control.should_training_stop:
                    break
            if step < 0:
                logger.warning(
                    "There seems to be not a single sample in your epoch_iterator, stopping training at step"
                    f" {self.state.global_step}! This is expected if you're using an IterableDataset and set"
                    f" num_steps ({max_steps}) higher than the number of available samples."
                )
                self.control.should_training_stop = True

            self.control = self.callback_handler.on_epoch_end(args, self.state, self.control)
            self._maybe_log_save_evaluate(tr_loss, model, trial, epoch, ignore_keys_for_eval)

            if DebugOption.TPU_METRICS_DEBUG in self.args.debug:
                if is_torch_tpu_available():
                    # tpu-comment: Logging debug metrics for PyTorch/XLA (compile, execute times, ops, etc.)
                    xm.master_print(met.metrics_report())
                else:
                    logger.warning(
                        "You enabled PyTorch/XLA debug metrics but you don't have a TPU "
                        "configured. Check your training configuration if this is unexpected."
                    )
            if self.control.should_training_stop:
                break

        if args.past_index and hasattr(self, "_past"):
            # Clean the state at the end of training
            delattr(self, "_past")

        logger.info("\n\nTraining completed. Do not forget to share your model on huggingface.co/models =)\n\n")
        if args.load_best_model_at_end and self.state.best_model_checkpoint is not None:
            # Wait for everyone to get here so we are sur the model has been saved by process 0.
            if is_torch_tpu_available():
                xm.rendezvous("load_best_model_at_end")
            elif args.local_rank != -1:
                dist.barrier()
            elif is_sagemaker_mp_enabled():
                smp.barrier()

            self._load_best_model()

        # add remaining tr_loss
        self._total_loss_scalar += tr_loss.item()
        train_loss = self._total_loss_scalar / self.state.global_step

        metrics = speed_metrics("train", start_time, num_samples=num_train_samples, num_steps=self.state.max_steps)
        self.store_flos()
        metrics["total_flos"] = self.state.total_flos
        metrics["train_loss"] = train_loss

        self.is_in_train = False

        self._memory_tracker.stop_and_update_metrics(metrics)

        self.log(metrics)

        run_dir = self._get_output_dir(trial)
        checkpoints_sorted = self._sorted_checkpoints(use_mtime=False, output_dir=run_dir)

        # Delete the last checkpoint when save_total_limit=1 if it's different from the best checkpoint.
        if self.state.best_model_checkpoint is not None and self.args.save_total_limit == 1:
            for checkpoint in checkpoints_sorted:
                if checkpoint != self.state.best_model_checkpoint:
                    logger.info(f"Deleting older checkpoint [{checkpoint}] due to args.save_total_limit")
                    shutil.rmtree(checkpoint)

        self.control = self.callback_handler.on_train_end(args, self.state, self.control)

        return TrainOutput(self.state.global_step, train_loss, metrics)

    def _get_output_dir(self, trial):
        if self.hp_search_backend is not None and trial is not None:
            if self.hp_search_backend == HPSearchBackend.OPTUNA:
                run_id = trial.number
            elif self.hp_search_backend == HPSearchBackend.RAY:
                from ray import tune

                run_id = tune.get_trial_id()
            elif self.hp_search_backend == HPSearchBackend.SIGOPT:
                run_id = trial.id
            elif self.hp_search_backend == HPSearchBackend.WANDB:
                import wandb

                run_id = wandb.run.id
            run_name = self.hp_name(trial) if self.hp_name is not None else f"run-{run_id}"
            run_dir = os.path.join(self.args.output_dir, run_name)
        else:
            run_dir = self.args.output_dir
        return run_dir

    def _load_from_checkpoint(self, resume_from_checkpoint, model=None):

        if model is None:
            model = self.model

        if not os.path.isfile(os.path.join(resume_from_checkpoint, WEIGHTS_NAME)) and not os.path.isfile(
            os.path.join(resume_from_checkpoint, WEIGHTS_INDEX_NAME)
        ):
            raise ValueError(f"Can't find a valid checkpoint at {resume_from_checkpoint}")

        logger.info(f"Loading model from {resume_from_checkpoint}.")

        if os.path.isfile(os.path.join(resume_from_checkpoint, CONFIG_NAME)):
            config = PretrainedConfig.from_json_file(os.path.join(resume_from_checkpoint, CONFIG_NAME))
            checkpoint_version = config.transformers_version
            if checkpoint_version is not None and checkpoint_version != __version__:
                logger.warning(
                    f"You are resuming training from a checkpoint trained with {checkpoint_version} of "
                    f"Transformers but your current version is {__version__}. This is not recommended and could "
                    "yield to errors or unwanted behaviors."
                )

        if self.args.deepspeed:
            # will be resumed in deepspeed_init
            pass
        elif os.path.isfile(os.path.join(resume_from_checkpoint, WEIGHTS_NAME)):
            # If the model is on the GPU, it still works!
            if is_sagemaker_mp_enabled():
                if os.path.isfile(os.path.join(resume_from_checkpoint, "user_content.pt")):
                    # If the 'user_content.pt' file exists, load with the new smp api.
                    # Checkpoint must have been saved with the new smp api.
                    smp.resume_from_checkpoint(
                        path=resume_from_checkpoint, tag=WEIGHTS_NAME, partial=False, load_optimizer=False
                    )
                else:
                    # If the 'user_content.pt' file does NOT exist, load with the old smp api.
                    # Checkpoint must have been saved with the old smp api.
                    if hasattr(self.args, "fp16") and self.args.fp16 is True:
                        logger.warning(
                            "Enabling FP16 and loading from smp < 1.10 checkpoint together is not suppported."
                        )
                    state_dict = torch.load(os.path.join(resume_from_checkpoint, WEIGHTS_NAME), map_location="cpu")
                    # Required for smp to not auto-translate state_dict from hf to smp (is already smp).
                    state_dict["_smp_is_partial"] = False
                    load_result = model.load_state_dict(state_dict, strict=True)
                    # release memory
                    del state_dict
            else:
                # We load the model state dict on the CPU to avoid an OOM error.
                state_dict = torch.load(os.path.join(resume_from_checkpoint, WEIGHTS_NAME), map_location="cpu")
<<<<<<< HEAD
                load_result = model.load_state_dict(state_dict, strict=False)
=======
                # workaround for FSDP bug https://github.com/pytorch/pytorch/issues/82963
                # which takes *args instead of **kwargs
                load_result = model.load_state_dict(state_dict, False)
>>>>>>> 358fac02
                # release memory
                del state_dict
                self._issue_warnings_after_load(load_result)
        else:
            # We load the sharded checkpoint
            load_result = load_sharded_checkpoint(model, resume_from_checkpoint, strict=is_sagemaker_mp_enabled())
            if not is_sagemaker_mp_enabled():
                self._issue_warnings_after_load(load_result)

    def _load_best_model(self):
        logger.info(f"Loading best model from {self.state.best_model_checkpoint} (score: {self.state.best_metric}).")
        best_model_path = os.path.join(self.state.best_model_checkpoint, WEIGHTS_NAME)
        model = self.model_wrapped if is_sagemaker_mp_enabled() else self.model
        if os.path.exists(best_model_path):
            if self.deepspeed:

                if self.model_wrapped is not None:
                    # this removes the pre-hooks from the previous engine
                    self.model_wrapped.destroy()
                    self.model_wrapped = None

                # temp hack until Deepspeed fixes the problem with resume from an existing engine that did some stepping
                deepspeed_engine, optimizer, lr_scheduler = deepspeed_init(
                    self,
                    num_training_steps=self.args.max_steps,
                    resume_from_checkpoint=self.state.best_model_checkpoint,
                )
                self.model = deepspeed_engine.module
                self.model_wrapped = deepspeed_engine
                self.deepspeed = deepspeed_engine
                self.optimizer = optimizer
                self.lr_scheduler = lr_scheduler
            else:
                if is_sagemaker_mp_enabled():
                    if os.path.isfile(os.path.join(self.state.best_model_checkpoint, "user_content.pt")):
                        # If the 'user_content.pt' file exists, load with the new smp api.
                        # Checkpoint must have been saved with the new smp api.
                        smp.resume_from_checkpoint(
                            path=self.state.best_model_checkpoint,
                            tag=WEIGHTS_NAME,
                            partial=False,
                            load_optimizer=False,
                        )
                    else:
                        # If the 'user_content.pt' file does NOT exist, load with the old smp api.
                        # Checkpoint must have been saved with the old smp api.
                        state_dict = torch.load(best_model_path, map_location="cpu")
                        state_dict["_smp_is_partial"] = False
                        load_result = model.load_state_dict(state_dict, strict=True)
                else:
                    # We load the model state dict on the CPU to avoid an OOM error.
                    state_dict = torch.load(best_model_path, map_location="cpu")
                    # If the model is on the GPU, it still works!
<<<<<<< HEAD
                    load_result = model.load_state_dict(state_dict, strict=False)
=======
                    # workaround for FSDP bug https://github.com/pytorch/pytorch/issues/82963
                    # which takes *args instead of **kwargs
                    load_result = model.load_state_dict(state_dict, False)
>>>>>>> 358fac02
                if not is_sagemaker_mp_enabled():
                    self._issue_warnings_after_load(load_result)
        elif os.path.exists(os.path.join(self.state.best_model_checkpoint, WEIGHTS_INDEX_NAME)):
            load_result = load_sharded_checkpoint(
                model, self.state.best_model_checkpoint, strict=is_sagemaker_mp_enabled()
            )
            if not is_sagemaker_mp_enabled():
                self._issue_warnings_after_load(load_result)
        else:
            logger.warning(
                f"Could not locate the best model at {best_model_path}, if you are running a distributed training "
                "on multiple nodes, you should activate `--save_on_each_node`."
            )

    def _issue_warnings_after_load(self, load_result):

        if len(load_result.missing_keys) != 0:
            if self.model._keys_to_ignore_on_save is not None and set(load_result.missing_keys) == set(
                self.model._keys_to_ignore_on_save
            ):
                self.model.tie_weights()
            else:
                logger.warning(f"There were missing keys in the checkpoint model loaded: {load_result.missing_keys}.")
        if len(load_result.unexpected_keys) != 0:
            logger.warning(
                f"There were unexpected keys in the checkpoint model loaded: {load_result.unexpected_keys}."
            )

    def _maybe_log_save_evaluate(self, tr_loss, model, trial, epoch, ignore_keys_for_eval):
        if self.control.should_log:
            if is_torch_tpu_available():
                xm.mark_step()

            logs: Dict[str, float] = {}

            # all_gather + mean() to get average loss over all processes
            tr_loss_scalar = self._nested_gather(tr_loss).mean().item()

            # reset tr_loss to zero
            tr_loss -= tr_loss

            logs["loss"] = round(tr_loss_scalar / (self.state.global_step - self._globalstep_last_logged), 4)
            logs["learning_rate"] = self._get_learning_rate()

            self._total_loss_scalar += tr_loss_scalar
            self._globalstep_last_logged = self.state.global_step
            self.store_flos()

            self.log(logs)

        metrics = None
        if self.control.should_evaluate:
            if isinstance(self.eval_dataset, dict):
                for eval_dataset_name, eval_dataset in self.eval_dataset.items():
                    metrics = self.evaluate(
                        eval_dataset=eval_dataset,
                        ignore_keys=ignore_keys_for_eval,
                        metric_key_prefix=f"eval_{eval_dataset_name}",
                    )
            else:
                metrics = self.evaluate(ignore_keys=ignore_keys_for_eval)
            self._report_to_hp_search(trial, self.state.global_step, metrics)

        if self.control.should_save:
            self._save_checkpoint(model, trial, metrics=metrics)
            self.control = self.callback_handler.on_save(self.args, self.state, self.control)

    def _load_rng_state(self, checkpoint):
        # Load RNG states from `checkpoint`
        if checkpoint is None:
            return

        if self.args.world_size > 1:
            process_index = self.args.process_index
            rng_file = os.path.join(checkpoint, f"rng_state_{process_index}.pth")
            if not os.path.isfile(rng_file):
                logger.info(
                    f"Didn't find an RNG file for process {process_index}, if you are resuming a training that "
                    "wasn't launched in a distributed fashion, reproducibility is not guaranteed."
                )
                return
        else:
            rng_file = os.path.join(checkpoint, "rng_state.pth")
            if not os.path.isfile(rng_file):
                logger.info(
                    "Didn't find an RNG file, if you are resuming a training that was launched in a distributed "
                    "fashion, reproducibility is not guaranteed."
                )
                return

        checkpoint_rng_state = torch.load(rng_file)
        random.setstate(checkpoint_rng_state["python"])
        np.random.set_state(checkpoint_rng_state["numpy"])
        torch.random.set_rng_state(checkpoint_rng_state["cpu"])
        if torch.cuda.is_available():
            if self.args.local_rank != -1:
                torch.cuda.random.set_rng_state(checkpoint_rng_state["cuda"])
            else:
                try:
                    torch.cuda.random.set_rng_state_all(checkpoint_rng_state["cuda"])
                except Exception as e:
                    logger.info(
                        f"Didn't manage to set back the RNG states of the GPU because of the following error:\n {e}"
                        "\nThis won't yield the same results as if the training had not been interrupted."
                    )
        if is_torch_tpu_available():
            xm.set_rng_state(checkpoint_rng_state["xla"])

    def _save_checkpoint(self, model, trial, metrics=None):
        # In all cases, including ddp/dp/deepspeed, self.model is always a reference to the model we
        # want to save except FullyShardedDDP.
        # assert unwrap_model(model) is self.model, "internal model should be a reference to self.model"

        # Save model checkpoint
        checkpoint_folder = f"{PREFIX_CHECKPOINT_DIR}-{self.state.global_step}"

        if self.hp_search_backend is None and trial is None:
            self.store_flos()

        run_dir = self._get_output_dir(trial=trial)
        output_dir = os.path.join(run_dir, checkpoint_folder)
        self.save_model(output_dir, _internal_call=True)
        if self.deepspeed:
            # under zero3 model file itself doesn't get saved since it's bogus! Unless deepspeed
            # config `stage3_gather_16bit_weights_on_model_save` is True
            self.deepspeed.save_checkpoint(output_dir)

        # Save optimizer and scheduler
        if self.sharded_ddp == ShardedDDPOption.SIMPLE:
            self.optimizer.consolidate_state_dict()

        if is_torch_tpu_available():
            xm.rendezvous("saving_optimizer_states")
            xm.save(self.optimizer.state_dict(), os.path.join(output_dir, OPTIMIZER_NAME))
            with warnings.catch_warnings(record=True) as caught_warnings:
                xm.save(self.lr_scheduler.state_dict(), os.path.join(output_dir, SCHEDULER_NAME))
                reissue_pt_warnings(caught_warnings)
        elif is_sagemaker_mp_enabled():
            opt_state_dict = self.optimizer.local_state_dict(gather_if_shard=False)
            smp.barrier()
            if smp.rdp_rank() == 0 or smp.state.cfg.shard_optimizer_state:
                smp.save(
                    opt_state_dict,
                    os.path.join(output_dir, OPTIMIZER_NAME),
                    partial=True,
                    v3=smp.state.cfg.shard_optimizer_state,
                )
            if self.args.should_save:
                with warnings.catch_warnings(record=True) as caught_warnings:
                    torch.save(self.lr_scheduler.state_dict(), os.path.join(output_dir, SCHEDULER_NAME))
                reissue_pt_warnings(caught_warnings)
                if self.do_grad_scaling:
                    torch.save(self.scaler.state_dict(), os.path.join(output_dir, SCALER_NAME))
        elif self.args.should_save and not self.deepspeed:
            # deepspeed.save_checkpoint above saves model/optim/sched
            torch.save(self.optimizer.state_dict(), os.path.join(output_dir, OPTIMIZER_NAME))
            with warnings.catch_warnings(record=True) as caught_warnings:
                torch.save(self.lr_scheduler.state_dict(), os.path.join(output_dir, SCHEDULER_NAME))
            reissue_pt_warnings(caught_warnings)
            if self.do_grad_scaling:
                torch.save(self.scaler.state_dict(), os.path.join(output_dir, SCALER_NAME))

        # Determine the new best metric / best model checkpoint
        if metrics is not None and self.args.metric_for_best_model is not None:
            metric_to_check = self.args.metric_for_best_model
            if not metric_to_check.startswith("eval_"):
                metric_to_check = f"eval_{metric_to_check}"
            metric_value = metrics[metric_to_check]

            operator = np.greater if self.args.greater_is_better else np.less
            if (
                self.state.best_metric is None
                or self.state.best_model_checkpoint is None
                or operator(metric_value, self.state.best_metric)
            ):
                self.state.best_metric = metric_value
                self.state.best_model_checkpoint = output_dir

        # Save the Trainer state
        if self.args.should_save:
            self.state.save_to_json(os.path.join(output_dir, TRAINER_STATE_NAME))

        # Save RNG state in non-distributed training
        rng_states = {
            "python": random.getstate(),
            "numpy": np.random.get_state(),
            "cpu": torch.random.get_rng_state(),
        }
        if torch.cuda.is_available():
            if self.args.local_rank == -1:
                # In non distributed, we save the global CUDA RNG state (will take care of DataParallel)
                rng_states["cuda"] = torch.cuda.random.get_rng_state_all()
            else:
                rng_states["cuda"] = torch.cuda.random.get_rng_state()

        if is_torch_tpu_available():
            rng_states["xla"] = xm.get_rng_state()

        # A process can arrive here before the process 0 has a chance to save the model, in which case output_dir may
        # not yet exist.
        os.makedirs(output_dir, exist_ok=True)

        if self.args.world_size <= 1:
            torch.save(rng_states, os.path.join(output_dir, "rng_state.pth"))
        else:
            torch.save(rng_states, os.path.join(output_dir, f"rng_state_{self.args.process_index}.pth"))

        if self.args.push_to_hub:
            self._push_from_checkpoint(output_dir)

        # Maybe delete some older checkpoints.
        if self.args.should_save:
            self._rotate_checkpoints(use_mtime=True, output_dir=run_dir)

    def _load_optimizer_and_scheduler(self, checkpoint):
        """If optimizer and scheduler states exist, load them."""
        if checkpoint is None:
            return

        if self.deepspeed:
            # deepspeed loads optimizer/lr_scheduler together with the model in deepspeed_init
            return

        checkpoint_file_exists = (
            glob.glob(os.path.join(checkpoint, OPTIMIZER_NAME) + "_*")
            if is_sagemaker_mp_enabled()
            else os.path.isfile(os.path.join(checkpoint, OPTIMIZER_NAME))
        )
        if checkpoint_file_exists and os.path.isfile(os.path.join(checkpoint, SCHEDULER_NAME)):
            # Load in optimizer and scheduler states
            if is_torch_tpu_available():
                # On TPU we have to take some extra precautions to properly load the states on the right device.
                optimizer_state = torch.load(os.path.join(checkpoint, OPTIMIZER_NAME), map_location="cpu")
                with warnings.catch_warnings(record=True) as caught_warnings:
                    lr_scheduler_state = torch.load(os.path.join(checkpoint, SCHEDULER_NAME), map_location="cpu")
                reissue_pt_warnings(caught_warnings)

                xm.send_cpu_data_to_device(optimizer_state, self.args.device)
                xm.send_cpu_data_to_device(lr_scheduler_state, self.args.device)

                self.optimizer.load_state_dict(optimizer_state)
                self.lr_scheduler.load_state_dict(lr_scheduler_state)
            else:
                map_location = "cpu" if is_sagemaker_mp_enabled() else self.args.device
                if is_sagemaker_mp_enabled():
                    if os.path.isfile(os.path.join(checkpoint, "user_content.pt")):
                        # Optimizer checkpoint was saved with smp >= 1.10
                        def opt_load_hook(mod, opt):
                            opt.load_state_dict(smp.load(os.path.join(checkpoint, OPTIMIZER_NAME), partial=True))

                    else:
                        # Optimizer checkpoint was saved with smp < 1.10
                        def opt_load_hook(mod, opt):
                            if IS_SAGEMAKER_MP_POST_1_10:
                                opt.load_state_dict(
                                    smp.load(os.path.join(checkpoint, OPTIMIZER_NAME), partial=True, back_compat=True)
                                )
                            else:
                                opt.load_state_dict(smp.load(os.path.join(checkpoint, OPTIMIZER_NAME), partial=True))

                    self.model_wrapped.register_post_step_hook(opt_load_hook)
                else:
                    self.optimizer.load_state_dict(
                        torch.load(os.path.join(checkpoint, OPTIMIZER_NAME), map_location=map_location)
                    )
                with warnings.catch_warnings(record=True) as caught_warnings:
                    self.lr_scheduler.load_state_dict(torch.load(os.path.join(checkpoint, SCHEDULER_NAME)))
                reissue_pt_warnings(caught_warnings)
                if self.do_grad_scaling and os.path.isfile(os.path.join(checkpoint, SCALER_NAME)):
                    self.scaler.load_state_dict(torch.load(os.path.join(checkpoint, SCALER_NAME)))

    def hyperparameter_search(
        self,
        hp_space: Optional[Callable[["optuna.Trial"], Dict[str, float]]] = None,
        compute_objective: Optional[Callable[[Dict[str, float]], float]] = None,
        n_trials: int = 20,
        direction: str = "minimize",
        backend: Optional[Union["str", HPSearchBackend]] = None,
        hp_name: Optional[Callable[["optuna.Trial"], str]] = None,
        **kwargs,
    ) -> BestRun:
        """
        Launch an hyperparameter search using `optuna` or `Ray Tune` or `SigOpt`. The optimized quantity is determined
        by `compute_objective`, which defaults to a function returning the evaluation loss when no metric is provided,
        the sum of all metrics otherwise.

        <Tip warning={true}>

        To use this method, you need to have provided a `model_init` when initializing your [`Trainer`]: we need to
        reinitialize the model at each new run. This is incompatible with the `optimizers` argument, so you need to
        subclass [`Trainer`] and override the method [`~Trainer.create_optimizer_and_scheduler`] for custom
        optimizer/scheduler.

        </Tip>

        Args:
            hp_space (`Callable[["optuna.Trial"], Dict[str, float]]`, *optional*):
                A function that defines the hyperparameter search space. Will default to
                [`~trainer_utils.default_hp_space_optuna`] or [`~trainer_utils.default_hp_space_ray`] or
                [`~trainer_utils.default_hp_space_sigopt`] depending on your backend.
            compute_objective (`Callable[[Dict[str, float]], float]`, *optional*):
                A function computing the objective to minimize or maximize from the metrics returned by the `evaluate`
                method. Will default to [`~trainer_utils.default_compute_objective`].
            n_trials (`int`, *optional*, defaults to 100):
                The number of trial runs to test.
            direction (`str`, *optional*, defaults to `"minimize"`):
                Whether to optimize greater or lower objects. Can be `"minimize"` or `"maximize"`, you should pick
                `"minimize"` when optimizing the validation loss, `"maximize"` when optimizing one or several metrics.
            backend (`str` or [`~training_utils.HPSearchBackend`], *optional*):
                The backend to use for hyperparameter search. Will default to optuna or Ray Tune or SigOpt, depending
                on which one is installed. If all are installed, will default to optuna.
            hp_name (`Callable[["optuna.Trial"], str]]`, *optional*):
                A function that defines the trial/run name. Will default to None.
            kwargs (`Dict[str, Any]`, *optional*):
                Additional keyword arguments passed along to `optuna.create_study` or `ray.tune.run`. For more
                information see:

                - the documentation of
                  [optuna.create_study](https://optuna.readthedocs.io/en/stable/reference/generated/optuna.study.create_study.html)
                - the documentation of [tune.run](https://docs.ray.io/en/latest/tune/api_docs/execution.html#tune-run)
                - the documentation of [sigopt](https://app.sigopt.com/docs/endpoints/experiments/create)

        Returns:
            [`trainer_utils.BestRun`]: All the information about the best run.
        """
        if backend is None:
            backend = default_hp_search_backend()
            if backend is None:
                raise RuntimeError(
                    "At least one of optuna or ray should be installed. "
                    "To install optuna run `pip install optuna`. "
                    "To install ray run `pip install ray[tune]`. "
                    "To install sigopt run `pip install sigopt`."
                )
        backend = HPSearchBackend(backend)
        if backend == HPSearchBackend.OPTUNA and not is_optuna_available():
            raise RuntimeError("You picked the optuna backend, but it is not installed. Use `pip install optuna`.")
        if backend == HPSearchBackend.RAY and not is_ray_tune_available():
            raise RuntimeError(
                "You picked the Ray Tune backend, but it is not installed. Use `pip install 'ray[tune]'`."
            )
        if backend == HPSearchBackend.SIGOPT and not is_sigopt_available():
            raise RuntimeError("You picked the sigopt backend, but it is not installed. Use `pip install sigopt`.")
        if backend == HPSearchBackend.WANDB and not is_wandb_available():
            raise RuntimeError("You picked the wandb backend, but it is not installed. Use `pip install wandb`.")
        self.hp_search_backend = backend
        if self.model_init is None:
            raise RuntimeError(
                "To use hyperparameter search, you need to pass your model through a model_init function."
            )

        self.hp_space = default_hp_space[backend] if hp_space is None else hp_space
        self.hp_name = hp_name
        self.compute_objective = default_compute_objective if compute_objective is None else compute_objective

        backend_dict = {
            HPSearchBackend.OPTUNA: run_hp_search_optuna,
            HPSearchBackend.RAY: run_hp_search_ray,
            HPSearchBackend.SIGOPT: run_hp_search_sigopt,
            HPSearchBackend.WANDB: run_hp_search_wandb,
        }
        best_run = backend_dict[backend](self, n_trials, direction, **kwargs)

        self.hp_search_backend = None
        return best_run

    def log(self, logs: Dict[str, float]) -> None:
        """
        Log `logs` on the various objects watching training.

        Subclass and override this method to inject custom behavior.

        Args:
            logs (`Dict[str, float]`):
                The values to log.
        """
        if self.state.epoch is not None:
            logs["epoch"] = round(self.state.epoch, 2)

        output = {**logs, **{"step": self.state.global_step}}
        self.state.log_history.append(output)
        self.control = self.callback_handler.on_log(self.args, self.state, self.control, logs)

    def _prepare_input(self, data: Union[torch.Tensor, Any]) -> Union[torch.Tensor, Any]:
        """
        Prepares one `data` before feeding it to the model, be it a tensor or a nested list/dictionary of tensors.
        """
        if isinstance(data, Mapping):
            return type(data)({k: self._prepare_input(v) for k, v in data.items()})
        elif isinstance(data, (tuple, list)):
            return type(data)(self._prepare_input(v) for v in data)
        elif isinstance(data, torch.Tensor):
            kwargs = dict(device=self.args.device)
            if self.deepspeed and data.dtype != torch.int64:
                # NLP models inputs are int64 and those get adjusted to the right dtype of the
                # embedding. Other models such as wav2vec2's inputs are already float and thus
                # may need special handling to match the dtypes of the model
                kwargs.update(dict(dtype=self.args.hf_deepspeed_config.dtype()))
            return data.to(**kwargs)
        return data

    def _prepare_inputs(self, inputs: Dict[str, Union[torch.Tensor, Any]]) -> Dict[str, Union[torch.Tensor, Any]]:
        """
        Prepare `inputs` before feeding them to the model, converting them to tensors if they are not already and
        handling potential state.
        """
        inputs = self._prepare_input(inputs)
        if len(inputs) == 0:
            raise ValueError(
                "The batch received was empty, your model won't be able to train on it. Double-check that your "
                f"training dataset contains keys expected by the model: {','.join(self._signature_columns)}."
            )
        if self.args.past_index >= 0 and self._past is not None:
            inputs["mems"] = self._past

        return inputs

    def compute_loss_context_manager(self):
        """
        A helper wrapper to group together context managers.
        """
        return ContextManagers(
            [
                self.torchdynamo_smart_context_manager(),
                self.autocast_smart_context_manager(),
            ]
        )

    def torchdynamo_smart_context_manager(self):
        """
        A helper wrapper that creates an appropriate context manager for `torchdynamo`.
        """
        return self.ctx_manager_torchdynamo

    def autocast_smart_context_manager(self):
        """
        A helper wrapper that creates an appropriate context manager for `autocast` while feeding it the desired
        arguments, depending on the situation.
        """
        if self.use_cuda_amp or self.use_cpu_amp:
            if is_torch_greater_or_equal_than_1_10:
                ctx_manager = (
                    torch.cpu.amp.autocast(dtype=self.amp_dtype)
                    if self.use_cpu_amp
                    else torch.cuda.amp.autocast(dtype=self.amp_dtype)
                )
            else:
                ctx_manager = torch.cuda.amp.autocast()
        else:
            ctx_manager = contextlib.nullcontext() if sys.version_info >= (3, 7) else contextlib.suppress()

        return ctx_manager

    def training_step(self, model: nn.Module, inputs: Dict[str, Union[torch.Tensor, Any]]) -> torch.Tensor:
        """
        Perform a training step on a batch of inputs.

        Subclass and override to inject custom behavior.

        Args:
            model (`nn.Module`):
                The model to train.
            inputs (`Dict[str, Union[torch.Tensor, Any]]`):
                The inputs and targets of the model.

                The dictionary will be unpacked before being fed to the model. Most models expect the targets under the
                argument `labels`. Check your model's documentation for all accepted arguments.

        Return:
            `torch.Tensor`: The tensor with training loss on this batch.
        """
        model.train()
        inputs = self._prepare_inputs(inputs)

        if is_sagemaker_mp_enabled():
            loss_mb = smp_forward_backward(model, inputs, self.args.gradient_accumulation_steps)
            return loss_mb.reduce_mean().detach().to(self.args.device)

        with self.compute_loss_context_manager():
            loss = self.compute_loss(model, inputs)

        if self.args.n_gpu > 1:
            loss = loss.mean()  # mean() to average on multi-gpu parallel training

        if self.args.gradient_accumulation_steps > 1 and not self.deepspeed:
            # deepspeed handles loss scaling by gradient_accumulation_steps in its `backward`
            loss = loss / self.args.gradient_accumulation_steps

        if self.do_grad_scaling:
            self.scaler.scale(loss).backward()
        elif self.use_apex:
            with amp.scale_loss(loss, self.optimizer) as scaled_loss:
                scaled_loss.backward()
        elif self.deepspeed:
            # loss gets scaled under gradient_accumulation_steps in deepspeed
            loss = self.deepspeed.backward(loss)
        else:
            loss.backward()

        return loss.detach()

    def compute_loss(self, model, inputs, return_outputs=False):
        """
        How the loss is computed by Trainer. By default, all models return the loss in the first element.

        Subclass and override for custom behavior.
        """
        if self.label_smoother is not None and "labels" in inputs:
            labels = inputs.pop("labels")
        else:
            labels = None
        outputs = model(**inputs)
        # Save past state if it exists
        # TODO: this needs to be fixed and made cleaner later.
        if self.args.past_index >= 0:
            self._past = outputs[self.args.past_index]

        if labels is not None:
            if unwrap_model(model)._get_name() in MODEL_FOR_CAUSAL_LM_MAPPING_NAMES.values():
                loss = self.label_smoother(outputs, labels, shift_labels=True)
            else:
                loss = self.label_smoother(outputs, labels)
        else:
            if isinstance(outputs, dict) and "loss" not in outputs:
                raise ValueError(
                    "The model did not return a loss from the inputs, only the following keys: "
                    f"{','.join(outputs.keys())}. For reference, the inputs it received are {','.join(inputs.keys())}."
                )
            # We don't use .loss here since the model may return tuples instead of ModelOutput.
            loss = outputs["loss"] if isinstance(outputs, dict) else outputs[0]

        return (loss, outputs) if return_outputs else loss

    def is_local_process_zero(self) -> bool:
        """
        Whether or not this process is the local (e.g., on one machine if training in a distributed fashion on several
        machines) main process.
        """
        return self.args.local_process_index == 0

    def is_world_process_zero(self) -> bool:
        """
        Whether or not this process is the global main process (when training in a distributed fashion on several
        machines, this is only going to be `True` for one process).
        """
        # Special case for SageMaker ModelParallel since there process_index is dp_process_index, not the global
        # process index.
        if is_sagemaker_mp_enabled():
            return smp.rank() == 0
        else:
            return self.args.process_index == 0

    def save_model(self, output_dir: Optional[str] = None, _internal_call: bool = False):
        """
        Will save the model, so you can reload it using `from_pretrained()`.

        Will only save from the main process.
        """

        if output_dir is None:
            output_dir = self.args.output_dir

        if is_torch_tpu_available():
            self._save_tpu(output_dir)
        elif is_sagemaker_mp_enabled():
            # Calling the state_dict needs to be done on the wrapped model and on all processes.
            os.makedirs(output_dir, exist_ok=True)
            state_dict = self.model_wrapped.state_dict()
            if self.args.should_save:
                self._save(output_dir, state_dict=state_dict)
            if IS_SAGEMAKER_MP_POST_1_10:
                # 'user_content.pt' indicates model state_dict saved with smp >= 1.10
                Path(os.path.join(output_dir, "user_content.pt")).touch()
        elif (
            ShardedDDPOption.ZERO_DP_2 in self.args.sharded_ddp
            or ShardedDDPOption.ZERO_DP_3 in self.args.sharded_ddp
            or self.fsdp is not None
        ):
            state_dict = self.model.state_dict()

            if self.args.should_save:
                self._save(output_dir, state_dict=state_dict)
        elif self.deepspeed:

            # this takes care of everything as long as we aren't under zero3
            if self.args.should_save:
                self._save(output_dir)

            if is_deepspeed_zero3_enabled():
                # It's too complicated to try to override different places where the weights dump gets
                # saved, so since under zero3 the file is bogus, simply delete it. The user should
                # either user deepspeed checkpoint to resume or to recover full weights use
                # zero_to_fp32.py stored in the checkpoint.
                if self.args.should_save:
                    file = os.path.join(output_dir, WEIGHTS_NAME)
                    if os.path.isfile(file):
                        # logger.info(f"deepspeed zero3: removing {file}, see zero_to_fp32.py to recover weights")
                        os.remove(file)

                # now save the real model if stage3_gather_16bit_weights_on_model_save=True
                # if false it will not be saved.
                # This must be called on all ranks
                if not self.deepspeed.save_16bit_model(output_dir, WEIGHTS_NAME):
                    logger.warning(
                        "deepspeed.save_16bit_model didn't save the model, since"
                        " stage3_gather_16bit_weights_on_model_save=false. Saving the full checkpoint instead, use"
                        " zero_to_fp32.py to recover weights"
                    )
                    self.deepspeed.save_checkpoint(output_dir)

        elif self.args.should_save:
            self._save(output_dir)

        # Push to the Hub when `save_model` is called by the user.
        if self.args.push_to_hub and not _internal_call:
            self.push_to_hub(commit_message="Model save")

    def _save_tpu(self, output_dir: Optional[str] = None):
        output_dir = output_dir if output_dir is not None else self.args.output_dir
        logger.info(f"Saving model checkpoint to {output_dir}")

        if xm.is_master_ordinal():
            os.makedirs(output_dir, exist_ok=True)
            torch.save(self.args, os.path.join(output_dir, TRAINING_ARGS_NAME))

        # Save a trained model and configuration using `save_pretrained()`.
        # They can then be reloaded using `from_pretrained()`
        xm.rendezvous("saving_checkpoint")
        if not isinstance(self.model, PreTrainedModel):
            if isinstance(unwrap_model(self.model), PreTrainedModel):
                unwrap_model(self.model).save_pretrained(
                    output_dir,
                    is_main_process=self.args.should_save,
                    state_dict=self.model.state_dict(),
                    save_function=xm.save,
                )
            else:
                logger.info("Trainer.model is not a `PreTrainedModel`, only saving its state dict.")
                state_dict = self.model.state_dict()
                xm.save(state_dict, os.path.join(output_dir, WEIGHTS_NAME))
        else:
            self.model.save_pretrained(output_dir, is_main_process=self.args.should_save, save_function=xm.save)
        if self.tokenizer is not None and self.args.should_save:
            self.tokenizer.save_pretrained(output_dir)

    def _save(self, output_dir: Optional[str] = None, state_dict=None):
        # If we are executing this function, we are the process zero, so we don't check for that.
        output_dir = output_dir if output_dir is not None else self.args.output_dir
        os.makedirs(output_dir, exist_ok=True)
        logger.info(f"Saving model checkpoint to {output_dir}")
        # Save a trained model and configuration using `save_pretrained()`.
        # They can then be reloaded using `from_pretrained()`
        if not isinstance(self.model, PreTrainedModel):
            if isinstance(unwrap_model(self.model), PreTrainedModel):
                if state_dict is None:
                    state_dict = self.model.state_dict()
                unwrap_model(self.model).save_pretrained(output_dir, state_dict=state_dict)
            else:
                logger.info("Trainer.model is not a `PreTrainedModel`, only saving its state dict.")
                if state_dict is None:
                    state_dict = self.model.state_dict()
                torch.save(state_dict, os.path.join(output_dir, WEIGHTS_NAME))
        else:
            self.model.save_pretrained(output_dir, state_dict=state_dict)
        if self.tokenizer is not None:
            self.tokenizer.save_pretrained(output_dir)

        # Good practice: save your training arguments together with the trained model
        torch.save(self.args, os.path.join(output_dir, TRAINING_ARGS_NAME))

    def store_flos(self):
        # Storing the number of floating-point operations that went into the model
        if self.args.local_rank != -1:
            self.state.total_flos += (
                distributed_broadcast_scalars([self.current_flos], device=self.args.device).sum().item()
            )
            self.current_flos = 0
        else:
            self.state.total_flos += self.current_flos
            self.current_flos = 0

    def _sorted_checkpoints(
        self, output_dir=None, checkpoint_prefix=PREFIX_CHECKPOINT_DIR, use_mtime=False
    ) -> List[str]:
        ordering_and_checkpoint_path = []

        glob_checkpoints = [str(x) for x in Path(output_dir).glob(f"{checkpoint_prefix}-*") if os.path.isdir(x)]

        for path in glob_checkpoints:
            if use_mtime:
                ordering_and_checkpoint_path.append((os.path.getmtime(path), path))
            else:
                regex_match = re.match(f".*{checkpoint_prefix}-([0-9]+)", path)
                if regex_match is not None and regex_match.groups() is not None:
                    ordering_and_checkpoint_path.append((int(regex_match.groups()[0]), path))

        checkpoints_sorted = sorted(ordering_and_checkpoint_path)
        checkpoints_sorted = [checkpoint[1] for checkpoint in checkpoints_sorted]
        # Make sure we don't delete the best model.
        if self.state.best_model_checkpoint is not None:
            best_model_index = checkpoints_sorted.index(str(Path(self.state.best_model_checkpoint)))
            for i in range(best_model_index, len(checkpoints_sorted) - 2):
                checkpoints_sorted[i], checkpoints_sorted[i + 1] = checkpoints_sorted[i + 1], checkpoints_sorted[i]
        return checkpoints_sorted

    def _rotate_checkpoints(self, use_mtime=False, output_dir=None) -> None:
        if self.args.save_total_limit is None or self.args.save_total_limit <= 0:
            return

        # Check if we should delete older checkpoint(s)
        checkpoints_sorted = self._sorted_checkpoints(use_mtime=use_mtime, output_dir=output_dir)
        if len(checkpoints_sorted) <= self.args.save_total_limit:
            return

        # If save_total_limit=1 with load_best_model_at_end=True, we could end up deleting the last checkpoint, which
        # we don't do to allow resuming.
        save_total_limit = self.args.save_total_limit
        if (
            self.state.best_model_checkpoint is not None
            and self.args.save_total_limit == 1
            and checkpoints_sorted[-1] != self.state.best_model_checkpoint
        ):
            save_total_limit = 2

        number_of_checkpoints_to_delete = max(0, len(checkpoints_sorted) - save_total_limit)
        checkpoints_to_be_deleted = checkpoints_sorted[:number_of_checkpoints_to_delete]
        for checkpoint in checkpoints_to_be_deleted:
            logger.info(f"Deleting older checkpoint [{checkpoint}] due to args.save_total_limit")
            shutil.rmtree(checkpoint)

    def evaluate(
        self,
        eval_dataset: Optional[Dataset] = None,
        ignore_keys: Optional[List[str]] = None,
        metric_key_prefix: str = "eval",
    ) -> Dict[str, float]:
        """
        Run evaluation and returns metrics.

        The calling script will be responsible for providing a method to compute metrics, as they are task-dependent
        (pass it to the init `compute_metrics` argument).

        You can also subclass and override this method to inject custom behavior.

        Args:
            eval_dataset (`Dataset`, *optional*):
                Pass a dataset if you wish to override `self.eval_dataset`. If it is a [`~datasets.Dataset`], columns
                not accepted by the `model.forward()` method are automatically removed. It must implement the `__len__`
                method.
            ignore_keys (`Lst[str]`, *optional*):
                A list of keys in the output of your model (if it is a dictionary) that should be ignored when
                gathering predictions.
            metric_key_prefix (`str`, *optional*, defaults to `"eval"`):
                An optional prefix to be used as the metrics key prefix. For example the metrics "bleu" will be named
                "eval_bleu" if the prefix is "eval" (default)

        Returns:
            A dictionary containing the evaluation loss and the potential metrics computed from the predictions. The
            dictionary also contains the epoch number which comes from the training state.
        """
        # memory metrics - must set up as early as possible
        self._memory_tracker.start()

        eval_dataloader = self.get_eval_dataloader(eval_dataset)
        start_time = time.time()

        eval_loop = self.prediction_loop if self.args.use_legacy_prediction_loop else self.evaluation_loop
        output = eval_loop(
            eval_dataloader,
            description="Evaluation",
            # No point gathering the predictions if there are no metrics, otherwise we defer to
            # self.args.prediction_loss_only
            prediction_loss_only=True if self.compute_metrics is None else None,
            ignore_keys=ignore_keys,
            metric_key_prefix=metric_key_prefix,
        )

        total_batch_size = self.args.eval_batch_size * self.args.world_size
        output.metrics.update(
            speed_metrics(
                metric_key_prefix,
                start_time,
                num_samples=output.num_samples,
                num_steps=math.ceil(output.num_samples / total_batch_size),
            )
        )

        self.log(output.metrics)

        if DebugOption.TPU_METRICS_DEBUG in self.args.debug:
            # tpu-comment: Logging debug metrics for PyTorch/XLA (compile, execute times, ops, etc.)
            xm.master_print(met.metrics_report())

        self.control = self.callback_handler.on_evaluate(self.args, self.state, self.control, output.metrics)

        self._memory_tracker.stop_and_update_metrics(output.metrics)

        return output.metrics

    def predict(
        self, test_dataset: Dataset, ignore_keys: Optional[List[str]] = None, metric_key_prefix: str = "test"
    ) -> PredictionOutput:
        """
        Run prediction and returns predictions and potential metrics.

        Depending on the dataset and your use case, your test dataset may contain labels. In that case, this method
        will also return metrics, like in `evaluate()`.

        Args:
            test_dataset (`Dataset`):
                Dataset to run the predictions on. If it is an `datasets.Dataset`, columns not accepted by the
                `model.forward()` method are automatically removed. Has to implement the method `__len__`
            ignore_keys (`Lst[str]`, *optional*):
                A list of keys in the output of your model (if it is a dictionary) that should be ignored when
                gathering predictions.
            metric_key_prefix (`str`, *optional*, defaults to `"test"`):
                An optional prefix to be used as the metrics key prefix. For example the metrics "bleu" will be named
                "test_bleu" if the prefix is "test" (default)

        <Tip>

        If your predictions or labels have different sequence length (for instance because you're doing dynamic padding
        in a token classification task) the predictions will be padded (on the right) to allow for concatenation into
        one array. The padding index is -100.

        </Tip>

        Returns: *NamedTuple* A namedtuple with the following keys:

            - predictions (`np.ndarray`): The predictions on `test_dataset`.
            - label_ids (`np.ndarray`, *optional*): The labels (if the dataset contained some).
            - metrics (`Dict[str, float]`, *optional*): The potential dictionary of metrics (if the dataset contained
              labels).
        """
        # memory metrics - must set up as early as possible
        self._memory_tracker.start()

        test_dataloader = self.get_test_dataloader(test_dataset)
        start_time = time.time()

        eval_loop = self.prediction_loop if self.args.use_legacy_prediction_loop else self.evaluation_loop
        output = eval_loop(
            test_dataloader, description="Prediction", ignore_keys=ignore_keys, metric_key_prefix=metric_key_prefix
        )
        total_batch_size = self.args.eval_batch_size * self.args.world_size
        output.metrics.update(
            speed_metrics(
                metric_key_prefix,
                start_time,
                num_samples=output.num_samples,
                num_steps=math.ceil(output.num_samples / total_batch_size),
            )
        )

        self.control = self.callback_handler.on_predict(self.args, self.state, self.control, output.metrics)
        self._memory_tracker.stop_and_update_metrics(output.metrics)

        return PredictionOutput(predictions=output.predictions, label_ids=output.label_ids, metrics=output.metrics)

    def evaluation_loop(
        self,
        dataloader: DataLoader,
        description: str,
        prediction_loss_only: Optional[bool] = None,
        ignore_keys: Optional[List[str]] = None,
        metric_key_prefix: str = "eval",
    ) -> EvalLoopOutput:
        """
        Prediction/evaluation loop, shared by `Trainer.evaluate()` and `Trainer.predict()`.

        Works both with or without labels.
        """
        args = self.args

        prediction_loss_only = prediction_loss_only if prediction_loss_only is not None else args.prediction_loss_only

        # if eval is called w/o train init deepspeed here
        if args.deepspeed and not self.deepspeed:

            # XXX: eval doesn't have `resume_from_checkpoint` arg but we should be able to do eval
            # from the checkpoint eventually
            deepspeed_engine, _, _ = deepspeed_init(
                self, num_training_steps=0, resume_from_checkpoint=None, inference=True
            )
            self.model = deepspeed_engine.module
            self.model_wrapped = deepspeed_engine
            self.deepspeed = deepspeed_engine

        model = self._wrap_model(self.model, training=False, dataloader=dataloader)

        # if full fp16 or bf16 eval is wanted and this ``evaluation`` or ``predict`` isn't called
        # while ``train`` is running, cast it to the right dtype first and then put on device
        if not self.is_in_train:
            if args.fp16_full_eval:
                model = model.to(dtype=torch.float16, device=args.device)
            elif args.bf16_full_eval:
                model = model.to(dtype=torch.bfloat16, device=args.device)

        batch_size = self.args.eval_batch_size

        logger.info(f"***** Running {description} *****")
        if has_length(dataloader):
            logger.info(f"  Num examples = {self.num_examples(dataloader)}")
        else:
            logger.info("  Num examples: Unknown")
        logger.info(f"  Batch size = {batch_size}")

        model.eval()

        self.callback_handler.eval_dataloader = dataloader
        # Do this before wrapping.
        eval_dataset = getattr(dataloader, "dataset", None)

        if is_torch_tpu_available():
            dataloader = pl.ParallelLoader(dataloader, [args.device]).per_device_loader(args.device)

        if args.past_index >= 0:
            self._past = None

        # Initialize containers
        # losses/preds/labels on GPU/TPU (accumulated for eval_accumulation_steps)
        losses_host = None
        preds_host = None
        labels_host = None
        inputs_host = None

        # losses/preds/labels on CPU (final containers)
        all_losses = None
        all_preds = None
        all_labels = None
        all_inputs = None
        # Will be useful when we have an iterable dataset so don't know its length.

        observed_num_examples = 0
        # Main evaluation loop
        for step, inputs in enumerate(dataloader):
            # Update the observed num examples
            observed_batch_size = find_batch_size(inputs)
            if observed_batch_size is not None:
                observed_num_examples += observed_batch_size
                # For batch samplers, batch_size is not known by the dataloader in advance.
                if batch_size is None:
                    batch_size = observed_batch_size

            # Prediction step
            loss, logits, labels = self.prediction_step(model, inputs, prediction_loss_only, ignore_keys=ignore_keys)
            inputs_decode = self._prepare_input(inputs["input_ids"]) if args.include_inputs_for_metrics else None

            if is_torch_tpu_available():
                xm.mark_step()

            # Update containers on host
            if loss is not None:
                losses = self._nested_gather(loss.repeat(batch_size))
                losses_host = losses if losses_host is None else torch.cat((losses_host, losses), dim=0)
            if labels is not None:
                labels = self._pad_across_processes(labels)
                labels = self._nested_gather(labels)
                labels_host = labels if labels_host is None else nested_concat(labels_host, labels, padding_index=-100)
            if inputs_decode is not None:
                inputs_decode = self._pad_across_processes(inputs_decode)
                inputs_decode = self._nested_gather(inputs_decode)
                inputs_host = (
                    inputs_decode
                    if inputs_host is None
                    else nested_concat(inputs_host, inputs_decode, padding_index=-100)
                )
            if logits is not None:
                logits = self._pad_across_processes(logits)
                logits = self._nested_gather(logits)
                if self.preprocess_logits_for_metrics is not None:
                    logits = self.preprocess_logits_for_metrics(logits, labels)
                preds_host = logits if preds_host is None else nested_concat(preds_host, logits, padding_index=-100)
            self.control = self.callback_handler.on_prediction_step(args, self.state, self.control)

            # Gather all tensors and put them back on the CPU if we have done enough accumulation steps.
            if args.eval_accumulation_steps is not None and (step + 1) % args.eval_accumulation_steps == 0:
                if losses_host is not None:
                    losses = nested_numpify(losses_host)
                    all_losses = losses if all_losses is None else np.concatenate((all_losses, losses), axis=0)
                if preds_host is not None:
                    logits = nested_numpify(preds_host)
                    all_preds = logits if all_preds is None else nested_concat(all_preds, logits, padding_index=-100)
                if inputs_host is not None:
                    inputs_decode = nested_numpify(inputs_host)
                    all_inputs = (
                        inputs_decode
                        if all_inputs is None
                        else nested_concat(all_inputs, inputs_decode, padding_index=-100)
                    )
                if labels_host is not None:
                    labels = nested_numpify(labels_host)
                    all_labels = (
                        labels if all_labels is None else nested_concat(all_labels, labels, padding_index=-100)
                    )

                # Set back to None to begin a new accumulation
                losses_host, preds_host, inputs_host, labels_host = None, None, None, None

        if args.past_index and hasattr(self, "_past"):
            # Clean the state at the end of the evaluation loop
            delattr(self, "_past")

        # Gather all remaining tensors and put them back on the CPU
        if losses_host is not None:
            losses = nested_numpify(losses_host)
            all_losses = losses if all_losses is None else np.concatenate((all_losses, losses), axis=0)
        if preds_host is not None:
            logits = nested_numpify(preds_host)
            all_preds = logits if all_preds is None else nested_concat(all_preds, logits, padding_index=-100)
        if inputs_host is not None:
            inputs_decode = nested_numpify(inputs_host)
            all_inputs = (
                inputs_decode if all_inputs is None else nested_concat(all_inputs, inputs_decode, padding_index=-100)
            )
        if labels_host is not None:
            labels = nested_numpify(labels_host)
            all_labels = labels if all_labels is None else nested_concat(all_labels, labels, padding_index=-100)

        # Number of samples
        if has_length(eval_dataset):
            num_samples = len(eval_dataset)
        # The instance check is weird and does not actually check for the type, but whether the dataset has the right
        # methods. Therefore we need to make sure it also has the attribute.
        elif isinstance(eval_dataset, IterableDatasetShard) and getattr(eval_dataset, "num_examples", 0) > 0:
            num_samples = eval_dataset.num_examples
        else:
            if has_length(dataloader):
                num_samples = self.num_examples(dataloader)
            else:  # both len(dataloader.dataset) and len(dataloader) fail
                num_samples = observed_num_examples
        if num_samples == 0 and observed_num_examples > 0:
            num_samples = observed_num_examples

        # Number of losses has been rounded to a multiple of batch_size and in a distributed training, the number of
        # samplers has been rounded to a multiple of batch_size, so we truncate.
        if all_losses is not None:
            all_losses = all_losses[:num_samples]
        if all_preds is not None:
            all_preds = nested_truncate(all_preds, num_samples)
        if all_labels is not None:
            all_labels = nested_truncate(all_labels, num_samples)
        if all_inputs is not None:
            all_inputs = nested_truncate(all_inputs, num_samples)

        # Metrics!
        if self.compute_metrics is not None and all_preds is not None and all_labels is not None:
            if args.include_inputs_for_metrics:
                metrics = self.compute_metrics(
                    EvalPrediction(predictions=all_preds, label_ids=all_labels, inputs=all_inputs)
                )
            else:
                metrics = self.compute_metrics(EvalPrediction(predictions=all_preds, label_ids=all_labels))
        else:
            metrics = {}

        # To be JSON-serializable, we need to remove numpy types or zero-d tensors
        metrics = denumpify_detensorize(metrics)

        if all_losses is not None:
            metrics[f"{metric_key_prefix}_loss"] = all_losses.mean().item()

        # Prefix all keys with metric_key_prefix + '_'
        for key in list(metrics.keys()):
            if not key.startswith(f"{metric_key_prefix}_"):
                metrics[f"{metric_key_prefix}_{key}"] = metrics.pop(key)

        return EvalLoopOutput(predictions=all_preds, label_ids=all_labels, metrics=metrics, num_samples=num_samples)

    def _nested_gather(self, tensors, name=None):
        """
        Gather value of `tensors` (tensor or list/tuple of nested tensors) and convert them to numpy before
        concatenating them to `gathered`
        """
        if tensors is None:
            return
        if is_torch_tpu_available():
            if name is None:
                name = "nested_gather"
            tensors = nested_xla_mesh_reduce(tensors, name)
        elif is_sagemaker_mp_enabled():
            tensors = smp_gather(tensors)
        elif self.args.local_rank != -1:
            tensors = distributed_concat(tensors)
        return tensors

    # Copied from Accelerate.
    def _pad_across_processes(self, tensor, pad_index=-100):
        """
        Recursively pad the tensors in a nested list/tuple/dictionary of tensors from all devices to the same size so
        they can safely be gathered.
        """
        if isinstance(tensor, (list, tuple)):
            return type(tensor)(self._pad_across_processes(t, pad_index=pad_index) for t in tensor)
        elif isinstance(tensor, dict):
            return type(tensor)({k: self._pad_across_processes(v, pad_index=pad_index) for k, v in tensor.items()})
        elif not isinstance(tensor, torch.Tensor):
            raise TypeError(
                f"Can't pad the values of type {type(tensor)}, only of nested list/tuple/dicts of tensors."
            )

        if len(tensor.shape) < 2:
            return tensor
        # Gather all sizes
        size = torch.tensor(tensor.shape, device=tensor.device)[None]
        sizes = self._nested_gather(size).cpu()

        max_size = max(s[1] for s in sizes)
        if tensor.shape[1] == max_size:
            return tensor

        # Then pad to the maximum size
        old_size = tensor.shape
        new_size = list(old_size)
        new_size[1] = max_size
        new_tensor = tensor.new_zeros(tuple(new_size)) + pad_index
        new_tensor[:, : old_size[1]] = tensor
        return new_tensor

    def prediction_step(
        self,
        model: nn.Module,
        inputs: Dict[str, Union[torch.Tensor, Any]],
        prediction_loss_only: bool,
        ignore_keys: Optional[List[str]] = None,
    ) -> Tuple[Optional[torch.Tensor], Optional[torch.Tensor], Optional[torch.Tensor]]:
        """
        Perform an evaluation step on `model` using `inputs`.

        Subclass and override to inject custom behavior.

        Args:
            model (`nn.Module`):
                The model to evaluate.
            inputs (`Dict[str, Union[torch.Tensor, Any]]`):
                The inputs and targets of the model.

                The dictionary will be unpacked before being fed to the model. Most models expect the targets under the
                argument `labels`. Check your model's documentation for all accepted arguments.
            prediction_loss_only (`bool`):
                Whether or not to return the loss only.
            ignore_keys (`Lst[str]`, *optional*):
                A list of keys in the output of your model (if it is a dictionary) that should be ignored when
                gathering predictions.

        Return:
            Tuple[Optional[torch.Tensor], Optional[torch.Tensor], Optional[torch.Tensor]]: A tuple with the loss,
            logits and labels (each being optional).
        """
        has_labels = all(inputs.get(k) is not None for k in self.label_names)
        inputs = self._prepare_inputs(inputs)
        if ignore_keys is None:
            if hasattr(self.model, "config"):
                ignore_keys = getattr(self.model.config, "keys_to_ignore_at_inference", [])
            else:
                ignore_keys = []

        # labels may be popped when computing the loss (label smoothing for instance) so we grab them first.
        if has_labels:
            labels = nested_detach(tuple(inputs.get(name) for name in self.label_names))
            if len(labels) == 1:
                labels = labels[0]
        else:
            labels = None

        with torch.no_grad():
            if is_sagemaker_mp_enabled():
                raw_outputs = smp_forward_only(model, inputs)
                if has_labels:
                    if isinstance(raw_outputs, dict):
                        loss_mb = raw_outputs["loss"]
                        logits_mb = tuple(v for k, v in raw_outputs.items() if k not in ignore_keys + ["loss"])
                    else:
                        loss_mb = raw_outputs[0]
                        logits_mb = raw_outputs[1:]

                    loss = loss_mb.reduce_mean().detach().cpu()
                    logits = smp_nested_concat(logits_mb)
                else:
                    loss = None
                    if isinstance(raw_outputs, dict):
                        logits_mb = tuple(v for k, v in raw_outputs.items() if k not in ignore_keys)
                    else:
                        logits_mb = raw_outputs
                    logits = smp_nested_concat(logits_mb)
            else:
                if has_labels:
                    with self.compute_loss_context_manager():
                        loss, outputs = self.compute_loss(model, inputs, return_outputs=True)
                    loss = loss.mean().detach()

                    if isinstance(outputs, dict):
                        logits = tuple(v for k, v in outputs.items() if k not in ignore_keys + ["loss"])
                    else:
                        logits = outputs[1:]
                else:
                    loss = None
                    with self.compute_loss_context_manager():
                        outputs = model(**inputs)
                    if isinstance(outputs, dict):
                        logits = tuple(v for k, v in outputs.items() if k not in ignore_keys)
                    else:
                        logits = outputs
                    # TODO: this needs to be fixed and made cleaner later.
                    if self.args.past_index >= 0:
                        self._past = outputs[self.args.past_index - 1]

        if prediction_loss_only:
            return (loss, None, None)

        logits = nested_detach(logits)
        if len(logits) == 1:
            logits = logits[0]

        return (loss, logits, labels)

    def floating_point_ops(self, inputs: Dict[str, Union[torch.Tensor, Any]]):
        """
        For models that inherit from [`PreTrainedModel`], uses that method to compute the number of floating point
        operations for every backward + forward pass. If using another model, either implement such a method in the
        model or subclass and override this method.

        Args:
            inputs (`Dict[str, Union[torch.Tensor, Any]]`):
                The inputs and targets of the model.

        Returns:
            `int`: The number of floating-point operations.
        """
        if hasattr(self.model, "floating_point_ops"):
            return self.model.floating_point_ops(inputs)
        else:
            return 0

    def init_git_repo(self, at_init: bool = False):
        """
        Initializes a git repo in `self.args.hub_model_id`.

        Args:
            at_init (`bool`, *optional*, defaults to `False`):
                Whether this function is called before any training or not. If `self.args.overwrite_output_dir` is
                `True` and `at_init` is `True`, the path to the repo (which is `self.args.output_dir`) might be wiped
                out.
        """
        if not self.is_world_process_zero():
            return
        use_auth_token = True if self.args.hub_token is None else self.args.hub_token
        if self.args.hub_model_id is None:
            repo_name = Path(self.args.output_dir).absolute().name
        else:
            repo_name = self.args.hub_model_id
        if "/" not in repo_name:
            repo_name = get_full_repo_name(repo_name, token=self.args.hub_token)

        try:
            self.repo = Repository(
                self.args.output_dir,
                clone_from=repo_name,
                use_auth_token=use_auth_token,
                private=self.args.hub_private_repo,
            )
        except EnvironmentError:
            if self.args.overwrite_output_dir and at_init:
                # Try again after wiping output_dir
                shutil.rmtree(self.args.output_dir)
                self.repo = Repository(
                    self.args.output_dir,
                    clone_from=repo_name,
                    use_auth_token=use_auth_token,
                )
            else:
                raise

        self.repo.git_pull()

        # By default, ignore the checkpoint folders
        if (
            not os.path.exists(os.path.join(self.args.output_dir, ".gitignore"))
            and self.args.hub_strategy != HubStrategy.ALL_CHECKPOINTS
        ):
            with open(os.path.join(self.args.output_dir, ".gitignore"), "w", encoding="utf-8") as writer:
                writer.writelines(["checkpoint-*/"])

        self.push_in_progress = None

    def create_model_card(
        self,
        language: Optional[str] = None,
        license: Optional[str] = None,
        tags: Union[str, List[str], None] = None,
        model_name: Optional[str] = None,
        finetuned_from: Optional[str] = None,
        tasks: Union[str, List[str], None] = None,
        dataset_tags: Union[str, List[str], None] = None,
        dataset: Union[str, List[str], None] = None,
        dataset_args: Union[str, List[str], None] = None,
    ):
        """
        Creates a draft of a model card using the information available to the `Trainer`.

        Args:
            language (`str`, *optional*):
                The language of the model (if applicable)
            license (`str`, *optional*):
                The license of the model. Will default to the license of the pretrained model used, if the original
                model given to the `Trainer` comes from a repo on the Hub.
            tags (`str` or `List[str]`, *optional*):
                Some tags to be included in the metadata of the model card.
            model_name (`str`, *optional*):
                The name of the model.
            finetuned_from (`str`, *optional*):
                The name of the model used to fine-tune this one (if applicable). Will default to the name of the repo
                of the original model given to the `Trainer` (if it comes from the Hub).
            tasks (`str` or `List[str]`, *optional*):
                One or several task identifiers, to be included in the metadata of the model card.
            dataset_tags (`str` or `List[str]`, *optional*):
                One or several dataset tags, to be included in the metadata of the model card.
            dataset (`str` or `List[str]`, *optional*):
                One or several dataset identifiers, to be included in the metadata of the model card.
            dataset_args (`str` or `List[str]`, *optional*):
               One or several dataset arguments, to be included in the metadata of the model card.
        """
        if not self.is_world_process_zero():
            return

        training_summary = TrainingSummary.from_trainer(
            self,
            language=language,
            license=license,
            tags=tags,
            model_name=model_name,
            finetuned_from=finetuned_from,
            tasks=tasks,
            dataset_tags=dataset_tags,
            dataset=dataset,
            dataset_args=dataset_args,
        )
        model_card = training_summary.to_model_card()
        with open(os.path.join(self.args.output_dir, "README.md"), "w") as f:
            f.write(model_card)

    def _push_from_checkpoint(self, checkpoint_folder):
        # Only push from one node.
        if not self.is_world_process_zero() or self.args.hub_strategy == HubStrategy.END:
            return
        # If we haven't finished the last push, we don't do this one.
        if self.push_in_progress is not None and not self.push_in_progress.is_done:
            return

        output_dir = self.args.output_dir
        # To avoid a new synchronization of all model weights, we just copy the file from the checkpoint folder
        modeling_files = [CONFIG_NAME, WEIGHTS_NAME]
        for modeling_file in modeling_files:
            if os.path.isfile(os.path.join(checkpoint_folder, modeling_file)):
                shutil.copy(os.path.join(checkpoint_folder, modeling_file), os.path.join(output_dir, modeling_file))
        # Saving the tokenizer is fast and we don't know how many files it may have spawned, so we resave it to be sure.
        if self.tokenizer is not None:
            self.tokenizer.save_pretrained(output_dir)
        # Same for the training arguments
        torch.save(self.args, os.path.join(output_dir, TRAINING_ARGS_NAME))

        try:
            if self.args.hub_strategy == HubStrategy.CHECKPOINT:
                # Temporarily move the checkpoint just saved for the push
                tmp_checkpoint = os.path.join(output_dir, "last-checkpoint")
                # We have to remove the "last-checkpoint" dir if it exists, otherwise the checkpoint is moved as a
                # subfolder.
                if os.path.isdir(tmp_checkpoint):
                    shutil.rmtree(tmp_checkpoint)
                shutil.move(checkpoint_folder, tmp_checkpoint)

            if self.args.save_strategy == IntervalStrategy.STEPS:
                commit_message = f"Training in progress, step {self.state.global_step}"
            else:
                commit_message = f"Training in progress, epoch {int(self.state.epoch)}"
            _, self.push_in_progress = self.repo.push_to_hub(
                commit_message=commit_message, blocking=False, auto_lfs_prune=True
            )
        finally:
            if self.args.hub_strategy == HubStrategy.CHECKPOINT:
                # Move back the checkpoint to its place
                shutil.move(tmp_checkpoint, checkpoint_folder)

    def push_to_hub(self, commit_message: Optional[str] = "End of training", blocking: bool = True, **kwargs) -> str:
        """
        Upload *self.model* and *self.tokenizer* to the 🤗 model hub on the repo *self.args.hub_model_id*.

        Parameters:
            commit_message (`str`, *optional*, defaults to `"End of training"`):
                Message to commit while pushing.
            blocking (`bool`, *optional*, defaults to `True`):
                Whether the function should return only when the `git push` has finished.
            kwargs:
                Additional keyword arguments passed along to [`~Trainer.create_model_card`].

        Returns:
            The url of the commit of your model in the given repository if `blocking=False`, a tuple with the url of
            the commit and an object to track the progress of the commit if `blocking=True`
        """
        # If a user calls manually `push_to_hub` with `self.args.push_to_hub = False`, we try to create the repo but
        # it might fail.
        if not hasattr(self, "repo"):
            self.init_git_repo()

        if self.args.should_save:
            if self.args.hub_model_id is None:
                model_name = Path(self.args.output_dir).name
            else:
                model_name = self.args.hub_model_id.split("/")[-1]

        # Needs to be executed on all processes for TPU training, but will only save on the processed determined by
        # self.args.should_save.
        self.save_model(_internal_call=True)

        # Only push from one node.
        if not self.is_world_process_zero():
            return

        # Cancel any async push in progress if blocking=True. The commits will all be pushed together.
        if blocking and self.push_in_progress is not None and not self.push_in_progress.is_done:
            self.push_in_progress._process.kill()
            self.push_in_progress = None

        git_head_commit_url = self.repo.push_to_hub(
            commit_message=commit_message, blocking=blocking, auto_lfs_prune=True
        )
        # push separately the model card to be independant from the rest of the model
        if self.args.should_save:
            self.create_model_card(model_name=model_name, **kwargs)
            try:
                self.repo.push_to_hub(
                    commit_message="update model card README.md", blocking=blocking, auto_lfs_prune=True
                )
            except EnvironmentError as exc:
                logger.error(f"Error pushing update to the model card. Please read logs and retry.\n${exc}")

        return git_head_commit_url

    #
    # Deprecated code
    #

    def prediction_loop(
        self,
        dataloader: DataLoader,
        description: str,
        prediction_loss_only: Optional[bool] = None,
        ignore_keys: Optional[List[str]] = None,
        metric_key_prefix: str = "eval",
    ) -> PredictionOutput:
        """
        Prediction/evaluation loop, shared by `Trainer.evaluate()` and `Trainer.predict()`.

        Works both with or without labels.
        """
        args = self.args

        if not has_length(dataloader):
            raise ValueError("dataloader must implement a working __len__")

        prediction_loss_only = prediction_loss_only if prediction_loss_only is not None else args.prediction_loss_only

        # if eval is called w/o train init deepspeed here
        if args.deepspeed and not self.deepspeed:
            # XXX: eval doesn't have `resume_from_checkpoint` arg but we should be able to do eval
            # from the checkpoint eventually
            deepspeed_engine, _, _ = deepspeed_init(self, num_training_steps=0, resume_from_checkpoint=None)
            self.model = deepspeed_engine.module
            self.model_wrapped = deepspeed_engine
            self.deepspeed = deepspeed_engine
            # XXX: we don't need optim/sched for inference, but this needs to be sorted out, since
            # for example the Z3-optimizer is a must for zero3 to work even for inference - what we
            # don't need is the deepspeed basic optimizer which is self.optimizer.optimizer
            deepspeed_engine.optimizer.optimizer = None
            deepspeed_engine.lr_scheduler = None

        model = self._wrap_model(self.model, training=False, dataloader=dataloader)

        # if full fp16 or bf16 eval is wanted and this ``evaluation`` or ``predict`` isn't called
        # while ``train`` is running, cast it to the right dtype first and then put on device
        if not self.is_in_train:
            if args.fp16_full_eval:
                model = model.to(dtype=torch.float16, device=args.device)
            elif args.bf16_full_eval:
                model = model.to(dtype=torch.bfloat16, device=args.device)

        batch_size = dataloader.batch_size
        num_examples = self.num_examples(dataloader)
        logger.info(f"***** Running {description} *****")
        logger.info(f"  Num examples = {num_examples}")
        logger.info(f"  Batch size = {batch_size}")
        losses_host: torch.Tensor = None
        preds_host: Union[torch.Tensor, List[torch.Tensor]] = None
        labels_host: Union[torch.Tensor, List[torch.Tensor]] = None
        inputs_host: Union[torch.Tensor, List[torch.Tensor]] = None

        world_size = max(1, args.world_size)

        eval_losses_gatherer = DistributedTensorGatherer(world_size, num_examples, make_multiple_of=batch_size)
        if not prediction_loss_only:
            # The actual number of eval_sample can be greater than num_examples in distributed settings (when we pass
            # a batch size to the sampler)
            make_multiple_of = None
            if hasattr(dataloader, "sampler") and isinstance(dataloader.sampler, SequentialDistributedSampler):
                make_multiple_of = dataloader.sampler.batch_size
            preds_gatherer = DistributedTensorGatherer(world_size, num_examples, make_multiple_of=make_multiple_of)
            labels_gatherer = DistributedTensorGatherer(world_size, num_examples, make_multiple_of=make_multiple_of)
            inputs_gatherer = DistributedTensorGatherer(world_size, num_examples, make_multiple_of=make_multiple_of)

        model.eval()

        if is_torch_tpu_available():
            dataloader = pl.ParallelLoader(dataloader, [args.device]).per_device_loader(args.device)

        if args.past_index >= 0:
            self._past = None

        self.callback_handler.eval_dataloader = dataloader

        for step, inputs in enumerate(dataloader):
            loss, logits, labels = self.prediction_step(model, inputs, prediction_loss_only, ignore_keys=ignore_keys)
            inputs_decode = self._prepare_input(inputs["input_ids"]) if args.include_inputs_for_metrics else None

            if loss is not None:
                losses = loss.repeat(batch_size)
                losses_host = losses if losses_host is None else torch.cat((losses_host, losses), dim=0)
            if logits is not None:
                preds_host = logits if preds_host is None else nested_concat(preds_host, logits, padding_index=-100)
            if labels is not None:
                labels_host = labels if labels_host is None else nested_concat(labels_host, labels, padding_index=-100)
            if inputs_decode is not None:
                inputs_host = (
                    inputs_decode
                    if inputs_host is None
                    else nested_concat(inputs_host, inputs_decode, padding_index=-100)
                )
            self.control = self.callback_handler.on_prediction_step(args, self.state, self.control)

            # Gather all tensors and put them back on the CPU if we have done enough accumulation steps.
            if args.eval_accumulation_steps is not None and (step + 1) % args.eval_accumulation_steps == 0:
                eval_losses_gatherer.add_arrays(self._gather_and_numpify(losses_host, "eval_losses"))
                if not prediction_loss_only:
                    preds_gatherer.add_arrays(self._gather_and_numpify(preds_host, "eval_preds"))
                    labels_gatherer.add_arrays(self._gather_and_numpify(labels_host, "eval_label_ids"))
                    inputs_gatherer.add_arrays(self._gather_and_numpify(inputs_host, "eval_inputs_ids"))

                # Set back to None to begin a new accumulation
                losses_host, preds_host, labels_host, inputs_host = None, None, None, None

        if args.past_index and hasattr(self, "_past"):
            # Clean the state at the end of the evaluation loop
            delattr(self, "_past")

        # Gather all remaining tensors and put them back on the CPU
        eval_losses_gatherer.add_arrays(self._gather_and_numpify(losses_host, "eval_losses"))
        if not prediction_loss_only:
            preds_gatherer.add_arrays(self._gather_and_numpify(preds_host, "eval_preds"))
            labels_gatherer.add_arrays(self._gather_and_numpify(labels_host, "eval_label_ids"))
            inputs_gatherer.add_arrays(self._gather_and_numpify(inputs_host, "eval_inputs_ids"))

        eval_loss = eval_losses_gatherer.finalize()
        preds = preds_gatherer.finalize() if not prediction_loss_only else None
        label_ids = labels_gatherer.finalize() if not prediction_loss_only else None
        inputs_ids = inputs_gatherer.finalize() if not prediction_loss_only else None

        if self.compute_metrics is not None and preds is not None and label_ids is not None:
            if args.include_inputs_for_metrics:
                metrics = self.compute_metrics(
                    EvalPrediction(predictions=preds, label_ids=label_ids, inputs=inputs_ids)
                )
            else:
                metrics = self.compute_metrics(EvalPrediction(predictions=preds, label_ids=label_ids))
        else:
            metrics = {}

        # To be JSON-serializable, we need to remove numpy types or zero-d tensors
        metrics = denumpify_detensorize(metrics)

        if eval_loss is not None:
            metrics[f"{metric_key_prefix}_loss"] = eval_loss.mean().item()

        # Prefix all keys with metric_key_prefix + '_'
        for key in list(metrics.keys()):
            if not key.startswith(f"{metric_key_prefix}_"):
                metrics[f"{metric_key_prefix}_{key}"] = metrics.pop(key)

        return PredictionOutput(predictions=preds, label_ids=label_ids, metrics=metrics)

    def _gather_and_numpify(self, tensors, name):
        """
        Gather value of `tensors` (tensor or list/tuple of nested tensors) and convert them to numpy before
        concatenating them to `gathered`
        """
        if tensors is None:
            return
        if is_torch_tpu_available():
            tensors = nested_xla_mesh_reduce(tensors, name)
        elif is_sagemaker_mp_enabled():
            tensors = smp_gather(tensors)
        elif self.args.local_rank != -1:
            tensors = distributed_concat(tensors)

        return nested_numpify(tensors)<|MERGE_RESOLUTION|>--- conflicted
+++ resolved
@@ -1967,13 +1967,9 @@
             else:
                 # We load the model state dict on the CPU to avoid an OOM error.
                 state_dict = torch.load(os.path.join(resume_from_checkpoint, WEIGHTS_NAME), map_location="cpu")
-<<<<<<< HEAD
-                load_result = model.load_state_dict(state_dict, strict=False)
-=======
                 # workaround for FSDP bug https://github.com/pytorch/pytorch/issues/82963
                 # which takes *args instead of **kwargs
                 load_result = model.load_state_dict(state_dict, False)
->>>>>>> 358fac02
                 # release memory
                 del state_dict
                 self._issue_warnings_after_load(load_result)
@@ -2027,13 +2023,9 @@
                     # We load the model state dict on the CPU to avoid an OOM error.
                     state_dict = torch.load(best_model_path, map_location="cpu")
                     # If the model is on the GPU, it still works!
-<<<<<<< HEAD
-                    load_result = model.load_state_dict(state_dict, strict=False)
-=======
                     # workaround for FSDP bug https://github.com/pytorch/pytorch/issues/82963
                     # which takes *args instead of **kwargs
                     load_result = model.load_state_dict(state_dict, False)
->>>>>>> 358fac02
                 if not is_sagemaker_mp_enabled():
                     self._issue_warnings_after_load(load_result)
         elif os.path.exists(os.path.join(self.state.best_model_checkpoint, WEIGHTS_INDEX_NAME)):
