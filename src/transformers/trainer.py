--- conflicted
+++ resolved
@@ -933,14 +933,10 @@
 
             logger.info(f"Loading model from {resume_from_checkpoint}).")
 
-<<<<<<< HEAD
-            if isinstance(self.model, PreTrainedModel):
-=======
             if self.deepspeed:
                 # will be resumed in init_deepspeed
                 pass
             elif isinstance(self.model, PreTrainedModel):
->>>>>>> b68dde6c
                 self.model = self.model.from_pretrained(resume_from_checkpoint)
                 model_reloaded = True
             else:
