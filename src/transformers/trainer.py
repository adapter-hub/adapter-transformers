# coding=utf-8
# Copyright 2020-present the HuggingFace Inc. team.
#
# Licensed under the Apache License, Version 2.0 (the "License");
# you may not use this file except in compliance with the License.
# You may obtain a copy of the License at
#
#     http://www.apache.org/licenses/LICENSE-2.0
#
# Unless required by applicable law or agreed to in writing, software
# distributed under the License is distributed on an "AS IS" BASIS,
# WITHOUT WARRANTIES OR CONDITIONS OF ANY KIND, either express or implied.
# See the License for the specific language governing permissions and
# limitations under the License.
"""
The Trainer class, to easily train a 🤗 Transformers from scratch or finetune it on a new task.
"""

import collections
import inspect
import math
import os
import random
import re
import shutil
import sys
import time
import warnings
from logging import StreamHandler
from pathlib import Path
from typing import TYPE_CHECKING, Any, Callable, Dict, List, Optional, Tuple, Union

from tqdm.auto import tqdm


# Integrations must be imported before ML frameworks:
from .integrations import (  # isort: split
    default_hp_search_backend,
    get_reporting_integration_callbacks,
    hp_params,
    is_fairscale_available,
    is_optuna_available,
    is_ray_tune_available,
    run_hp_search_optuna,
    run_hp_search_ray,
)

import numpy as np
import torch
from packaging import version
from torch import nn
from torch.utils.data.dataloader import DataLoader
from torch.utils.data.dataset import Dataset, IterableDataset
from torch.utils.data.distributed import DistributedSampler
from torch.utils.data.sampler import RandomSampler, SequentialSampler

from . import __version__
from .adapters.composition import AdapterCompositionBlock, Fuse
from .configuration_utils import PretrainedConfig
from .data.data_collator import DataCollator, DataCollatorWithPadding, default_data_collator
from .debug_utils import DebugOption, DebugUnderflowOverflow
from .deepspeed import deepspeed_init, is_deepspeed_zero3_enabled
from .dependency_versions_check import dep_version_check
from .file_utils import (
    CONFIG_NAME,
    WEIGHTS_NAME,
    PushToHubMixin,
    is_apex_available,
    is_datasets_available,
    is_in_notebook,
    is_sagemaker_dp_enabled,
    is_sagemaker_mp_enabled,
    is_torch_tpu_available,
    is_training_run_on_sagemaker,
)
from .modelcard import TrainingSummary
from .modeling_utils import PreTrainedModel, unwrap_model
from .optimization import Adafactor, AdamW, get_scheduler
from .tokenization_utils_base import PreTrainedTokenizerBase
from .trainer_callback import (
    CallbackHandler,
    DefaultFlowCallback,
    PrinterCallback,
    ProgressCallback,
    TrainerCallback,
    TrainerControl,
    TrainerState,
)
from .trainer_pt_utils import (
    DistributedLengthGroupedSampler,
    DistributedSamplerWithLoop,
    DistributedTensorGatherer,
    IterableDatasetShard,
    LabelSmoother,
    LengthGroupedSampler,
    SequentialDistributedSampler,
    ShardSampler,
    distributed_broadcast_scalars,
    distributed_concat,
    find_batch_size,
    get_parameter_names,
    nested_concat,
    nested_detach,
    nested_numpify,
    nested_truncate,
    nested_xla_mesh_reduce,
    reissue_pt_warnings,
)
from .trainer_utils import (
    PREFIX_CHECKPOINT_DIR,
    BestRun,
    EvalLoopOutput,
    EvalPrediction,
    HPSearchBackend,
    PredictionOutput,
    ShardedDDPOption,
    TrainerMemoryTracker,
    TrainOutput,
    default_compute_objective,
    default_hp_space,
    denumpify_detensorize,
    get_last_checkpoint,
    set_seed,
    speed_metrics,
)
from .training_args import ParallelMode, TrainingArguments
from .utils import logging
from .utils.modeling_auto_mapping import MODEL_FOR_QUESTION_ANSWERING_MAPPING_NAMES


_is_torch_generator_available = False
_is_native_amp_available = False

DEFAULT_CALLBACKS = [DefaultFlowCallback]
DEFAULT_PROGRESS_CALLBACK = ProgressCallback

if is_in_notebook():
    from .utils.notebook import NotebookProgressCallback

    DEFAULT_PROGRESS_CALLBACK = NotebookProgressCallback

if is_apex_available():
    from apex import amp

if version.parse(torch.__version__) >= version.parse("1.6"):
    _is_torch_generator_available = True
    _is_native_amp_available = True
    from torch.cuda.amp import autocast

if is_datasets_available():
    import datasets

if is_torch_tpu_available():
    import torch_xla.core.xla_model as xm
    import torch_xla.debug.metrics as met
    import torch_xla.distributed.parallel_loader as pl

if is_fairscale_available():
    dep_version_check("fairscale")
    import fairscale
    from fairscale.nn.data_parallel import FullyShardedDataParallel as FullyShardedDDP
    from fairscale.nn.data_parallel import ShardedDataParallel as ShardedDDP
    from fairscale.nn.wrap import auto_wrap
    from fairscale.optim import OSS
    from fairscale.optim.grad_scaler import ShardedGradScaler

if is_sagemaker_dp_enabled():
    import smdistributed.dataparallel.torch.distributed as dist
    from smdistributed.dataparallel.torch.parallel.distributed import DistributedDataParallel as DDP
else:
    import torch.distributed as dist

if is_sagemaker_mp_enabled():
    import smdistributed.modelparallel.torch as smp

    from .trainer_pt_utils import smp_forward_backward, smp_forward_only, smp_gather, smp_nested_concat

if is_training_run_on_sagemaker():
    logging.add_handler(StreamHandler(sys.stdout))


if TYPE_CHECKING:
    import optuna

logger = logging.get_logger(__name__)


class Trainer:
    """
    Trainer is a simple but feature-complete training and eval loop for PyTorch, optimized for 🤗 Transformers.

    Args:
        model (:class:`~transformers.PreTrainedModel` or :obj:`torch.nn.Module`, `optional`):
            The model to train, evaluate or use for predictions. If not provided, a ``model_init`` must be passed.

            .. note::

                :class:`~transformers.Trainer` is optimized to work with the :class:`~transformers.PreTrainedModel`
                provided by the library. You can still use your own models defined as :obj:`torch.nn.Module` as long as
                they work the same way as the 🤗 Transformers models.
        args (:class:`~transformers.TrainingArguments`, `optional`):
            The arguments to tweak for training. Will default to a basic instance of
            :class:`~transformers.TrainingArguments` with the ``output_dir`` set to a directory named `tmp_trainer` in
            the current directory if not provided.
        data_collator (:obj:`DataCollator`, `optional`):
            The function to use to form a batch from a list of elements of :obj:`train_dataset` or :obj:`eval_dataset`.
            Will default to :func:`~transformers.default_data_collator` if no ``tokenizer`` is provided, an instance of
            :func:`~transformers.DataCollatorWithPadding` otherwise.
        train_dataset (:obj:`torch.utils.data.dataset.Dataset` or :obj:`torch.utils.data.dataset.IterableDataset`, `optional`):
            The dataset to use for training. If it is an :obj:`datasets.Dataset`, columns not accepted by the
            ``model.forward()`` method are automatically removed.

            Note that if it's a :obj:`torch.utils.data.dataset.IterableDataset` with some randomization and you are
            training in a distributed fashion, your iterable dataset should either use a internal attribute
            :obj:`generator` that is a :obj:`torch.Generator` for the randomization that must be identical on all
            processes (and the Trainer will manually set the seed of this :obj:`generator` at each epoch) or have a
            :obj:`set_epoch()` method that internally sets the seed of the RNGs used.
        eval_dataset (:obj:`torch.utils.data.dataset.Dataset`, `optional`):
             The dataset to use for evaluation. If it is an :obj:`datasets.Dataset`, columns not accepted by the
             ``model.forward()`` method are automatically removed.
        tokenizer (:class:`PreTrainedTokenizerBase`, `optional`):
            The tokenizer used to preprocess the data. If provided, will be used to automatically pad the inputs the
            maximum length when batching inputs, and it will be saved along the model to make it easier to rerun an
            interrupted training or reuse the fine-tuned model.
        model_init (:obj:`Callable[[], PreTrainedModel]`, `optional`):
            A function that instantiates the model to be used. If provided, each call to
            :meth:`~transformers.Trainer.train` will start from a new instance of the model as given by this function.

            The function may have zero argument, or a single one containing the optuna/Ray Tune trial object, to be
            able to choose different architectures according to hyper parameters (such as layer count, sizes of inner
            layers, dropout probabilities etc).
        compute_metrics (:obj:`Callable[[EvalPrediction], Dict]`, `optional`):
            The function that will be used to compute metrics at evaluation. Must take a
            :class:`~transformers.EvalPrediction` and return a dictionary string to metric values.
        callbacks (List of :obj:`~transformers.TrainerCallback`, `optional`):
            A list of callbacks to customize the training loop. Will add those to the list of default callbacks
            detailed in :doc:`here <callback>`.

            If you want to remove one of the default callbacks used, use the :meth:`Trainer.remove_callback` method.
        optimizers (:obj:`Tuple[torch.optim.Optimizer, torch.optim.lr_scheduler.LambdaLR`, `optional`): A tuple
            containing the optimizer and the scheduler to use. Will default to an instance of
            :class:`~transformers.AdamW` on your model and a scheduler given by
            :func:`~transformers.get_linear_schedule_with_warmup` controlled by :obj:`args`.

    Important attributes:

        - **model** -- Always points to the core model. If using a transformers model, it will be a
          :class:`~transformers.PreTrainedModel` subclass.
        - **model_wrapped** -- Always points to the most external model in case one or more other modules wrap the
          original model. This is the model that should be used for the forward pass. For example, under ``DeepSpeed``,
          the inner model is wrapped in ``DeepSpeed`` and then again in ``torch.nn.DistributedDataParallel``. If the
          inner model hasn't been wrapped, then ``self.model_wrapped`` is the same as ``self.model``.
        - **is_model_parallel** -- Whether or not a model has been switched to a model parallel mode (different from
          data parallelism, this means some of the model layers are split on different GPUs).
        - **place_model_on_device** -- Whether or not to automatically place the model on the device - it will be set
          to :obj:`False` if model parallel or deepspeed is used, or if the default
          ``TrainingArguments.place_model_on_device`` is overridden to return :obj:`False` .
        - **is_in_train** -- Whether or not a model is currently running ``train`` (e.g. when ``evaluate`` is called
          while in ``train``)

    """

    from .trainer_pt_utils import _get_learning_rate, log_metrics, metrics_format, save_metrics, save_state

    def __init__(
        self,
        model: Union[PreTrainedModel, nn.Module] = None,
        args: TrainingArguments = None,
        data_collator: Optional[DataCollator] = None,
        train_dataset: Optional[Dataset] = None,
        eval_dataset: Optional[Dataset] = None,
        tokenizer: Optional[PreTrainedTokenizerBase] = None,
        model_init: Callable[[], PreTrainedModel] = None,
        compute_metrics: Optional[Callable[[EvalPrediction], Dict]] = None,
        callbacks: Optional[List[TrainerCallback]] = None,
        optimizers: Tuple[torch.optim.Optimizer, torch.optim.lr_scheduler.LambdaLR] = (None, None),
    ):
        if args is None:
            output_dir = "tmp_trainer"
            logger.info(f"No `TrainingArguments` passed, using `output_dir={output_dir}`.")
            args = TrainingArguments(output_dir=output_dir)
        self.args = args
        # Seed must be set before instantiating the model when using model
        set_seed(self.args.seed)
        self.hp_name = None
        self.deepspeed = None
        self.is_in_train = False

        # memory metrics - must set up as early as possible
        self._memory_tracker = TrainerMemoryTracker(self.args.skip_memory_metrics)
        self._memory_tracker.start()

        # set the correct log level depending on the node
        log_level = args.get_process_log_level()
        logging.set_verbosity(log_level)

        # force device and distributed setup init explicitly
        args._setup_devices

        if model is None:
            if model_init is not None:
                self.model_init = model_init
                model = self.call_model_init()
            else:
                raise RuntimeError("`Trainer` requires either a `model` or `model_init` argument")
        else:
            if model_init is not None:
                warnings.warn(
                    "`Trainer` requires either a `model` or `model_init` argument, but not both. "
                    "`model_init` will overwrite your model when calling the `train` method. This will become a fatal error in the next release.",
                    FutureWarning,
                )
            self.model_init = model_init

        if hasattr(model, "is_parallelizable") and model.is_parallelizable and model.model_parallel:
            self.is_model_parallel = True
        else:
            self.is_model_parallel = False

        # Setup Sharded DDP training
        self.sharded_ddp = None
        if len(args.sharded_ddp) > 0:
            if args.deepspeed:
                raise ValueError(
                    "Using --sharded_ddp xxx together with --deepspeed is not possible, deactivate one of those flags."
                )

            if args.local_rank == -1:
                raise ValueError("Using sharded DDP only works in distributed training.")
            elif not is_fairscale_available():
                raise ImportError("Sharded DDP training requires fairscale: `pip install fairscale`.")
            elif ShardedDDPOption.SIMPLE not in args.sharded_ddp and FullyShardedDDP is None:
                raise ImportError(
                    "Sharded DDP in a mode other than simple training requires fairscale version >= 0.3, found "
                    f"{fairscale.__version__}. Upgrade your fairscale library: `pip install --upgrade fairscale`."
                )
            elif ShardedDDPOption.SIMPLE in args.sharded_ddp:
                self.sharded_ddp = ShardedDDPOption.SIMPLE
            elif ShardedDDPOption.ZERO_DP_2 in args.sharded_ddp:
                self.sharded_ddp = ShardedDDPOption.ZERO_DP_2
            elif ShardedDDPOption.ZERO_DP_3 in args.sharded_ddp:
                self.sharded_ddp = ShardedDDPOption.ZERO_DP_3

        # one place to sort out whether to place the model on device or not
        # postpone switching model to cuda when:
        # 1. MP - since we are trying to fit a much bigger than 1 gpu model
        # 2. fp16-enabled DeepSpeed loads the model in half the size and it doesn't need .to() anyway,
        #    and we only use deepspeed for training at the moment
        # 3. full fp16 eval - since the model needs to be half'ed first
        # 4. Sharded DDP - same as MP
        self.place_model_on_device = args.place_model_on_device
        if (
            self.is_model_parallel
            or args.deepspeed
            or (args.fp16_full_eval and not args.do_train)
            or (self.sharded_ddp in [ShardedDDPOption.ZERO_DP_2, ShardedDDPOption.ZERO_DP_3])
        ):
            self.place_model_on_device = False

        default_collator = default_data_collator if tokenizer is None else DataCollatorWithPadding(tokenizer)
        self.data_collator = data_collator if data_collator is not None else default_collator
        self.train_dataset = train_dataset
        self.eval_dataset = eval_dataset
        self.tokenizer = tokenizer

        if self.place_model_on_device:
            model = model.to(args.device)

        # Force n_gpu to 1 to avoid DataParallel as MP will manage the GPUs
        if self.is_model_parallel:
            self.args._n_gpu = 1

        # later use `self.model is self.model_wrapped` to check if it's wrapped or not
        self.model_wrapped = model
        self.model = model

        self.compute_metrics = compute_metrics
        self.optimizer, self.lr_scheduler = optimizers
        if model_init is not None and (self.optimizer is not None or self.lr_scheduler is not None):
            raise RuntimeError(
                "Passing a `model_init` is incompatible with providing the `optimizers` argument."
                "You should subclass `Trainer` and override the `create_optimizer_and_scheduler` method."
            )
        default_callbacks = DEFAULT_CALLBACKS + get_reporting_integration_callbacks(self.args.report_to)
        callbacks = default_callbacks if callbacks is None else default_callbacks + callbacks
        self.callback_handler = CallbackHandler(
            callbacks, self.model, self.tokenizer, self.optimizer, self.lr_scheduler
        )
        self.add_callback(PrinterCallback if self.args.disable_tqdm else DEFAULT_PROGRESS_CALLBACK)

        # Will be set to True by `self._setup_loggers()` on first call to `self.log()`.
        self._loggers_initialized = False

        # Create clone of distant repo and output directory if needed
        if self.args.push_to_hub:
            self.init_git_repo()
        if self.args.should_save:
            os.makedirs(self.args.output_dir, exist_ok=True)

<<<<<<< HEAD
=======
        if adapter_names is not None:
            self.model.set_active_adapters(adapter_names)
        # Set the defaults for loading/ saving model & adapters
        if isinstance(self.model, PreTrainedModel):
            model_freezed = getattr(self.model.base_model, "model_freezed", False)
        else:
            model_freezed = False
        if model_freezed and self.model.active_adapters:
            # Check if training AdapterFusion
            self.train_adapter_fusion = (
                isinstance(self.model.active_adapters, Fuse)
                or isinstance(self.model.active_adapters, AdapterCompositionBlock)
                and any([isinstance(child, Fuse) for child in self.model.active_adapters.children])
            )
            # Configure model saving
            self.do_save_full_model = False
            self.do_save_adapters = True
            self.do_save_adapter_fusion = self.train_adapter_fusion
        else:
            self.train_adapter_fusion = False
            self.do_save_full_model = True
            self.do_save_adapters = False
            self.do_save_adapter_fusion = False
        # override with explicit setting
        if do_save_full_model is not None:
            self.do_save_full_model = do_save_full_model
        if do_save_adapters is not None:
            self.do_save_adapters = do_save_adapters
        if do_save_adapter_fusion is not None:
            self.do_save_adapter_fusion = do_save_adapter_fusion

>>>>>>> b64e69d8
        if not callable(self.data_collator) and callable(getattr(self.data_collator, "collate_batch", None)):
            raise ValueError("The `data_collator` should be a simple callable (function, class with `__call__`).")

        if args.max_steps > 0:
            logger.info("max_steps is given, it will override any value given in num_train_epochs")

        if train_dataset is not None and not isinstance(train_dataset, collections.abc.Sized) and args.max_steps <= 0:
            raise ValueError("train_dataset does not implement __len__, max_steps has to be specified")

        self._signature_columns = None

        # Mixed precision setup
        self.use_apex = False
        self.use_amp = False
        self.fp16_backend = None

        if args.fp16:
            if args.fp16_backend == "auto":
                self.fp16_backend = "amp" if _is_native_amp_available else "apex"
            else:
                self.fp16_backend = args.fp16_backend
            logger.info(f"Using {self.fp16_backend} fp16 backend")

        if args.fp16 and not args.deepspeed:  # deepspeed manages its own fp16
            if self.fp16_backend == "amp":
                self.use_amp = True
                if is_sagemaker_mp_enabled():
                    self.scaler = smp.amp.GradScaler()
                elif self.sharded_ddp is not None:
                    self.scaler = ShardedGradScaler()
                else:
                    self.scaler = torch.cuda.amp.GradScaler()
            else:
                if not is_apex_available():
                    raise ImportError(
                        "Using FP16 with APEX but APEX is not installed, please refer to https://www.github.com/nvidia/apex."
                    )
                self.use_apex = True

        # FP16 + model parallelism in SageMaker: gradient clipping does not work for now so we raise a helpful error.
        if is_sagemaker_mp_enabled() and self.use_amp and args.max_grad_norm is not None and args.max_grad_norm > 0:
            raise ValueError(
                "SageMaker Model Parallelism in mixed precision mode does not support gradient clipping yet. Pass "
                "along 'max_grad_norm': 0 in your hyperparameters."
            )

        # Label smoothing
        if self.args.label_smoothing_factor != 0:
            self.label_smoother = LabelSmoother(epsilon=self.args.label_smoothing_factor)
        else:
            self.label_smoother = None

        self.state = TrainerState()
        self.control = TrainerControl()
        # Internal variable to count flos in each process, will be accumulated in `self.state.total_flos` then
        # returned to 0 every time flos need to be logged
        self.current_flos = 0
        self.hp_search_backend = None
        self.use_tune_checkpoints = False
        default_label_names = (
            ["start_positions", "end_positions"]
            if type(self.model).__name__ in MODEL_FOR_QUESTION_ANSWERING_MAPPING_NAMES.values()
            else ["labels"]
        )
        self.label_names = default_label_names if self.args.label_names is None else self.args.label_names
        self.control = self.callback_handler.on_init_end(self.args, self.state, self.control)

        # very last
        self._memory_tracker.stop_and_update_metrics()

    def add_callback(self, callback):
        """
        Add a callback to the current list of :class:`~transformer.TrainerCallback`.

        Args:
           callback (:obj:`type` or :class:`~transformer.TrainerCallback`):
               A :class:`~transformer.TrainerCallback` class or an instance of a :class:`~transformer.TrainerCallback`.
               In the first case, will instantiate a member of that class.
        """
        self.callback_handler.add_callback(callback)

    def pop_callback(self, callback):
        """
        Remove a callback from the current list of :class:`~transformer.TrainerCallback` and returns it.

        If the callback is not found, returns :obj:`None` (and no error is raised).

        Args:
           callback (:obj:`type` or :class:`~transformer.TrainerCallback`):
               A :class:`~transformer.TrainerCallback` class or an instance of a :class:`~transformer.TrainerCallback`.
               In the first case, will pop the first member of that class found in the list of callbacks.

        Returns:
            :class:`~transformer.TrainerCallback`: The callback removed, if found.
        """
        return self.callback_handler.pop_callback(callback)

    def remove_callback(self, callback):
        """
        Remove a callback from the current list of :class:`~transformer.TrainerCallback`.

        Args:
           callback (:obj:`type` or :class:`~transformer.TrainerCallback`):
               A :class:`~transformer.TrainerCallback` class or an instance of a :class:`~transformer.TrainerCallback`.
               In the first case, will remove the first member of that class found in the list of callbacks.
        """
        self.callback_handler.remove_callback(callback)

    def _remove_unused_columns(self, dataset: "datasets.Dataset", description: Optional[str] = None):
        if not self.args.remove_unused_columns:
            return dataset
        if self._signature_columns is None:
            # Inspect model forward signature to keep only the arguments it accepts.
            signature = inspect.signature(self.model.forward)
            self._signature_columns = list(signature.parameters.keys())
            # Labels may be named label or label_ids, the default data collator handles that.
            self._signature_columns += ["label", "label_ids"]
        columns = [k for k in self._signature_columns if k in dataset.column_names]
        ignored_columns = list(set(dataset.column_names) - set(self._signature_columns))
        if len(ignored_columns) > 0:
            dset_description = "" if description is None else f"in the {description} set "
            logger.info(
                f"The following columns {dset_description} don't have a corresponding argument in "
                f"`{self.model.__class__.__name__}.forward` and have been ignored: {', '.join(ignored_columns)}."
            )

        if version.parse(datasets.__version__) < version.parse("1.4.0"):
            dataset.set_format(
                type=dataset.format["type"], columns=columns, format_kwargs=dataset.format["format_kwargs"]
            )
            return dataset
        else:
            return dataset.remove_columns(ignored_columns)

    def _get_train_sampler(self) -> Optional[torch.utils.data.sampler.Sampler]:
        if not isinstance(self.train_dataset, collections.abc.Sized):
            return None

        generator = None
        if self.args.world_size <= 1 and _is_torch_generator_available:
            generator = torch.Generator()
            generator.manual_seed(int(torch.empty((), dtype=torch.int64).random_().item()))

        # Build the sampler.
        if self.args.group_by_length:
            if is_datasets_available() and isinstance(self.train_dataset, datasets.Dataset):
                lengths = (
                    self.train_dataset[self.args.length_column_name]
                    if self.args.length_column_name in self.train_dataset.column_names
                    else None
                )
            else:
                lengths = None
            model_input_name = self.tokenizer.model_input_names[0] if self.tokenizer is not None else None
            if self.args.world_size <= 1:
                return LengthGroupedSampler(
                    self.train_dataset,
                    self.args.train_batch_size,
                    lengths=lengths,
                    model_input_name=model_input_name,
                    generator=generator,
                )
            else:
                return DistributedLengthGroupedSampler(
                    self.train_dataset,
                    self.args.train_batch_size,
                    num_replicas=self.args.world_size,
                    rank=self.args.process_index,
                    lengths=lengths,
                    model_input_name=model_input_name,
                    seed=self.args.seed,
                )

        else:
            if self.args.world_size <= 1:
                if _is_torch_generator_available:
                    return RandomSampler(self.train_dataset, generator=generator)
                return RandomSampler(self.train_dataset)
            elif (
                self.args.parallel_mode in [ParallelMode.TPU, ParallelMode.SAGEMAKER_MODEL_PARALLEL]
                and not self.args.dataloader_drop_last
            ):
                # Use a loop for TPUs when drop_last is False to have all batches have the same size.
                return DistributedSamplerWithLoop(
                    self.train_dataset,
                    batch_size=self.args.per_device_train_batch_size,
                    num_replicas=self.args.world_size,
                    rank=self.args.process_index,
                    seed=self.args.seed,
                )
            else:
                return DistributedSampler(
                    self.train_dataset,
                    num_replicas=self.args.world_size,
                    rank=self.args.process_index,
                    seed=self.args.seed,
                )

    def get_train_dataloader(self) -> DataLoader:
        """
        Returns the training :class:`~torch.utils.data.DataLoader`.

        Will use no sampler if :obj:`self.train_dataset` does not implement :obj:`__len__`, a random sampler (adapted
        to distributed training if necessary) otherwise.

        Subclass and override this method if you want to inject some custom behavior.
        """
        if self.train_dataset is None:
            raise ValueError("Trainer: training requires a train_dataset.")

        train_dataset = self.train_dataset
        if is_datasets_available() and isinstance(train_dataset, datasets.Dataset):
            train_dataset = self._remove_unused_columns(train_dataset, description="training")

        if isinstance(train_dataset, torch.utils.data.dataset.IterableDataset):
            if self.args.world_size > 1:
                train_dataset = IterableDatasetShard(
                    train_dataset,
                    batch_size=self.args.train_batch_size,
                    drop_last=self.args.dataloader_drop_last,
                    num_processes=self.args.world_size,
                    process_index=self.args.process_index,
                )

            return DataLoader(
                train_dataset,
                batch_size=self.args.train_batch_size,
                collate_fn=self.data_collator,
                num_workers=self.args.dataloader_num_workers,
                pin_memory=self.args.dataloader_pin_memory,
            )

        train_sampler = self._get_train_sampler()

        return DataLoader(
            train_dataset,
            batch_size=self.args.train_batch_size,
            sampler=train_sampler,
            collate_fn=self.data_collator,
            drop_last=self.args.dataloader_drop_last,
            num_workers=self.args.dataloader_num_workers,
            pin_memory=self.args.dataloader_pin_memory,
        )

    def _get_eval_sampler(self, eval_dataset: Dataset) -> Optional[torch.utils.data.sampler.Sampler]:
        # Deprecated code
        if self.args.use_legacy_prediction_loop:
            if is_torch_tpu_available():
                return SequentialDistributedSampler(
                    eval_dataset, num_replicas=xm.xrt_world_size(), rank=xm.get_ordinal()
                )
            elif is_sagemaker_mp_enabled():
                return SequentialDistributedSampler(
                    eval_dataset,
                    num_replicas=smp.dp_size(),
                    rank=smp.dp_rank(),
                    batch_size=self.args.per_device_eval_batch_size,
                )
            elif self.args.local_rank != -1:
                return SequentialDistributedSampler(eval_dataset)
            else:
                return SequentialSampler(eval_dataset)

        if self.args.world_size <= 1:
            return SequentialSampler(eval_dataset)
        else:
            return ShardSampler(
                eval_dataset,
                batch_size=self.args.per_device_eval_batch_size,
                num_processes=self.args.world_size,
                process_index=self.args.process_index,
            )

    def get_eval_dataloader(self, eval_dataset: Optional[Dataset] = None) -> DataLoader:
        """
        Returns the evaluation :class:`~torch.utils.data.DataLoader`.

        Subclass and override this method if you want to inject some custom behavior.

        Args:
            eval_dataset (:obj:`torch.utils.data.dataset.Dataset`, `optional`):
                If provided, will override :obj:`self.eval_dataset`. If it is an :obj:`datasets.Dataset`, columns not
                accepted by the ``model.forward()`` method are automatically removed. It must implement :obj:`__len__`.
        """
        if eval_dataset is None and self.eval_dataset is None:
            raise ValueError("Trainer: evaluation requires an eval_dataset.")
        eval_dataset = eval_dataset if eval_dataset is not None else self.eval_dataset

        if is_datasets_available() and isinstance(eval_dataset, datasets.Dataset):
            eval_dataset = self._remove_unused_columns(eval_dataset, description="evaluation")

        if isinstance(eval_dataset, torch.utils.data.dataset.IterableDataset):
            if self.args.world_size > 1:
                eval_dataset = IterableDatasetShard(
                    eval_dataset,
                    batch_size=self.args.eval_batch_size,
                    drop_last=self.args.dataloader_drop_last,
                    num_processes=self.args.world_size,
                    process_index=self.args.process_index,
                )
            return DataLoader(
                eval_dataset,
                batch_size=self.args.eval_batch_size,
                collate_fn=self.data_collator,
                num_workers=self.args.dataloader_num_workers,
                pin_memory=self.args.dataloader_pin_memory,
            )

        eval_sampler = self._get_eval_sampler(eval_dataset)

        return DataLoader(
            eval_dataset,
            sampler=eval_sampler,
            batch_size=self.args.eval_batch_size,
            collate_fn=self.data_collator,
            drop_last=self.args.dataloader_drop_last,
            num_workers=self.args.dataloader_num_workers,
            pin_memory=self.args.dataloader_pin_memory,
        )

    def get_test_dataloader(self, test_dataset: Dataset) -> DataLoader:
        """
        Returns the test :class:`~torch.utils.data.DataLoader`.

        Subclass and override this method if you want to inject some custom behavior.

        Args:
            test_dataset (:obj:`torch.utils.data.dataset.Dataset`, `optional`):
                The test dataset to use. If it is an :obj:`datasets.Dataset`, columns not accepted by the
                ``model.forward()`` method are automatically removed. It must implement :obj:`__len__`.
        """
        if is_datasets_available() and isinstance(test_dataset, datasets.Dataset):
            test_dataset = self._remove_unused_columns(test_dataset, description="test")

        if isinstance(test_dataset, torch.utils.data.dataset.IterableDataset):
            if self.args.world_size > 1:
                test_dataset = IterableDatasetShard(
                    test_dataset,
                    batch_size=self.args.eval_batch_size,
                    drop_last=self.args.dataloader_drop_last,
                    num_processes=self.args.world_size,
                    process_index=self.args.process_index,
                )
            return DataLoader(
                test_dataset,
                batch_size=self.args.eval_batch_size,
                collate_fn=self.data_collator,
                num_workers=self.args.dataloader_num_workers,
                pin_memory=self.args.dataloader_pin_memory,
            )

        test_sampler = self._get_eval_sampler(test_dataset)

        # We use the same batch_size as for eval.
        return DataLoader(
            test_dataset,
            sampler=test_sampler,
            batch_size=self.args.eval_batch_size,
            collate_fn=self.data_collator,
            drop_last=self.args.dataloader_drop_last,
            pin_memory=self.args.dataloader_pin_memory,
        )

    def create_optimizer_and_scheduler(self, num_training_steps: int):
        """
        Setup the optimizer and the learning rate scheduler.

        We provide a reasonable default that works well. If you want to use something else, you can pass a tuple in the
        Trainer's init through :obj:`optimizers`, or subclass and override this method (or :obj:`create_optimizer`
        and/or :obj:`create_scheduler`) in a subclass.
        """
        self.create_optimizer()
        self.create_scheduler(num_training_steps)

    def create_optimizer(self):
        """
        Setup the optimizer.

        We provide a reasonable default that works well. If you want to use something else, you can pass a tuple in the
        Trainer's init through :obj:`optimizers`, or subclass and override this method in a subclass.
        """
        if self.optimizer is None:
            decay_parameters = get_parameter_names(self.model, [nn.LayerNorm])
            decay_parameters = [name for name in decay_parameters if "bias" not in name]
<<<<<<< HEAD
=======
            if hasattr(self.model, "config") and hasattr(self.model.config, "adapters"):
                match_str = r"adapter_fusion_layer\..*\.value"
                decay_parameters = [name for name in decay_parameters if not re.match(match_str, name)]
>>>>>>> b64e69d8
            optimizer_grouped_parameters = [
                {
                    "params": [p for n, p in self.model.named_parameters() if n in decay_parameters],
                    "weight_decay": self.args.weight_decay,
                },
                {
                    "params": [p for n, p in self.model.named_parameters() if n not in decay_parameters],
                    "weight_decay": 0.0,
                },
            ]
            optimizer_cls = Adafactor if self.args.adafactor else AdamW
            if self.args.adafactor:
                optimizer_cls = Adafactor
                optimizer_kwargs = {"scale_parameter": False, "relative_step": False}
            else:
                optimizer_cls = AdamW
                optimizer_kwargs = {
                    "betas": (self.args.adam_beta1, self.args.adam_beta2),
                    "eps": self.args.adam_epsilon,
                }
            optimizer_kwargs["lr"] = self.args.learning_rate
            if self.sharded_ddp == ShardedDDPOption.SIMPLE:
                self.optimizer = OSS(
                    params=optimizer_grouped_parameters,
                    optim=optimizer_cls,
                    **optimizer_kwargs,
                )
            else:
                self.optimizer = optimizer_cls(optimizer_grouped_parameters, **optimizer_kwargs)

        if is_sagemaker_mp_enabled():
            self.optimizer = smp.DistributedOptimizer(self.optimizer)

    def create_scheduler(self, num_training_steps: int):
        """
        Setup the scheduler. The optimizer of the trainer must have been set up before this method is called.

        Args:
            num_training_steps (int): The number of training steps to do.
        """
        if self.lr_scheduler is None:
            warmup_steps = (
                self.args.warmup_steps
                if self.args.warmup_steps > 0
                else math.ceil(num_training_steps * self.args.warmup_ratio)
            )

            self.lr_scheduler = get_scheduler(
                self.args.lr_scheduler_type,
                self.optimizer,
                num_warmup_steps=warmup_steps,
                num_training_steps=num_training_steps,
            )

    def num_examples(self, dataloader: DataLoader) -> int:
        """
        Helper to get number of samples in a :class:`~torch.utils.data.DataLoader` by accessing its dataset.

        Will raise an exception if the underlying dataset does not implement method :obj:`__len__`
        """
        return len(dataloader.dataset)

    def _hp_search_setup(self, trial: Union["optuna.Trial", Dict[str, Any]]):
        """HP search setup code"""
        self._trial = trial

        if self.hp_search_backend is None or trial is None:
            return
        if self.hp_search_backend == HPSearchBackend.OPTUNA:
            params = self.hp_space(trial)
        elif self.hp_search_backend == HPSearchBackend.RAY:
            params = trial
            params.pop("wandb", None)

        for key, value in params.items():
            if not hasattr(self.args, key):
                raise AttributeError(
                    f"Trying to set {key} in the hyperparameter search but there is no corresponding field in `TrainingArguments`."
                )
            old_attr = getattr(self.args, key, None)
            # Casting value to the proper type
            if old_attr is not None:
                value = type(old_attr)(value)
            setattr(self.args, key, value)
        if self.hp_search_backend == HPSearchBackend.OPTUNA:
            logger.info("Trial:", trial.params)
        if self.args.deepspeed:
            # Rebuild the deepspeed config to reflect the updated training parameters
            from transformers.deepspeed import HfDeepSpeedConfig

            self.args.hf_deepspeed_config = HfDeepSpeedConfig(self.args)

    def _report_to_hp_search(
        self, trial: Union["optuna.Trial", Dict[str, Any]], epoch: int, metrics: Dict[str, float]
    ):
        if self.hp_search_backend is None or trial is None:
            return
        self.objective = self.compute_objective(metrics.copy())
        if self.hp_search_backend == HPSearchBackend.OPTUNA:
            import optuna

            trial.report(self.objective, epoch)
            if trial.should_prune():
                raise optuna.TrialPruned()
        elif self.hp_search_backend == HPSearchBackend.RAY:
            from ray import tune

            if self.control.should_save:
                self._tune_save_checkpoint()
            tune.report(objective=self.objective, **metrics)

    def _tune_save_checkpoint(self):
        from ray import tune

        if not self.use_tune_checkpoints:
            return
        with tune.checkpoint_dir(step=self.state.global_step) as checkpoint_dir:
            output_dir = os.path.join(checkpoint_dir, f"{PREFIX_CHECKPOINT_DIR}-{self.state.global_step}")
            self.save_model(output_dir)
            if self.args.should_save:
                self.state.save_to_json(os.path.join(output_dir, "trainer_state.json"))
                torch.save(self.optimizer.state_dict(), os.path.join(output_dir, "optimizer.pt"))
                torch.save(self.lr_scheduler.state_dict(), os.path.join(output_dir, "scheduler.pt"))

    def call_model_init(self, trial=None):
        model_init_argcount = len(inspect.signature(self.model_init).parameters)
        if model_init_argcount == 0:
            model = self.model_init()
        elif model_init_argcount == 1:
            model = self.model_init(trial)
        else:
            raise RuntimeError("model_init should have 0 or 1 argument.")

        if model is None:
            raise RuntimeError("model_init should not return None.")

        return model

    def _wrap_model(self, model, training=True):
        if is_sagemaker_mp_enabled():
            # Wrapping the base model twice in a DistributedModel will raise an error.
            if isinstance(self.model_wrapped, smp.model.DistributedModel):
                return self.model_wrapped
            return smp.DistributedModel(model, backward_passes_per_step=self.args.gradient_accumulation_steps)

        # already initialized its own DDP and AMP
        if self.deepspeed:
            return self.deepspeed

        # train/eval could be run multiple-times - if already wrapped, don't re-wrap it again
        if unwrap_model(model) is not model:
            return model

        # Mixed precision training with apex (torch < 1.6)
        if self.use_apex and training:
            model, self.optimizer = amp.initialize(model, self.optimizer, opt_level=self.args.fp16_opt_level)

        # Multi-gpu training (should be after apex fp16 initialization)
        if self.args.n_gpu > 1:
            model = nn.DataParallel(model)

        # Note: in torch.distributed mode, there's no point in wrapping the model
        # inside a DistributedDataParallel as we'll be under `no_grad` anyways.
        if not training:
            return model

        # Distributed training (should be after apex fp16 initialization)
        if self.sharded_ddp is not None:
            # Sharded DDP!
            if self.sharded_ddp == ShardedDDPOption.SIMPLE:
                model = ShardedDDP(model, self.optimizer)
            else:
                mixed_precision = self.args.fp16
                cpu_offload = ShardedDDPOption.OFFLOAD in self.args.sharded_ddp
                zero_3 = self.sharded_ddp == ShardedDDPOption.ZERO_DP_3
                # XXX: Breaking the self.model convention but I see no way around it for now.
                if ShardedDDPOption.AUTO_WRAP in self.args.sharded_ddp:
                    model = auto_wrap(model)
                self.model = model = FullyShardedDDP(
                    model,
                    mixed_precision=mixed_precision,
                    reshard_after_forward=zero_3,
                    cpu_offload=cpu_offload,
                ).to(self.args.device)

        elif is_sagemaker_dp_enabled():
            model = DDP(model, device_ids=[dist.get_local_rank()], broadcast_buffers=False)
        elif self.args.local_rank != -1:
            if self.args.ddp_find_unused_parameters is not None:
                find_unused_parameters = self.args.ddp_find_unused_parameters
            elif isinstance(model, PreTrainedModel):
                # find_unused_parameters breaks checkpointing as per
                # https://github.com/huggingface/transformers/pull/4659#issuecomment-643356021
                find_unused_parameters = not getattr(model.config, "gradient_checkpointing", False)
            else:
                find_unused_parameters = True
            model = nn.parallel.DistributedDataParallel(
                model,
                device_ids=[self.args.local_rank],
                output_device=self.args.local_rank,
                find_unused_parameters=find_unused_parameters,
            )

        return model

    def train(
        self,
        resume_from_checkpoint: Optional[Union[str, bool]] = None,
        trial: Union["optuna.Trial", Dict[str, Any]] = None,
        **kwargs,
    ):
        """
        Main training entry point.

        Args:
            resume_from_checkpoint (:obj:`str` or :obj:`bool`, `optional`):
                If a :obj:`str`, local path to a saved checkpoint as saved by a previous instance of
                :class:`~transformers.Trainer`. If a :obj:`bool` and equals `True`, load the last checkpoint in
                `args.output_dir` as saved by a previous instance of :class:`~transformers.Trainer`. If present,
                training will resume from the model/optimizer/scheduler states loaded here.
            trial (:obj:`optuna.Trial` or :obj:`Dict[str, Any]`, `optional`):
                The trial run or the hyperparameter dictionary for hyperparameter search.
            kwargs:
                Additional keyword arguments used to hide deprecated arguments
        """

        # memory metrics - must set up as early as possible
        self._memory_tracker.start()

        args = self.args

        self.is_in_train = True

        # do_train is not a reliable argument, as it might not be set and .train() still called, so
        # the following is a workaround:
        if args.fp16_full_eval and not args.do_train:
            self.model = self.model.to(args.device)

        if "model_path" in kwargs:
            resume_from_checkpoint = kwargs.pop("model_path")
            warnings.warn(
                "`model_path` is deprecated and will be removed in a future version. Use `resume_from_checkpoint` "
                "instead.",
                FutureWarning,
            )
        if len(kwargs) > 0:
            raise TypeError(f"train() received got unexpected keyword arguments: {', '.join(list(kwargs.keys()))}.")
        # This might change the seed so needs to run first.
        self._hp_search_setup(trial)

        # Model re-init
        model_reloaded = False
        if self.model_init is not None:
            # Seed must be set before instantiating the model when using model_init.
            set_seed(args.seed)
            self.model = self.call_model_init(trial)
            model_reloaded = True
            # Reinitializes optimizer and scheduler
            self.optimizer, self.lr_scheduler = None, None

        # Load potential model checkpoint
        if isinstance(resume_from_checkpoint, bool) and resume_from_checkpoint:
            resume_from_checkpoint = get_last_checkpoint(args.output_dir)
            if resume_from_checkpoint is None:
                raise ValueError(f"No valid checkpoint found in output directory ({args.output_dir})")

        if resume_from_checkpoint is not None:
            if not os.path.isfile(os.path.join(resume_from_checkpoint, WEIGHTS_NAME)):
                raise ValueError(f"Can't find a valid checkpoint at {resume_from_checkpoint}")

            logger.info(f"Loading model from {resume_from_checkpoint}).")

            if os.path.isfile(os.path.join(resume_from_checkpoint, CONFIG_NAME)):
                config = PretrainedConfig.from_json_file(os.path.join(resume_from_checkpoint, CONFIG_NAME))
                checkpoint_version = config.transformers_version
                if checkpoint_version is not None and checkpoint_version != __version__:
                    logger.warn(
                        f"You are resuming training from a checkpoint trained with {checkpoint_version} of "
                        f"Transformers but your current version is {__version__}. This is not recommended and could "
                        "yield to errors or unwanted behaviors."
                    )

            if args.deepspeed:
                # will be resumed in deepspeed_init
                pass
            else:
                # We load the model state dict on the CPU to avoid an OOM error.
                state_dict = torch.load(os.path.join(resume_from_checkpoint, WEIGHTS_NAME), map_location="cpu")
                # If the model is on the GPU, it still works!
                self._load_state_dict_in_model(state_dict)

        # If model was re-initialized, put it on the right device and update self.model_wrapped
        if model_reloaded:
            if self.place_model_on_device:
                self.model = self.model.to(args.device)
            self.model_wrapped = self.model

        # Keeping track whether we can can len() on the dataset or not
        train_dataset_is_sized = isinstance(self.train_dataset, collections.abc.Sized)

        # Data loader and number of training steps
        train_dataloader = self.get_train_dataloader()

        # Setting up training control variables:
        # number of training epochs: num_train_epochs
        # number of training steps per epoch: num_update_steps_per_epoch
        # total number of training steps to execute: max_steps
        total_train_batch_size = args.train_batch_size * args.gradient_accumulation_steps * args.world_size
        if train_dataset_is_sized:
            num_update_steps_per_epoch = len(train_dataloader) // args.gradient_accumulation_steps
            num_update_steps_per_epoch = max(num_update_steps_per_epoch, 1)
            if args.max_steps > 0:
                max_steps = args.max_steps
                num_train_epochs = args.max_steps // num_update_steps_per_epoch + int(
                    args.max_steps % num_update_steps_per_epoch > 0
                )
                # May be slightly incorrect if the last batch in the training datalaoder has a smaller size but it's
                # the best we can do.
                num_train_samples = args.max_steps * total_train_batch_size
            else:
                max_steps = math.ceil(args.num_train_epochs * num_update_steps_per_epoch)
                num_train_epochs = math.ceil(args.num_train_epochs)
                num_train_samples = len(self.train_dataset) * args.num_train_epochs
        else:
            # see __init__. max_steps is set when the dataset has no __len__
            max_steps = args.max_steps
            num_train_epochs = int(args.num_train_epochs)
            num_update_steps_per_epoch = max_steps
            num_train_samples = args.max_steps * total_train_batch_size

        if DebugOption.UNDERFLOW_OVERFLOW in self.args.debug:
            debug_overflow = DebugUnderflowOverflow(self.model)  # noqa

        delay_optimizer_creation = self.sharded_ddp is not None and self.sharded_ddp != ShardedDDPOption.SIMPLE
        if args.deepspeed:
            deepspeed_engine, optimizer, lr_scheduler = deepspeed_init(
                self, num_training_steps=max_steps, resume_from_checkpoint=resume_from_checkpoint
            )
            self.model = deepspeed_engine.module
            self.model_wrapped = deepspeed_engine
            self.deepspeed = deepspeed_engine
            self.optimizer = optimizer
            self.lr_scheduler = lr_scheduler
        elif not delay_optimizer_creation:
            self.create_optimizer_and_scheduler(num_training_steps=max_steps)

        self.state = TrainerState()
        self.state.is_hyper_param_search = trial is not None

        model = self._wrap_model(self.model_wrapped)

        # for the rest of this function `model` is the outside model, whether it was wrapped or not
        if model is not self.model:
            self.model_wrapped = model

        if delay_optimizer_creation:
            self.create_optimizer_and_scheduler(num_training_steps=max_steps)

        # Check if saved optimizer or scheduler states exist
        self._load_optimizer_and_scheduler(resume_from_checkpoint)

        # important: at this point:
        # self.model         is the Transformers Model
        # self.model_wrapped is DDP(Transformers Model), Deepspeed(Transformers Model), etc.

        # Train!
        num_examples = (
            self.num_examples(train_dataloader) if train_dataset_is_sized else total_train_batch_size * args.max_steps
        )

        logger.info("***** Running training *****")
        logger.info(f"  Num examples = {num_examples}")
        logger.info(f"  Num Epochs = {num_train_epochs}")
        logger.info(f"  Instantaneous batch size per device = {args.per_device_train_batch_size}")
        logger.info(f"  Total train batch size (w. parallel, distributed & accumulation) = {total_train_batch_size}")
        logger.info(f"  Gradient Accumulation steps = {args.gradient_accumulation_steps}")
        logger.info(f"  Total optimization steps = {max_steps}")

        self.state.epoch = 0
        start_time = time.time()
        epochs_trained = 0
        steps_trained_in_current_epoch = 0
        steps_trained_progress_bar = None

        # Check if continuing training from a checkpoint
        if resume_from_checkpoint is not None and os.path.isfile(
            os.path.join(resume_from_checkpoint, "trainer_state.json")
        ):
            self.state = TrainerState.load_from_json(os.path.join(resume_from_checkpoint, "trainer_state.json"))
            epochs_trained = self.state.global_step // num_update_steps_per_epoch
            if not args.ignore_data_skip:
                steps_trained_in_current_epoch = self.state.global_step % (num_update_steps_per_epoch)
                steps_trained_in_current_epoch *= args.gradient_accumulation_steps
            else:
                steps_trained_in_current_epoch = 0

            logger.info("  Continuing training from checkpoint, will skip to saved global_step")
            logger.info(f"  Continuing training from epoch {epochs_trained}")
            logger.info(f"  Continuing training from global step {self.state.global_step}")
            if not args.ignore_data_skip:
                logger.info(
                    f"  Will skip the first {epochs_trained} epochs then the first {steps_trained_in_current_epoch} "
                    "batches in the first epoch. If this takes a lot of time, you can add the `--ignore_data_skip` "
                    "flag to your launch command, but you will resume the training on data already seen by your model."
                )
                if self.is_local_process_zero() and not args.disable_tqdm:
                    steps_trained_progress_bar = tqdm(total=steps_trained_in_current_epoch)
                    steps_trained_progress_bar.set_description("Skipping the first batches")

        # Update the references
        self.callback_handler.model = self.model
        self.callback_handler.optimizer = self.optimizer
        self.callback_handler.lr_scheduler = self.lr_scheduler
        self.callback_handler.train_dataloader = train_dataloader
        self.state.trial_name = self.hp_name(trial) if self.hp_name is not None else None
        self.state.trial_params = hp_params(trial) if trial is not None else None
        # This should be the same if the state has been saved but in case the training arguments changed, it's safer
        # to set this after the load.
        self.state.max_steps = max_steps
        self.state.num_train_epochs = num_train_epochs
        self.state.is_local_process_zero = self.is_local_process_zero()
        self.state.is_world_process_zero = self.is_world_process_zero()

        # tr_loss is a tensor to avoid synchronization of TPUs through .item()
        tr_loss = torch.tensor(0.0).to(args.device)
        # _total_loss_scalar is updated everytime .item() has to be called on tr_loss and stores the sum of all losses
        self._total_loss_scalar = 0.0
        self._globalstep_last_logged = self.state.global_step
        model.zero_grad()

        self.control = self.callback_handler.on_train_begin(args, self.state, self.control)

        # Skip the first epochs_trained epochs to get the random state of the dataloader at the right point.
        if not args.ignore_data_skip:
            for epoch in range(epochs_trained):
                # We just need to begin an iteration to create the randomization of the sampler.
                for _ in train_dataloader:
                    break

        for epoch in range(epochs_trained, num_train_epochs):
            if isinstance(train_dataloader, DataLoader) and isinstance(train_dataloader.sampler, DistributedSampler):
                train_dataloader.sampler.set_epoch(epoch)
            elif isinstance(train_dataloader.dataset, IterableDatasetShard):
                train_dataloader.dataset.set_epoch(epoch)

            if is_torch_tpu_available():
                parallel_loader = pl.ParallelLoader(train_dataloader, [args.device]).per_device_loader(args.device)
                epoch_iterator = parallel_loader
            else:
                epoch_iterator = train_dataloader

            # Reset the past mems state at the beginning of each epoch if necessary.
            if args.past_index >= 0:
                self._past = None

            steps_in_epoch = (
                len(epoch_iterator) if train_dataset_is_sized else args.max_steps * args.gradient_accumulation_steps
            )
            self.control = self.callback_handler.on_epoch_begin(args, self.state, self.control)

            for step, inputs in enumerate(epoch_iterator):

                # Skip past any already trained steps if resuming training
                if steps_trained_in_current_epoch > 0:
                    steps_trained_in_current_epoch -= 1
                    if steps_trained_progress_bar is not None:
                        steps_trained_progress_bar.update(1)
                    if steps_trained_in_current_epoch == 0:
                        self._load_rng_state(resume_from_checkpoint)
                    continue
                elif steps_trained_progress_bar is not None:
                    steps_trained_progress_bar.close()
                    steps_trained_progress_bar = None

                if step % args.gradient_accumulation_steps == 0:
                    self.control = self.callback_handler.on_step_begin(args, self.state, self.control)

                if (
                    ((step + 1) % args.gradient_accumulation_steps != 0)
                    and args.local_rank != -1
                    and args._no_sync_in_gradient_accumulation
                ):
                    # Avoid unnecessary DDP synchronization since there will be no backward pass on this example.
                    with model.no_sync():
                        tr_loss += self.training_step(model, inputs)
                else:
                    tr_loss += self.training_step(model, inputs)
                self.current_flos += float(self.floating_point_ops(inputs))

                # Optimizer step for deepspeed must be called on every step regardless of the value of gradient_accumulation_steps
                if self.deepspeed:
                    self.deepspeed.step()

                if (step + 1) % args.gradient_accumulation_steps == 0 or (
                    # last step in epoch but step is always smaller than gradient_accumulation_steps
                    steps_in_epoch <= args.gradient_accumulation_steps
                    and (step + 1) == steps_in_epoch
                ):
<<<<<<< HEAD
=======
                    # apply adapter fusion weight regularization on the value matrix
                    if self.train_adapter_fusion:
                        fusion_reg_loss = self.model.base_model.get_fusion_regularization_loss()
                        fusion_reg_loss.backward()

>>>>>>> b64e69d8
                    # Gradient clipping
                    if args.max_grad_norm is not None and args.max_grad_norm > 0 and not self.deepspeed:
                        # deepspeed does its own clipping

                        if self.use_amp:
                            # AMP: gradients need unscaling
                            self.scaler.unscale_(self.optimizer)

                        if hasattr(self.optimizer, "clip_grad_norm"):
                            # Some optimizers (like the sharded optimizer) have a specific way to do gradient clipping
                            self.optimizer.clip_grad_norm(args.max_grad_norm)
                        elif hasattr(model, "clip_grad_norm_"):
                            # Some models (like FullyShardedDDP) have a specific way to do gradient clipping
                            model.clip_grad_norm_(args.max_grad_norm)
                        else:
                            # Revert to normal clipping otherwise, handling Apex or full precision
                            nn.utils.clip_grad_norm_(
                                amp.master_params(self.optimizer) if self.use_apex else model.parameters(),
                                args.max_grad_norm,
                            )

                    # Optimizer step
                    optimizer_was_run = True
                    if self.deepspeed:
                        pass  # called outside the loop
                    elif is_torch_tpu_available():
                        xm.optimizer_step(self.optimizer)
                    elif self.use_amp:
                        scale_before = self.scaler.get_scale()
                        self.scaler.step(self.optimizer)
                        self.scaler.update()
                        scale_after = self.scaler.get_scale()
                        optimizer_was_run = scale_before <= scale_after
                    else:
                        self.optimizer.step()

                    if optimizer_was_run and not self.deepspeed:
                        self.lr_scheduler.step()

                    model.zero_grad()
                    self.state.global_step += 1
                    self.state.epoch = epoch + (step + 1) / steps_in_epoch
                    self.control = self.callback_handler.on_step_end(args, self.state, self.control)

                    self._maybe_log_save_evaluate(tr_loss, model, trial, epoch)

                if self.control.should_epoch_stop or self.control.should_training_stop:
                    break

            self.control = self.callback_handler.on_epoch_end(args, self.state, self.control)
            self._maybe_log_save_evaluate(tr_loss, model, trial, epoch)

            if DebugOption.TPU_METRICS_DEBUG in self.args.debug:
                if is_torch_tpu_available():
                    # tpu-comment: Logging debug metrics for PyTorch/XLA (compile, execute times, ops, etc.)
                    xm.master_print(met.metrics_report())
                else:
                    logger.warning(
                        "You enabled PyTorch/XLA debug metrics but you don't have a TPU "
                        "configured. Check your training configuration if this is unexpected."
                    )
            if self.control.should_training_stop:
                break

        if args.past_index and hasattr(self, "_past"):
            # Clean the state at the end of training
            delattr(self, "_past")

        logger.info("\n\nTraining completed. Do not forget to share your model on huggingface.co/models =)\n\n")
        if args.load_best_model_at_end and self.state.best_model_checkpoint is not None:
            # Wait for everyone to get here so we are sur the model has been saved by process 0.
            if is_torch_tpu_available():
                xm.rendezvous("load_best_model_at_end")
            elif args.local_rank != -1:
                dist.barrier()

            logger.info(
                f"Loading best model from {self.state.best_model_checkpoint} (score: {self.state.best_metric})."
            )

            best_model_path = os.path.join(self.state.best_model_checkpoint, WEIGHTS_NAME)
            if os.path.exists(best_model_path):
                # We load the model state dict on the CPU to avoid an OOM error.
                state_dict = torch.load(best_model_path, map_location="cpu")
                # If the model is on the GPU, it still works!
                self._load_state_dict_in_model(state_dict)
            else:
                logger.warn(
                    f"Could not locate the best model at {best_model_path}, if you are running a distributed training "
                    "on multiple nodes, you should activate `--save_on_each_node`."
                )
<<<<<<< HEAD
=======
                # attempt to re-load all adapter fusions from checkpoint
                for fusion in self.model.config.adapters.fusions:
                    fusion_dir = os.path.join(self.state.best_model_checkpoint, fusion)
                    if os.path.exists(fusion_dir):
                        self.model.load_adapter_fusion(fusion_dir)
            if self.place_model_on_device:
                self.model = self.model.to(self.args.device)
>>>>>>> b64e69d8

            if self.deepspeed:
                self.deepspeed.load_checkpoint(
                    self.state.best_model_checkpoint, load_optimizer_states=False, load_lr_scheduler_states=False
                )

        # add remaining tr_loss
        self._total_loss_scalar += tr_loss.item()
        train_loss = self._total_loss_scalar / self.state.global_step

        metrics = speed_metrics("train", start_time, num_samples=num_train_samples, num_steps=self.state.max_steps)
        self.store_flos()
        metrics["total_flos"] = self.state.total_flos
        metrics["train_loss"] = train_loss

        self.is_in_train = False

        self._memory_tracker.stop_and_update_metrics(metrics)

        self.log(metrics)

        self.control = self.callback_handler.on_train_end(args, self.state, self.control)

        return TrainOutput(self.state.global_step, train_loss, metrics)

    def _load_state_dict_in_model(self, state_dict):
        load_result = self.model.load_state_dict(state_dict, strict=False)

        if len(load_result.missing_keys) != 0:
            if set(load_result.missing_keys) == set(self.model._keys_to_ignore_on_save):
                self.model.tie_weights()
            else:
                logger.warn(f"There were missing keys in the checkpoint model loaded: {load_result.missing_keys}.")
        if len(load_result.unexpected_keys) != 0:
            logger.warn(f"There were unexpected keys in the checkpoint model loaded: {load_result.unexpected_keys}.")

    def _maybe_log_save_evaluate(self, tr_loss, model, trial, epoch):
        if self.control.should_log:
            logs: Dict[str, float] = {}
            tr_loss_scalar = tr_loss.item()
            # reset tr_loss to zero
            tr_loss -= tr_loss

            logs["loss"] = round(tr_loss_scalar / (self.state.global_step - self._globalstep_last_logged), 4)
            logs["learning_rate"] = self._get_learning_rate()

            self._total_loss_scalar += tr_loss_scalar
            self._globalstep_last_logged = self.state.global_step
            self.store_flos()

            self.log(logs)

        metrics = None
        if self.control.should_evaluate:
            metrics = self.evaluate()
            self._report_to_hp_search(trial, epoch, metrics)

        if self.control.should_save:
            self._save_checkpoint(model, trial, metrics=metrics)
            self.control = self.callback_handler.on_save(self.args, self.state, self.control)

    def _load_rng_state(self, checkpoint):
        # Load RNG states from `checkpoint`
        if checkpoint is None:
            return

        local_rank = xm.get_local_ordinal() if is_torch_tpu_available() else self.args.local_rank
        if local_rank != -1:
            rng_file = os.path.join(checkpoint, f"rng_state_{local_rank}.pth")
            if not os.path.isfile(os.path.join(checkpoint, rng_file)):
                logger.info(
                    f"Didn't find an RNG file for process {local_rank}, if you are resuming a training that "
                    "wasn't launched in a distributed fashion, reproducibility is not guaranteed."
                )
                return
        else:
            rng_file = os.path.join(checkpoint, "rng_state.pth")
            if not os.path.isfile(os.path.join(checkpoint, rng_file)):
                logger.info(
                    "Didn't find an RNG file, if you are resuming a training that was launched in a distributed "
                    "fashion, reproducibility is not guaranteed."
                )
                return

        checkpoint_rng_state = torch.load(rng_file)
        random.setstate(checkpoint_rng_state["python"])
        np.random.set_state(checkpoint_rng_state["numpy"])
        torch.random.set_rng_state(checkpoint_rng_state["cpu"])
        if torch.cuda.is_available():
            if self.args.local_rank != -1:
                torch.cuda.random.set_rng_state(checkpoint_rng_state["cuda"])
            else:
                torch.cuda.random.set_rng_state_all(checkpoint_rng_state["cuda"])
        if is_torch_tpu_available():
            xm.set_rng_state(checkpoint_rng_state["xla"])

    def _save_checkpoint(self, model, trial, metrics=None):
        # In all cases, including ddp/dp/deepspeed, self.model is always a reference to the model we
        # want to save except FullyShardedDDP.
        # assert unwrap_model(model) is self.model, "internal model should be a reference to self.model"

        # Save model checkpoint
        checkpoint_folder = f"{PREFIX_CHECKPOINT_DIR}-{self.state.global_step}"

        if self.hp_search_backend is not None and trial is not None:
            if self.hp_search_backend == HPSearchBackend.OPTUNA:
                run_id = trial.number
            else:
                from ray import tune

                run_id = tune.get_trial_id()
            run_name = self.hp_name(trial) if self.hp_name is not None else f"run-{run_id}"
            run_dir = os.path.join(self.args.output_dir, run_name)
        else:
            run_dir = self.args.output_dir
            self.store_flos()

        output_dir = os.path.join(run_dir, checkpoint_folder)
        self.save_model(output_dir)
        if self.deepspeed:
            # under zero3 model file itself doesn't get saved since it's bogus! Unless deepspeed
            # config `stage3_gather_fp16_weights_on_model_save` is True
            self.deepspeed.save_checkpoint(output_dir)

        # Save optimizer and scheduler
        if self.sharded_ddp == ShardedDDPOption.SIMPLE:
            self.optimizer.consolidate_state_dict()

        if is_torch_tpu_available():
            xm.rendezvous("saving_optimizer_states")
            xm.save(self.optimizer.state_dict(), os.path.join(output_dir, "optimizer.pt"))
            with warnings.catch_warnings(record=True) as caught_warnings:
                xm.save(self.lr_scheduler.state_dict(), os.path.join(output_dir, "scheduler.pt"))
                reissue_pt_warnings(caught_warnings)
        elif is_sagemaker_mp_enabled():
            if smp.dp_rank() == 0:
                # Consolidate the state dict on all processed of dp_rank 0
                opt_state_dict = self.optimizer.state_dict()
                # Save it and the scheduler on the main process
                if self.args.should_save:
                    torch.save(opt_state_dict, os.path.join(output_dir, "optimizer.pt"))
                    with warnings.catch_warnings(record=True) as caught_warnings:
                        torch.save(self.lr_scheduler.state_dict(), os.path.join(output_dir, "scheduler.pt"))
                    reissue_pt_warnings(caught_warnings)
                    if self.use_amp:
                        torch.save(self.scaler.state_dict(), os.path.join(output_dir, "scaler.pt"))
        elif self.args.should_save and not self.deepspeed:
            # deepspeed.save_checkpoint above saves model/optim/sched
            torch.save(self.optimizer.state_dict(), os.path.join(output_dir, "optimizer.pt"))
            with warnings.catch_warnings(record=True) as caught_warnings:
                torch.save(self.lr_scheduler.state_dict(), os.path.join(output_dir, "scheduler.pt"))
            reissue_pt_warnings(caught_warnings)
            if self.use_amp:
                torch.save(self.scaler.state_dict(), os.path.join(output_dir, "scaler.pt"))

        # Determine the new best metric / best model checkpoint
        if metrics is not None and self.args.metric_for_best_model is not None:
            metric_to_check = self.args.metric_for_best_model
            if not metric_to_check.startswith("eval_"):
                metric_to_check = f"eval_{metric_to_check}"
            metric_value = metrics[metric_to_check]

            operator = np.greater if self.args.greater_is_better else np.less
            if (
                self.state.best_metric is None
                or self.state.best_model_checkpoint is None
                or operator(metric_value, self.state.best_metric)
            ):
                self.state.best_metric = metric_value
                self.state.best_model_checkpoint = output_dir

        # Save the Trainer state
        if self.args.should_save:
            self.state.save_to_json(os.path.join(output_dir, "trainer_state.json"))

        # Save RNG state in non-distributed training
        rng_states = {
            "python": random.getstate(),
            "numpy": np.random.get_state(),
            "cpu": torch.random.get_rng_state(),
        }
        if torch.cuda.is_available():
            if self.args.local_rank == -1:
                # In non distributed, we save the global CUDA RNG state (will take care of DataParallel)
                rng_states["cuda"] = torch.cuda.random.get_rng_state_all()
            else:
                rng_states["cuda"] = torch.cuda.random.get_rng_state()

        if is_torch_tpu_available():
            rng_states["xla"] = xm.get_rng_state()

        # A process can arrive here before the process 0 has a chance to save the model, in which case output_dir may
        # not yet exist.
        os.makedirs(output_dir, exist_ok=True)
        local_rank = xm.get_local_ordinal() if is_torch_tpu_available() else self.args.local_rank
        if local_rank == -1:
            torch.save(rng_states, os.path.join(output_dir, "rng_state.pth"))
        else:
            torch.save(rng_states, os.path.join(output_dir, f"rng_state_{local_rank}.pth"))

        # Maybe delete some older checkpoints.
        if self.args.should_save:
            self._rotate_checkpoints(use_mtime=True, output_dir=run_dir)

    def _load_optimizer_and_scheduler(self, checkpoint):
        """If optimizer and scheduler states exist, load them."""
        if checkpoint is None:
            return

        if self.deepspeed:
            # deepspeed loads optimizer/lr_scheduler together with the model in deepspeed_init
            return

        if os.path.isfile(os.path.join(checkpoint, "optimizer.pt")) and os.path.isfile(
            os.path.join(checkpoint, "scheduler.pt")
        ):
            # Load in optimizer and scheduler states
            if is_torch_tpu_available():
                # On TPU we have to take some extra precautions to properly load the states on the right device.
                optimizer_state = torch.load(os.path.join(checkpoint, "optimizer.pt"), map_location="cpu")
                with warnings.catch_warnings(record=True) as caught_warnings:
                    lr_scheduler_state = torch.load(os.path.join(checkpoint, "scheduler.pt"), map_location="cpu")
                reissue_pt_warnings(caught_warnings)

                xm.send_cpu_data_to_device(optimizer_state, self.args.device)
                xm.send_cpu_data_to_device(lr_scheduler_state, self.args.device)

                self.optimizer.load_state_dict(optimizer_state)
                self.lr_scheduler.load_state_dict(lr_scheduler_state)
            else:
                map_location = "cpu" if is_sagemaker_mp_enabled() else self.args.device
                self.optimizer.load_state_dict(
                    torch.load(os.path.join(checkpoint, "optimizer.pt"), map_location=map_location)
                )
                with warnings.catch_warnings(record=True) as caught_warnings:
                    self.lr_scheduler.load_state_dict(torch.load(os.path.join(checkpoint, "scheduler.pt")))
                reissue_pt_warnings(caught_warnings)
                if self.use_amp and os.path.isfile(os.path.join(checkpoint, "scaler.pt")):
                    self.scaler.load_state_dict(torch.load(os.path.join(checkpoint, "scaler.pt")))

    def hyperparameter_search(
        self,
        hp_space: Optional[Callable[["optuna.Trial"], Dict[str, float]]] = None,
        compute_objective: Optional[Callable[[Dict[str, float]], float]] = None,
        n_trials: int = 20,
        direction: str = "minimize",
        backend: Optional[Union["str", HPSearchBackend]] = None,
        hp_name: Optional[Callable[["optuna.Trial"], str]] = None,
        **kwargs,
    ) -> BestRun:
        """
        Launch an hyperparameter search using ``optuna`` or ``Ray Tune``. The optimized quantity is determined by
        :obj:`compute_objective`, which defaults to a function returning the evaluation loss when no metric is
        provided, the sum of all metrics otherwise.

        .. warning::

            To use this method, you need to have provided a ``model_init`` when initializing your
            :class:`~transformers.Trainer`: we need to reinitialize the model at each new run. This is incompatible
            with the ``optimizers`` argument, so you need to subclass :class:`~transformers.Trainer` and override the
            method :meth:`~transformers.Trainer.create_optimizer_and_scheduler` for custom optimizer/scheduler.

        Args:
            hp_space (:obj:`Callable[["optuna.Trial"], Dict[str, float]]`, `optional`):
                A function that defines the hyperparameter search space. Will default to
                :func:`~transformers.trainer_utils.default_hp_space_optuna` or
                :func:`~transformers.trainer_utils.default_hp_space_ray` depending on your backend.
            compute_objective (:obj:`Callable[[Dict[str, float]], float]`, `optional`):
                A function computing the objective to minimize or maximize from the metrics returned by the
                :obj:`evaluate` method. Will default to :func:`~transformers.trainer_utils.default_compute_objective`.
            n_trials (:obj:`int`, `optional`, defaults to 100):
                The number of trial runs to test.
            direction(:obj:`str`, `optional`, defaults to :obj:`"minimize"`):
                Whether to optimize greater or lower objects. Can be :obj:`"minimize"` or :obj:`"maximize"`, you should
                pick :obj:`"minimize"` when optimizing the validation loss, :obj:`"maximize"` when optimizing one or
                several metrics.
            backend(:obj:`str` or :class:`~transformers.training_utils.HPSearchBackend`, `optional`):
                The backend to use for hyperparameter search. Will default to optuna or Ray Tune, depending on which
                one is installed. If both are installed, will default to optuna.
            kwargs:
                Additional keyword arguments passed along to :obj:`optuna.create_study` or :obj:`ray.tune.run`. For
                more information see:

                - the documentation of `optuna.create_study
                  <https://optuna.readthedocs.io/en/stable/reference/generated/optuna.study.create_study.html>`__
                - the documentation of `tune.run
                  <https://docs.ray.io/en/latest/tune/api_docs/execution.html#tune-run>`__

        Returns:
            :class:`transformers.trainer_utils.BestRun`: All the information about the best run.
        """
        if backend is None:
            backend = default_hp_search_backend()
            if backend is None:
                raise RuntimeError(
                    "At least one of optuna or ray should be installed. "
                    "To install optuna run `pip install optuna`."
                    "To install ray run `pip install ray[tune]`."
                )
        backend = HPSearchBackend(backend)
        if backend == HPSearchBackend.OPTUNA and not is_optuna_available():
            raise RuntimeError("You picked the optuna backend, but it is not installed. Use `pip install optuna`.")
        if backend == HPSearchBackend.RAY and not is_ray_tune_available():
            raise RuntimeError(
                "You picked the Ray Tune backend, but it is not installed. Use `pip install 'ray[tune]'`."
            )
        self.hp_search_backend = backend
        if self.model_init is None:
            raise RuntimeError(
                "To use hyperparameter search, you need to pass your model through a model_init function."
            )

        self.hp_space = default_hp_space[backend] if hp_space is None else hp_space
        self.hp_name = hp_name
        self.compute_objective = default_compute_objective if compute_objective is None else compute_objective

        run_hp_search = run_hp_search_optuna if backend == HPSearchBackend.OPTUNA else run_hp_search_ray
        best_run = run_hp_search(self, n_trials, direction, **kwargs)

        self.hp_search_backend = None
        return best_run

    def log(self, logs: Dict[str, float]) -> None:
        """
        Log :obj:`logs` on the various objects watching training.

        Subclass and override this method to inject custom behavior.

        Args:
            logs (:obj:`Dict[str, float]`):
                The values to log.
        """
        if self.state.epoch is not None:
            logs["epoch"] = round(self.state.epoch, 2)

        output = {**logs, **{"step": self.state.global_step}}
        self.state.log_history.append(output)
        self.control = self.callback_handler.on_log(self.args, self.state, self.control, logs)

    def _prepare_inputs(self, inputs: Dict[str, Union[torch.Tensor, Any]]) -> Dict[str, Union[torch.Tensor, Any]]:
        """
        Prepare :obj:`inputs` before feeding them to the model, converting them to tensors if they are not already and
        handling potential state.
        """
        for k, v in inputs.items():
            if isinstance(v, torch.Tensor):
                kwargs = dict(device=self.args.device)
                if self.deepspeed and inputs[k].dtype != torch.int64:
                    # NLP models inputs are int64 and those get adjusted to the right dtype of the
                    # embedding. Other models such as wav2vec2's inputs are already float and thus
                    # may need special handling to match the dtypes of the model
                    kwargs.update(dict(dtype=self.args.hf_deepspeed_config.dtype()))

                inputs[k] = v.to(**kwargs)

        if self.args.past_index >= 0 and self._past is not None:
            inputs["mems"] = self._past

        return inputs

    def training_step(self, model: nn.Module, inputs: Dict[str, Union[torch.Tensor, Any]]) -> torch.Tensor:
        """
        Perform a training step on a batch of inputs.

        Subclass and override to inject custom behavior.

        Args:
            model (:obj:`nn.Module`):
                The model to train.
            inputs (:obj:`Dict[str, Union[torch.Tensor, Any]]`):
                The inputs and targets of the model.

                The dictionary will be unpacked before being fed to the model. Most models expect the targets under the
                argument :obj:`labels`. Check your model's documentation for all accepted arguments.

        Return:
            :obj:`torch.Tensor`: The tensor with training loss on this batch.
        """
        model.train()
        inputs = self._prepare_inputs(inputs)

        if is_sagemaker_mp_enabled():
            scaler = self.scaler if self.use_amp else None
            loss_mb = smp_forward_backward(model, inputs, self.args.gradient_accumulation_steps, scaler=scaler)
            return loss_mb.reduce_mean().detach().to(self.args.device)

        if self.use_amp:
            with autocast():
                loss = self.compute_loss(model, inputs)
        else:
            loss = self.compute_loss(model, inputs)

        if self.args.n_gpu > 1:
            loss = loss.mean()  # mean() to average on multi-gpu parallel training

        if self.args.gradient_accumulation_steps > 1 and not self.deepspeed:
            # deepspeed handles loss scaling by gradient_accumulation_steps in its `backward`
            loss = loss / self.args.gradient_accumulation_steps

        if self.use_amp:
            self.scaler.scale(loss).backward()
        elif self.use_apex:
            with amp.scale_loss(loss, self.optimizer) as scaled_loss:
                scaled_loss.backward()
        elif self.deepspeed:
            # loss gets scaled under gradient_accumulation_steps in deepspeed
            loss = self.deepspeed.backward(loss)
        else:
            loss.backward()

        return loss.detach()

    def compute_loss(self, model, inputs, return_outputs=False):
        """
        How the loss is computed by Trainer. By default, all models return the loss in the first element.

        Subclass and override for custom behavior.
        """
        if self.label_smoother is not None and "labels" in inputs:
            labels = inputs.pop("labels")
        else:
            labels = None
        outputs = model(**inputs)
        # Save past state if it exists
        # TODO: this needs to be fixed and made cleaner later.
        if self.args.past_index >= 0:
            self._past = outputs[self.args.past_index]

        if labels is not None:
            loss = self.label_smoother(outputs, labels)
        else:
            # We don't use .loss here since the model may return tuples instead of ModelOutput.
            loss = outputs["loss"] if isinstance(outputs, dict) else outputs[0]

        return (loss, outputs) if return_outputs else loss

    def is_local_process_zero(self) -> bool:
        """
        Whether or not this process is the local (e.g., on one machine if training in a distributed fashion on several
        machines) main process.
        """
        return self.args.local_process_index == 0

    def is_world_process_zero(self) -> bool:
        """
        Whether or not this process is the global main process (when training in a distributed fashion on several
        machines, this is only going to be :obj:`True` for one process).
        """
        # Special case for SageMaker ModelParallel since there process_index is dp_process_index, not the global
        # process index.
        if is_sagemaker_mp_enabled():
            return smp.rank() == 0
        else:
            return self.args.process_index == 0

    def save_model(self, output_dir: Optional[str] = None):
        """
        Will save the model, so you can reload it using :obj:`from_pretrained()`.

        Will only save from the main process.
        """

        if output_dir is None:
            output_dir = self.args.output_dir

        if is_torch_tpu_available():
            self._save_tpu(output_dir)
        elif is_sagemaker_mp_enabled():
            # Calling the state_dict needs to be done on the wrapped model and on all processes.
            state_dict = self.model_wrapped.state_dict()
            if self.args.should_save:
                self._save(output_dir, state_dict=state_dict)
        elif (
            ShardedDDPOption.ZERO_DP_2 in self.args.sharded_ddp or ShardedDDPOption.ZERO_DP_3 in self.args.sharded_ddp
        ):
            state_dict = self.model.state_dict()

            if self.args.should_save:
                self._save(output_dir, state_dict=state_dict)
        elif self.deepspeed:

            # this takes care of everything as long as we aren't under zero3
            if self.args.should_save:
                self._save(output_dir)

            if is_deepspeed_zero3_enabled():
                # It's too complicated to try to override different places where the weights dump gets
                # saved, so since under zero3 the file is bogus, simply delete it. The user should
                # either user deepspeed checkpoint to resume or to recover full weights use
                # zero_to_fp32.py stored in the checkpoint.
                if self.args.should_save:
                    file = os.path.join(output_dir, WEIGHTS_NAME)
                    if os.path.isfile(file):
                        # logger.info(f"deepspeed zero3: removing {file}, see zero_to_fp32.py to recover weights")
                        os.remove(file)

                # now save the real model if stage3_gather_fp16_weights_on_model_save=True
                # if false it will not be saved.
                # This must be called on all ranks
                self.deepspeed.save_fp16_model(output_dir, WEIGHTS_NAME)

        elif self.args.should_save:
            self._save(output_dir)

    def _save_tpu(self, output_dir: Optional[str] = None):
        output_dir = output_dir if output_dir is not None else self.args.output_dir
        logger.info(f"Saving model checkpoint to {output_dir}")

        if xm.is_master_ordinal():
            os.makedirs(output_dir, exist_ok=True)
            torch.save(self.args, os.path.join(output_dir, "training_args.bin"))

        # Save a trained model and configuration using `save_pretrained()`.
        # They can then be reloaded using `from_pretrained()`
        xm.rendezvous("saving_checkpoint")
        if not isinstance(self.model, PreTrainedModel):
            if isinstance(unwrap_model(self.model), PreTrainedModel):
                unwrap_model(self.model).save_pretrained(
                    output_dir,
                    save_config=self.args.should_save,
                    state_dict=self.model.state_dict(),
                    save_function=xm.save,
                )
            else:
                logger.info("Trainer.model is not a `PreTrainedModel`, only saving its state dict.")
                state_dict = self.model.state_dict()
                xm.save(state_dict, os.path.join(output_dir, WEIGHTS_NAME))
        else:
            self.model.save_pretrained(output_dir, save_config=self.args.should_save, save_function=xm.save)
        if self.tokenizer is not None and self.args.should_save:
            self.tokenizer.save_pretrained(output_dir)

    def _save(self, output_dir: Optional[str] = None, state_dict=None):
        # If we are executing this function, we are the process zero, so we don't check for that.
        output_dir = output_dir if output_dir is not None else self.args.output_dir
        os.makedirs(output_dir, exist_ok=True)
        logger.info(f"Saving model checkpoint to {output_dir}")
        # Save a trained model and configuration using `save_pretrained()`.
        # They can then be reloaded using `from_pretrained()`
        if not isinstance(self.model, PreTrainedModel):
            if isinstance(unwrap_model(self.model), PreTrainedModel):
                if state_dict is None:
                    state_dict = self.model.state_dict()
                unwrap_model(self.model).save_pretrained(output_dir, state_dict=state_dict)
            else:
                logger.info("Trainer.model is not a `PreTrainedModel`, only saving its state dict.")
                if state_dict is None:
                    state_dict = self.model.state_dict()
                torch.save(state_dict, os.path.join(output_dir, WEIGHTS_NAME))
        else:
            self.model.save_pretrained(output_dir, state_dict=state_dict)
        if self.tokenizer is not None:
            self.tokenizer.save_pretrained(output_dir)

        # Good practice: save your training arguments together with the trained model
        torch.save(self.args, os.path.join(output_dir, "training_args.bin"))

    def store_flos(self):
        # Storing the number of floating-point operations that went into the model
        if self.args.local_rank != -1:
            self.state.total_flos += distributed_broadcast_scalars([self.current_flos]).sum().item()
            self.current_flos = 0
        else:
            self.state.total_flos += self.current_flos
            self.current_flos = 0

    def _sorted_checkpoints(
        self, output_dir=None, checkpoint_prefix=PREFIX_CHECKPOINT_DIR, use_mtime=False
    ) -> List[str]:
        ordering_and_checkpoint_path = []

        glob_checkpoints = [str(x) for x in Path(output_dir).glob(f"{checkpoint_prefix}-*")]

        for path in glob_checkpoints:
            if use_mtime:
                ordering_and_checkpoint_path.append((os.path.getmtime(path), path))
            else:
                regex_match = re.match(f".*{checkpoint_prefix}-([0-9]+)", path)
                if regex_match is not None and regex_match.groups() is not None:
                    ordering_and_checkpoint_path.append((int(regex_match.groups()[0]), path))

        checkpoints_sorted = sorted(ordering_and_checkpoint_path)
        checkpoints_sorted = [checkpoint[1] for checkpoint in checkpoints_sorted]
        # Make sure we don't delete the best model.
        if self.state.best_model_checkpoint is not None:
            best_model_index = checkpoints_sorted.index(str(Path(self.state.best_model_checkpoint)))
            for i in range(best_model_index, len(checkpoints_sorted) - 2):
                checkpoints_sorted[i], checkpoints_sorted[i + 1] = checkpoints_sorted[i + 1], checkpoints_sorted[i]
        return checkpoints_sorted

    def _rotate_checkpoints(self, use_mtime=False, output_dir=None) -> None:
        if self.args.save_total_limit is None or self.args.save_total_limit <= 0:
            return

        # Check if we should delete older checkpoint(s)
        checkpoints_sorted = self._sorted_checkpoints(use_mtime=use_mtime, output_dir=output_dir)
        if len(checkpoints_sorted) <= self.args.save_total_limit:
            return

        # If save_total_limit=1 with load_best_model_at_end=True, we could end up deleting the last checkpoint, which
        # we don't do to allow resuming.
        save_total_limit = self.args.save_total_limit
        if (
            self.state.best_model_checkpoint is not None
            and self.args.save_total_limit == 1
            and checkpoints_sorted[-1] != self.state.best_model_checkpoint
        ):
            save_total_limit = 2

        number_of_checkpoints_to_delete = max(0, len(checkpoints_sorted) - save_total_limit)
        checkpoints_to_be_deleted = checkpoints_sorted[:number_of_checkpoints_to_delete]
        for checkpoint in checkpoints_to_be_deleted:
            logger.info(f"Deleting older checkpoint [{checkpoint}] due to args.save_total_limit")
            shutil.rmtree(checkpoint)

    def evaluate(
        self,
        eval_dataset: Optional[Dataset] = None,
        ignore_keys: Optional[List[str]] = None,
        metric_key_prefix: str = "eval",
    ) -> Dict[str, float]:
        """
        Run evaluation and returns metrics.

        The calling script will be responsible for providing a method to compute metrics, as they are task-dependent
        (pass it to the init :obj:`compute_metrics` argument).

        You can also subclass and override this method to inject custom behavior.

        Args:
            eval_dataset (:obj:`Dataset`, `optional`):
                Pass a dataset if you wish to override :obj:`self.eval_dataset`. If it is an :obj:`datasets.Dataset`,
                columns not accepted by the ``model.forward()`` method are automatically removed. It must implement the
                :obj:`__len__` method.
            ignore_keys (:obj:`Lst[str]`, `optional`):
                A list of keys in the output of your model (if it is a dictionary) that should be ignored when
                gathering predictions.
            metric_key_prefix (:obj:`str`, `optional`, defaults to :obj:`"eval"`):
                An optional prefix to be used as the metrics key prefix. For example the metrics "bleu" will be named
                "eval_bleu" if the prefix is "eval" (default)

        Returns:
            A dictionary containing the evaluation loss and the potential metrics computed from the predictions. The
            dictionary also contains the epoch number which comes from the training state.
        """
        # memory metrics - must set up as early as possible
        self._memory_tracker.start()

        eval_dataloader = self.get_eval_dataloader(eval_dataset)
        start_time = time.time()

        eval_loop = self.prediction_loop if self.args.use_legacy_prediction_loop else self.evaluation_loop
        output = eval_loop(
            eval_dataloader,
            description="Evaluation",
            # No point gathering the predictions if there are no metrics, otherwise we defer to
            # self.args.prediction_loss_only
            prediction_loss_only=True if self.compute_metrics is None else None,
            ignore_keys=ignore_keys,
            metric_key_prefix=metric_key_prefix,
        )

        total_batch_size = self.args.eval_batch_size * self.args.world_size
        output.metrics.update(
            speed_metrics(
                metric_key_prefix,
                start_time,
                num_samples=output.num_samples,
                num_steps=math.ceil(output.num_samples / total_batch_size),
            )
        )

        self.log(output.metrics)

        if DebugOption.TPU_METRICS_DEBUG in self.args.debug:
            # tpu-comment: Logging debug metrics for PyTorch/XLA (compile, execute times, ops, etc.)
            xm.master_print(met.metrics_report())

        self.control = self.callback_handler.on_evaluate(self.args, self.state, self.control, output.metrics)

        self._memory_tracker.stop_and_update_metrics(output.metrics)

        return output.metrics

    def predict(
        self, test_dataset: Dataset, ignore_keys: Optional[List[str]] = None, metric_key_prefix: str = "test"
    ) -> PredictionOutput:
        """
        Run prediction and returns predictions and potential metrics.

        Depending on the dataset and your use case, your test dataset may contain labels. In that case, this method
        will also return metrics, like in :obj:`evaluate()`.

        Args:
            test_dataset (:obj:`Dataset`):
                Dataset to run the predictions on. If it is an :obj:`datasets.Dataset`, columns not accepted by the
                ``model.forward()`` method are automatically removed. Has to implement the method :obj:`__len__`
            ignore_keys (:obj:`Lst[str]`, `optional`):
                A list of keys in the output of your model (if it is a dictionary) that should be ignored when
                gathering predictions.
            metric_key_prefix (:obj:`str`, `optional`, defaults to :obj:`"test"`):
                An optional prefix to be used as the metrics key prefix. For example the metrics "bleu" will be named
                "test_bleu" if the prefix is "test" (default)

        .. note::

            If your predictions or labels have different sequence length (for instance because you're doing dynamic
            padding in a token classification task) the predictions will be padded (on the right) to allow for
            concatenation into one array. The padding index is -100.

        Returns: `NamedTuple` A namedtuple with the following keys:

            - predictions (:obj:`np.ndarray`): The predictions on :obj:`test_dataset`.
            - label_ids (:obj:`np.ndarray`, `optional`): The labels (if the dataset contained some).
            - metrics (:obj:`Dict[str, float]`, `optional`): The potential dictionary of metrics (if the dataset
              contained labels).
        """
        # memory metrics - must set up as early as possible
        self._memory_tracker.start()

        test_dataloader = self.get_test_dataloader(test_dataset)
        start_time = time.time()

        eval_loop = self.prediction_loop if self.args.use_legacy_prediction_loop else self.evaluation_loop
        output = eval_loop(
            test_dataloader, description="Prediction", ignore_keys=ignore_keys, metric_key_prefix=metric_key_prefix
        )
        total_batch_size = self.args.eval_batch_size * self.args.world_size
        output.metrics.update(
            speed_metrics(
                metric_key_prefix,
                start_time,
                num_samples=output.num_samples,
                num_steps=math.ceil(output.num_samples / total_batch_size),
            )
        )

        self._memory_tracker.stop_and_update_metrics(output.metrics)

        return PredictionOutput(predictions=output.predictions, label_ids=output.label_ids, metrics=output.metrics)

    def evaluation_loop(
        self,
        dataloader: DataLoader,
        description: str,
        prediction_loss_only: Optional[bool] = None,
        ignore_keys: Optional[List[str]] = None,
        metric_key_prefix: str = "eval",
    ) -> EvalLoopOutput:
        """
        Prediction/evaluation loop, shared by :obj:`Trainer.evaluate()` and :obj:`Trainer.predict()`.

        Works both with or without labels.
        """
        prediction_loss_only = (
            prediction_loss_only if prediction_loss_only is not None else self.args.prediction_loss_only
        )

        # if eval is called w/o train init deepspeed here
        if self.args.deepspeed and not self.deepspeed:

            # XXX: eval doesn't have `resume_from_checkpoint` arg but we should be able to do eval
            # from the checkpoint eventually
            deepspeed_engine, _, _ = deepspeed_init(self, num_training_steps=0, resume_from_checkpoint=None)
            self.model = deepspeed_engine.module
            self.model_wrapped = deepspeed_engine
            self.deepspeed = deepspeed_engine
            # XXX: we don't need optim/sched for inference, but this needs to be sorted out, since
            # for example the Z3-optimizer is a must for zero3 to work even for inference - what we
            # don't need is the deepspeed basic optimizer which is self.optimizer.optimizer
            deepspeed_engine.optimizer.optimizer = None
            deepspeed_engine.lr_scheduler = None

        model = self._wrap_model(self.model, training=False)

        # if full fp16 is wanted on eval and this ``evaluation`` or ``predict`` isn't called while
        # ``train`` is running, halve it first and then put on device
        if not self.is_in_train and self.args.fp16_full_eval:
            model = model.half().to(self.args.device)

        batch_size = dataloader.batch_size

        logger.info(f"***** Running {description} *****")
        if isinstance(dataloader.dataset, collections.abc.Sized):
            logger.info(f"  Num examples = {self.num_examples(dataloader)}")
        else:
            logger.info("  Num examples: Unknown")
        logger.info(f"  Batch size = {batch_size}")

        model.eval()

        self.callback_handler.eval_dataloader = dataloader
        # Do this before wrapping.
        eval_dataset = dataloader.dataset

        if is_torch_tpu_available():
            dataloader = pl.ParallelLoader(dataloader, [self.args.device]).per_device_loader(self.args.device)

        if self.args.past_index >= 0:
            self._past = None

        # Initialize containers
        # losses/preds/labels on GPU/TPU (accumulated for eval_accumulation_steps)
        losses_host = None
        preds_host = None
        labels_host = None
        # losses/preds/labels on CPU (final containers)
        all_losses = None
        all_preds = None
        all_labels = None
        # Will be useful when we have an iterable dataset so don't know its length.

        observed_num_examples = 0
        # Main evaluation loop
        for step, inputs in enumerate(dataloader):
            # Update the observed num examples
            observed_batch_size = find_batch_size(inputs)
            if observed_batch_size is not None:
                observed_num_examples += observed_batch_size

            # Prediction step
            loss, logits, labels = self.prediction_step(model, inputs, prediction_loss_only, ignore_keys=ignore_keys)

            # Update containers on host
            if loss is not None:
                losses = self._nested_gather(loss.repeat(batch_size))
                losses_host = losses if losses_host is None else torch.cat((losses_host, losses), dim=0)
            if logits is not None:
                logits = self._pad_across_processes(logits)
                logits = self._nested_gather(logits)
                preds_host = logits if preds_host is None else nested_concat(preds_host, logits, padding_index=-100)
            if labels is not None:
                labels = self._pad_across_processes(labels)
                labels = self._nested_gather(labels)
                labels_host = labels if labels_host is None else nested_concat(labels_host, labels, padding_index=-100)
            self.control = self.callback_handler.on_prediction_step(self.args, self.state, self.control)

            # Gather all tensors and put them back on the CPU if we have done enough accumulation steps.
            if self.args.eval_accumulation_steps is not None and (step + 1) % self.args.eval_accumulation_steps == 0:
                if losses_host is not None:
                    losses = nested_numpify(losses_host)
                    all_losses = losses if all_losses is None else np.concatenate((all_losses, losses), axis=0)
                if preds_host is not None:
                    logits = nested_numpify(preds_host)
                    all_preds = logits if all_preds is None else nested_concat(all_preds, logits, padding_index=-100)
                if labels_host is not None:
                    labels = nested_numpify(labels_host)
                    all_labels = (
                        labels if all_labels is None else nested_concat(all_labels, labels, padding_index=-100)
                    )

                # Set back to None to begin a new accumulation
                losses_host, preds_host, labels_host = None, None, None

        if self.args.past_index and hasattr(self, "_past"):
            # Clean the state at the end of the evaluation loop
            delattr(self, "_past")

        # Gather all remaining tensors and put them back on the CPU
        if losses_host is not None:
            losses = nested_numpify(losses_host)
            all_losses = losses if all_losses is None else np.concatenate((all_losses, losses), axis=0)
        if preds_host is not None:
            logits = nested_numpify(preds_host)
            all_preds = logits if all_preds is None else nested_concat(all_preds, logits, padding_index=-100)
        if labels_host is not None:
            labels = nested_numpify(labels_host)
            all_labels = labels if all_labels is None else nested_concat(all_labels, labels, padding_index=-100)

        # Number of samples
        if not isinstance(eval_dataset, IterableDataset):
            num_samples = len(eval_dataset)
        elif isinstance(eval_dataset, IterableDatasetShard):
            num_samples = eval_dataset.num_examples
        else:
            num_samples = observed_num_examples

        # Number of losses has been rounded to a multiple of batch_size and in a distributed training, the number of
        # samplers has been rounded to a multiple of batch_size, so we truncate.
        if all_losses is not None:
            all_losses = all_losses[:num_samples]
        if all_preds is not None:
            all_preds = nested_truncate(all_preds, num_samples)
        if all_labels is not None:
            all_labels = nested_truncate(all_labels, num_samples)

        # Metrics!
        if self.compute_metrics is not None and all_preds is not None and all_labels is not None:
            metrics = self.compute_metrics(EvalPrediction(predictions=all_preds, label_ids=all_labels))
        else:
            metrics = {}

        # To be JSON-serializable, we need to remove numpy types or zero-d tensors
        metrics = denumpify_detensorize(metrics)

        if all_losses is not None:
            metrics[f"{metric_key_prefix}_loss"] = all_losses.mean().item()

        # Prefix all keys with metric_key_prefix + '_'
        for key in list(metrics.keys()):
            if not key.startswith(f"{metric_key_prefix}_"):
                metrics[f"{metric_key_prefix}_{key}"] = metrics.pop(key)

        return EvalLoopOutput(predictions=all_preds, label_ids=all_labels, metrics=metrics, num_samples=num_samples)

    def _nested_gather(self, tensors, name=None):
        """
        Gather value of `tensors` (tensor or list/tuple of nested tensors) and convert them to numpy before
        concatenating them to `gathered`
        """
        if tensors is None:
            return
        if is_torch_tpu_available():
            if name is None:
                name = "nested_gather"
            tensors = nested_xla_mesh_reduce(tensors, name)
        elif is_sagemaker_mp_enabled():
            tensors = smp_gather(tensors)
        elif self.args.local_rank != -1:
            tensors = distributed_concat(tensors)
        return tensors

    # Copied from Accelerate.
    def _pad_across_processes(self, tensor, pad_index=-100):
        """
        Recursively pad the tensors in a nested list/tuple/dictionary of tensors from all devices to the same size so
        they can safely be gathered.
        """
        if isinstance(tensor, (list, tuple)):
            return type(tensor)(self._pad_across_processes(t, pad_index=pad_index) for t in tensor)
        elif isinstance(tensor, dict):
            return type(tensor)({k: self._pad_across_processes(v, pad_index=pad_index) for k, v in tensor.items()})
        elif not isinstance(tensor, torch.Tensor):
            raise TypeError(
                f"Can't pad the values of type {type(tensor)}, only of nested list/tuple/dicts of tensors."
            )

        if len(tensor.shape) < 2:
            return tensor
        # Gather all sizes
        size = torch.tensor(tensor.shape, device=tensor.device)[None]
        sizes = self._nested_gather(size).cpu()

        max_size = max(s[1] for s in sizes)
        if tensor.shape[1] == max_size:
            return tensor

        # Then pad to the maximum size
        old_size = tensor.shape
        new_size = list(old_size)
        new_size[1] = max_size
        new_tensor = tensor.new_zeros(tuple(new_size)) + pad_index
        new_tensor[:, : old_size[1]] = tensor
        return new_tensor

    def prediction_step(
        self,
        model: nn.Module,
        inputs: Dict[str, Union[torch.Tensor, Any]],
        prediction_loss_only: bool,
        ignore_keys: Optional[List[str]] = None,
    ) -> Tuple[Optional[torch.Tensor], Optional[torch.Tensor], Optional[torch.Tensor]]:
        """
        Perform an evaluation step on :obj:`model` using obj:`inputs`.

        Subclass and override to inject custom behavior.

        Args:
            model (:obj:`nn.Module`):
                The model to evaluate.
            inputs (:obj:`Dict[str, Union[torch.Tensor, Any]]`):
                The inputs and targets of the model.

                The dictionary will be unpacked before being fed to the model. Most models expect the targets under the
                argument :obj:`labels`. Check your model's documentation for all accepted arguments.
            prediction_loss_only (:obj:`bool`):
                Whether or not to return the loss only.
            ignore_keys (:obj:`Lst[str]`, `optional`):
                A list of keys in the output of your model (if it is a dictionary) that should be ignored when
                gathering predictions.

        Return:
            Tuple[Optional[torch.Tensor], Optional[torch.Tensor], Optional[torch.Tensor]]: A tuple with the loss,
            logits and labels (each being optional).
        """
        has_labels = all(inputs.get(k) is not None for k in self.label_names)
        inputs = self._prepare_inputs(inputs)
        if ignore_keys is None:
            if hasattr(self.model, "config"):
                ignore_keys = getattr(self.model.config, "keys_to_ignore_at_inference", [])
            else:
                ignore_keys = []

        # labels may be popped when computing the loss (label smoothing for instance) so we grab them first.
        if has_labels:
            labels = nested_detach(tuple(inputs.get(name) for name in self.label_names))
            if len(labels) == 1:
                labels = labels[0]
        else:
            labels = None

        with torch.no_grad():
            if is_sagemaker_mp_enabled():
                raw_outputs = smp_forward_only(model, inputs)
                if has_labels:
                    if isinstance(raw_outputs, dict):
                        loss_mb = raw_outputs["loss"]
                        logits_mb = tuple(v for k, v in raw_outputs.items() if k not in ignore_keys + ["loss"])
                    else:
                        loss_mb = raw_outputs[0]
                        logits_mb = raw_outputs[1:]

                    loss = loss_mb.reduce_mean().detach().cpu()
                    logits = smp_nested_concat(logits_mb)
                else:
                    loss = None
                    if isinstance(raw_outputs, dict):
                        logits_mb = tuple(v for k, v in raw_outputs.items() if k not in ignore_keys)
                    else:
                        logits_mb = raw_outputs
                    logits = smp_nested_concat(logits_mb)
            else:
                if has_labels:
                    loss, outputs = self.compute_loss(model, inputs, return_outputs=True)
                    loss = loss.mean().detach()
                    if isinstance(outputs, dict):
                        logits = tuple(v for k, v in outputs.items() if k not in ignore_keys + ["loss"])
                    else:
                        logits = outputs[1:]
                else:
                    loss = None
                    if self.use_amp:
                        with autocast():
                            outputs = model(**inputs)
                    else:
                        outputs = model(**inputs)
                    if isinstance(outputs, dict):
                        logits = tuple(v for k, v in outputs.items() if k not in ignore_keys)
                    else:
                        logits = outputs
                    # TODO: this needs to be fixed and made cleaner later.
                    if self.args.past_index >= 0:
                        self._past = outputs[self.args.past_index - 1]

        if prediction_loss_only:
            return (loss, None, None)

        logits = nested_detach(logits)
        if len(logits) == 1:
            logits = logits[0]

        return (loss, logits, labels)

    def floating_point_ops(self, inputs: Dict[str, Union[torch.Tensor, Any]]):
        """
        For models that inherit from :class:`~transformers.PreTrainedModel`, uses that method to compute the number of
        floating point operations for every backward + forward pass. If using another model, either implement such a
        method in the model or subclass and override this method.

        Args:
            inputs (:obj:`Dict[str, Union[torch.Tensor, Any]]`):
                The inputs and targets of the model.

        Returns:
            :obj:`int`: The number of floating-point operations.
        """
        if hasattr(self.model, "floating_point_ops"):
            return self.model.floating_point_ops(inputs)
        else:
            return 0

    def init_git_repo(self):
        """
        Initializes a git repo in :obj:`self.args.push_to_hub_model_id`.
        """
        if not self.args.should_save:
            return
        use_auth_token = True if self.args.push_to_hub_token is None else self.args.push_to_hub_token
        repo_url = PushToHubMixin._get_repo_url_from_name(
            self.args.push_to_hub_model_id,
            organization=self.args.push_to_hub_organization,
            use_auth_token=use_auth_token,
        )
        self.repo = PushToHubMixin._create_or_get_repo(
            self.args.output_dir, repo_url=repo_url, use_auth_token=use_auth_token
        )

        # By default, ignore the checkpoint folders
        if not os.path.exists(os.path.join(self.args.output_dir, ".gitignore")):
            with open(os.path.join(self.args.output_dir, ".gitignore"), "w", encoding="utf-8") as writer:
                writer.writelines(["checkpoint-*/"])

    def create_model_card(
        self,
        language: Optional[str] = None,
        license: Optional[str] = None,
        tags: Optional[str] = None,
        model_name: Optional[str] = None,
        finetuned_from: Optional[str] = None,
        tasks: Optional[str] = None,
        dataset_tags: Optional[Union[str, List[str]]] = None,
        dataset: Optional[Union[str, List[str]]] = None,
        dataset_args: Optional[Union[str, List[str]]] = None,
    ):
        training_summary = TrainingSummary.from_trainer(
            self,
            language=language,
            license=license,
            tags=tags,
            model_name=model_name,
            finetuned_from=finetuned_from,
            tasks=tasks,
            dataset_tags=dataset_tags,
            dataset=dataset,
            dataset_args=dataset_args,
        )
        model_card = training_summary.to_model_card()
        with open(os.path.join(self.args.output_dir, "README.md"), "w") as f:
            f.write(model_card)

    def push_to_hub(self, commit_message: Optional[str] = "add model", **kwargs) -> str:
        """
        Upload `self.model` and `self.tokenizer` to the 🤗 model hub on the repo `self.args.push_to_hub_model_id`.

        Parameters:
            commit_message (:obj:`str`, `optional`, defaults to :obj:`"add model"`):
                Message to commit while pushing.
            kwargs:
                Additional keyword arguments passed along to :meth:`~transformers.Trainer.create_model_card`.

        Returns:
            The url of the commit of your model in the given repository.
        """
        if not self.args.should_save:
            return

        self.create_model_card(model_name=self.args.push_to_hub_model_id, **kwargs)
        self.save_model()

        # Only push from one node.
        if not self.is_world_process_zero():
            return

        return self.repo.push_to_hub(commit_message=commit_message)

    #
    # Deprecated code
    #

    def prediction_loop(
        self,
        dataloader: DataLoader,
        description: str,
        prediction_loss_only: Optional[bool] = None,
        ignore_keys: Optional[List[str]] = None,
        metric_key_prefix: str = "eval",
    ) -> PredictionOutput:
        """
        Prediction/evaluation loop, shared by :obj:`Trainer.evaluate()` and :obj:`Trainer.predict()`.

        Works both with or without labels.
        """
        if not isinstance(dataloader.dataset, collections.abc.Sized):
            raise ValueError("dataset must implement __len__")
        prediction_loss_only = (
            prediction_loss_only if prediction_loss_only is not None else self.args.prediction_loss_only
        )

        # if eval is called w/o train init deepspeed here
        if self.args.deepspeed and not self.deepspeed:

            # XXX: eval doesn't have `resume_from_checkpoint` arg but we should be able to do eval
            # from the checkpoint eventually
            deepspeed_engine, _, _ = deepspeed_init(self, num_training_steps=0, resume_from_checkpoint=None)
            self.model = deepspeed_engine.module
            self.model_wrapped = deepspeed_engine
            self.deepspeed = deepspeed_engine
            # XXX: we don't need optim/sched for inference, but this needs to be sorted out, since
            # for example the Z3-optimizer is a must for zero3 to work even for inference - what we
            # don't need is the deepspeed basic optimizer which is self.optimizer.optimizer
            deepspeed_engine.optimizer.optimizer = None
            deepspeed_engine.lr_scheduler = None

        model = self._wrap_model(self.model, training=False)

        # if full fp16 is wanted on eval and this ``evaluation`` or ``predict`` isn't called while
        # ``train`` is running, halve it first and then put on device
        if not self.is_in_train and self.args.fp16_full_eval:
            model = model.half().to(self.args.device)

        batch_size = dataloader.batch_size
        num_examples = self.num_examples(dataloader)
        logger.info(f"***** Running {description} *****")
        logger.info(f"  Num examples = {num_examples}")
        logger.info(f"  Batch size = {batch_size}")
        losses_host: torch.Tensor = None
        preds_host: Union[torch.Tensor, List[torch.Tensor]] = None
        labels_host: Union[torch.Tensor, List[torch.Tensor]] = None

        world_size = max(1, self.args.world_size)

        eval_losses_gatherer = DistributedTensorGatherer(world_size, num_examples, make_multiple_of=batch_size)
        if not prediction_loss_only:
            # The actual number of eval_sample can be greater than num_examples in distributed settings (when we pass
            # a batch size to the sampler)
            make_multiple_of = None
            if hasattr(dataloader, "sampler") and isinstance(dataloader.sampler, SequentialDistributedSampler):
                make_multiple_of = dataloader.sampler.batch_size
            preds_gatherer = DistributedTensorGatherer(world_size, num_examples, make_multiple_of=make_multiple_of)
            labels_gatherer = DistributedTensorGatherer(world_size, num_examples, make_multiple_of=make_multiple_of)

        model.eval()

        if is_torch_tpu_available():
            dataloader = pl.ParallelLoader(dataloader, [self.args.device]).per_device_loader(self.args.device)

        if self.args.past_index >= 0:
            self._past = None

        self.callback_handler.eval_dataloader = dataloader

        for step, inputs in enumerate(dataloader):
            loss, logits, labels = self.prediction_step(model, inputs, prediction_loss_only, ignore_keys=ignore_keys)
            if loss is not None:
                losses = loss.repeat(batch_size)
                losses_host = losses if losses_host is None else torch.cat((losses_host, losses), dim=0)
            if logits is not None:
                preds_host = logits if preds_host is None else nested_concat(preds_host, logits, padding_index=-100)
            if labels is not None:
                labels_host = labels if labels_host is None else nested_concat(labels_host, labels, padding_index=-100)
            self.control = self.callback_handler.on_prediction_step(self.args, self.state, self.control)

            # Gather all tensors and put them back on the CPU if we have done enough accumulation steps.
            if self.args.eval_accumulation_steps is not None and (step + 1) % self.args.eval_accumulation_steps == 0:
                eval_losses_gatherer.add_arrays(self._gather_and_numpify(losses_host, "eval_losses"))
                if not prediction_loss_only:
                    preds_gatherer.add_arrays(self._gather_and_numpify(preds_host, "eval_preds"))
                    labels_gatherer.add_arrays(self._gather_and_numpify(labels_host, "eval_label_ids"))

                # Set back to None to begin a new accumulation
                losses_host, preds_host, labels_host = None, None, None

        if self.args.past_index and hasattr(self, "_past"):
            # Clean the state at the end of the evaluation loop
            delattr(self, "_past")

        # Gather all remaining tensors and put them back on the CPU
        eval_losses_gatherer.add_arrays(self._gather_and_numpify(losses_host, "eval_losses"))
        if not prediction_loss_only:
            preds_gatherer.add_arrays(self._gather_and_numpify(preds_host, "eval_preds"))
            labels_gatherer.add_arrays(self._gather_and_numpify(labels_host, "eval_label_ids"))

        eval_loss = eval_losses_gatherer.finalize()
        preds = preds_gatherer.finalize() if not prediction_loss_only else None
        label_ids = labels_gatherer.finalize() if not prediction_loss_only else None

        if self.compute_metrics is not None and preds is not None and label_ids is not None:
            metrics = self.compute_metrics(EvalPrediction(predictions=preds, label_ids=label_ids))
        else:
            metrics = {}

        # To be JSON-serializable, we need to remove numpy types or zero-d tensors
        metrics = denumpify_detensorize(metrics)

        if eval_loss is not None:
            metrics[f"{metric_key_prefix}_loss"] = eval_loss.mean().item()

        # Prefix all keys with metric_key_prefix + '_'
        for key in list(metrics.keys()):
            if not key.startswith(f"{metric_key_prefix}_"):
                metrics[f"{metric_key_prefix}_{key}"] = metrics.pop(key)

        return PredictionOutput(predictions=preds, label_ids=label_ids, metrics=metrics)

    def _gather_and_numpify(self, tensors, name):
        """
        Gather value of `tensors` (tensor or list/tuple of nested tensors) and convert them to numpy before
        concatenating them to `gathered`
        """
        if tensors is None:
            return
        if is_torch_tpu_available():
            tensors = nested_xla_mesh_reduce(tensors, name)
        elif is_sagemaker_mp_enabled():
            tensors = smp_gather(tensors)
        elif self.args.local_rank != -1:
            tensors = distributed_concat(tensors)

        return nested_numpify(tensors)<|MERGE_RESOLUTION|>--- conflicted
+++ resolved
@@ -397,40 +397,6 @@
         if self.args.should_save:
             os.makedirs(self.args.output_dir, exist_ok=True)
 
-<<<<<<< HEAD
-=======
-        if adapter_names is not None:
-            self.model.set_active_adapters(adapter_names)
-        # Set the defaults for loading/ saving model & adapters
-        if isinstance(self.model, PreTrainedModel):
-            model_freezed = getattr(self.model.base_model, "model_freezed", False)
-        else:
-            model_freezed = False
-        if model_freezed and self.model.active_adapters:
-            # Check if training AdapterFusion
-            self.train_adapter_fusion = (
-                isinstance(self.model.active_adapters, Fuse)
-                or isinstance(self.model.active_adapters, AdapterCompositionBlock)
-                and any([isinstance(child, Fuse) for child in self.model.active_adapters.children])
-            )
-            # Configure model saving
-            self.do_save_full_model = False
-            self.do_save_adapters = True
-            self.do_save_adapter_fusion = self.train_adapter_fusion
-        else:
-            self.train_adapter_fusion = False
-            self.do_save_full_model = True
-            self.do_save_adapters = False
-            self.do_save_adapter_fusion = False
-        # override with explicit setting
-        if do_save_full_model is not None:
-            self.do_save_full_model = do_save_full_model
-        if do_save_adapters is not None:
-            self.do_save_adapters = do_save_adapters
-        if do_save_adapter_fusion is not None:
-            self.do_save_adapter_fusion = do_save_adapter_fusion
-
->>>>>>> b64e69d8
         if not callable(self.data_collator) and callable(getattr(self.data_collator, "collate_batch", None)):
             raise ValueError("The `data_collator` should be a simple callable (function, class with `__call__`).")
 
@@ -815,12 +781,6 @@
         if self.optimizer is None:
             decay_parameters = get_parameter_names(self.model, [nn.LayerNorm])
             decay_parameters = [name for name in decay_parameters if "bias" not in name]
-<<<<<<< HEAD
-=======
-            if hasattr(self.model, "config") and hasattr(self.model.config, "adapters"):
-                match_str = r"adapter_fusion_layer\..*\.value"
-                decay_parameters = [name for name in decay_parameters if not re.match(match_str, name)]
->>>>>>> b64e69d8
             optimizer_grouped_parameters = [
                 {
                     "params": [p for n, p in self.model.named_parameters() if n in decay_parameters],
@@ -1319,14 +1279,6 @@
                     steps_in_epoch <= args.gradient_accumulation_steps
                     and (step + 1) == steps_in_epoch
                 ):
-<<<<<<< HEAD
-=======
-                    # apply adapter fusion weight regularization on the value matrix
-                    if self.train_adapter_fusion:
-                        fusion_reg_loss = self.model.base_model.get_fusion_regularization_loss()
-                        fusion_reg_loss.backward()
-
->>>>>>> b64e69d8
                     # Gradient clipping
                     if args.max_grad_norm is not None and args.max_grad_norm > 0 and not self.deepspeed:
                         # deepspeed does its own clipping
@@ -1418,16 +1370,6 @@
                     f"Could not locate the best model at {best_model_path}, if you are running a distributed training "
                     "on multiple nodes, you should activate `--save_on_each_node`."
                 )
-<<<<<<< HEAD
-=======
-                # attempt to re-load all adapter fusions from checkpoint
-                for fusion in self.model.config.adapters.fusions:
-                    fusion_dir = os.path.join(self.state.best_model_checkpoint, fusion)
-                    if os.path.exists(fusion_dir):
-                        self.model.load_adapter_fusion(fusion_dir)
-            if self.place_model_on_device:
-                self.model = self.model.to(self.args.device)
->>>>>>> b64e69d8
 
             if self.deepspeed:
                 self.deepspeed.load_checkpoint(
