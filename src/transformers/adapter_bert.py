--- conflicted
+++ resolved
@@ -519,17 +519,8 @@
         self.train()
         self.freeze_model(True)
         adapter_names_flat = flatten_adapter_names(adapter_names)
-<<<<<<< HEAD
         self.encoder.enable_adapters(adapter_names, True, False)
         self.enable_invertible_adapters(adapter_names_flat)
-=======
-        self.encoder.enable_adapters(adapter_names_flat, True, False)
-        # unfreeze invertible adapters for invertible adapters
-        for adapter_name in adapter_names_flat:
-            if adapter_name in self.invertible_lang_adapters:
-                for param in self.invertible_lang_adapters[adapter_name].parameters():
-                    param.requires_grad = True
->>>>>>> fa61a072
         # use the adapters to be trained by default in every forward pass
         self.set_active_adapters(adapter_names)
 
