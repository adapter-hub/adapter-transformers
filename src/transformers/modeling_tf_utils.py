--- conflicted
+++ resolved
@@ -2444,22 +2444,12 @@
         use_auth_token = kwargs.pop("use_auth_token", None)
         revision = kwargs.pop("revision", None)
         trust_remote_code = kwargs.pop("trust_remote_code", None)
-<<<<<<< HEAD
-        mirror = kwargs.pop("mirror", None)
-=======
         _ = kwargs.pop("mirror", None)
->>>>>>> 358fac02
         load_weight_prefix = kwargs.pop("load_weight_prefix", None)
         from_pipeline = kwargs.pop("_from_pipeline", None)
         from_auto_class = kwargs.pop("_from_auto", False)
         subfolder = kwargs.pop("subfolder", "")
         commit_hash = kwargs.pop("_commit_hash", None)
-
-        if trust_remote_code is True:
-            logger.warning(
-                "The argument `trust_remote_code` is to be used with Auto classes. It has no effect here and is"
-                " ignored."
-            )
 
         if trust_remote_code is True:
             logger.warning(
