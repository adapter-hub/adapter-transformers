--- conflicted
+++ resolved
@@ -1184,13 +1184,9 @@
     "The bare MBART Model outputting raw hidden-states without any specific head on top.",
     MBART_START_DOCSTRING,
 )
-<<<<<<< HEAD
 class MBartModel(BartModelAdaptersMixin, MBartPreTrainedModel):
-=======
-class MBartModel(MBartPreTrainedModel):
     _keys_to_ignore_on_load_missing = ["encoder.embed_tokens.weight", "decoder.embed_tokens.weight"]
 
->>>>>>> 50206223
     def __init__(self, config: MBartConfig):
         super().__init__(config)
 
@@ -1488,13 +1484,9 @@
     """,
     MBART_START_DOCSTRING,
 )
-<<<<<<< HEAD
 class MBartForSequenceClassification(BartModelWithHeadsAdaptersMixin, MBartPreTrainedModel):
-=======
-class MBartForSequenceClassification(MBartPreTrainedModel):
     _keys_to_ignore_on_load_missing = ["encoder.embed_tokens.weight", "decoder.embed_tokens.weight"]
 
->>>>>>> 50206223
     def __init__(self, config: MBartConfig, **kwargs):
         super().__init__(config, **kwargs)
         self.model = MBartModel(config)
@@ -1564,12 +1556,8 @@
         )
         hidden_states = outputs[0]  # last hidden state
 
-<<<<<<< HEAD
-        eos_mask = input_ids.eq(self.config.eos_token_id)
+        eos_mask = input_ids.eq(self.config.eos_token_id).to(hidden_states.device)
         (eos_mask,) = adjust_tensors_for_parallel(hidden_states, eos_mask)
-=======
-        eos_mask = input_ids.eq(self.config.eos_token_id).to(hidden_states.device)
->>>>>>> 50206223
 
         if len(torch.unique_consecutive(eos_mask.sum(1))) > 1:
             raise ValueError("All examples must have the same number of <eos> tokens.")
@@ -1624,13 +1612,9 @@
     """,
     MBART_START_DOCSTRING,
 )
-<<<<<<< HEAD
 class MBartForQuestionAnswering(BartModelWithHeadsAdaptersMixin, MBartPreTrainedModel):
-=======
-class MBartForQuestionAnswering(MBartPreTrainedModel):
     _keys_to_ignore_on_load_missing = ["encoder.embed_tokens.weight", "decoder.embed_tokens.weight"]
 
->>>>>>> 50206223
     def __init__(self, config):
         super().__init__(config)
 
@@ -1767,13 +1751,9 @@
 
 
 # Copied from transformers.models.bart.modeling_bart.BartForCausalLM with Bart->MBart, facebook/bart-base->facebook/mbart-large-cc25
-<<<<<<< HEAD
 class MBartForCausalLM(BartModelWithHeadsAdaptersMixin, MBartPreTrainedModel):
-=======
-class MBartForCausalLM(MBartPreTrainedModel):
     _keys_to_ignore_on_load_missing = ["lm_head.weight"]
 
->>>>>>> 50206223
     def __init__(self, config):
         super().__init__(config)
         decoder_config = copy.deepcopy(config)
