--- conflicted
+++ resolved
@@ -1165,14 +1165,9 @@
         self.encoder = MBartEncoder(config, self.shared)
         self.decoder = MBartDecoder(config, self.shared)
 
-<<<<<<< HEAD
         self._init_adapter_modules()
 
-        self.init_weights()
-=======
-        # Initialize weights and apply final processing
         self.post_init()
->>>>>>> bfa65467
 
     def get_input_embeddings(self):
         return self.shared
@@ -1720,7 +1715,6 @@
         return self.decoder.get_input_embeddings()
 
 
-<<<<<<< HEAD
 # Copied from transformers.models.bart.modeling_bart.BartForCausalLM with Bart->MBart
 class MBartForCausalLM(ModelWithHeadsAdaptersMixin, MBartPreTrainedModel):
     def __init__(self, config):
@@ -1731,16 +1725,6 @@
         decoder_config.is_decoder = True
         decoder_config.is_encoder_decoder = False
         self.model = MBartDecoderWrapper(decoder_config)
-=======
-# Copied from transformers.models.bart.modeling_bart.BartForCausalLM with Bart->MBart, facebook/bart-large->facebook/mbart-large-cc25
-class MBartForCausalLM(MBartPreTrainedModel):
-    def __init__(self, config):
-        config = copy.deepcopy(config)
-        config.is_decoder = True
-        config.is_encoder_decoder = False
-        super().__init__(config)
-        self.model = MBartDecoderWrapper(config)
->>>>>>> bfa65467
 
         self.lm_head = nn.Linear(config.hidden_size, config.vocab_size, bias=False)
 
