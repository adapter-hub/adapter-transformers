# coding=utf-8
# Copyright 2018 The Google AI Language Team Authors and The HuggingFace Inc. team.
# Copyright (c) 2018, NVIDIA CORPORATION.  All rights reserved.
#
# Licensed under the Apache License, Version 2.0 (the "License");
# you may not use this file except in compliance with the License.
# You may obtain a copy of the License at
#
#     http://www.apache.org/licenses/LICENSE-2.0
#
# Unless required by applicable law or agreed to in writing, software
# distributed under the License is distributed on an "AS IS" BASIS,
# WITHOUT WARRANTIES OR CONDITIONS OF ANY KIND, either express or implied.
# See the License for the specific language governing permissions and
# limitations under the License.
"""PyTorch BERT model."""


import math
import os
import warnings
from dataclasses import dataclass
from typing import List, Optional, Tuple, Union

import torch
import torch.utils.checkpoint
from packaging import version
from torch import nn
from torch.nn import BCEWithLogitsLoss, CrossEntropyLoss, MSELoss

from ...activations import ACT2FN
<<<<<<< HEAD
from ...adapters.composition import adjust_tensors_for_parallel
from ...adapters.context import ForwardContext
from ...adapters.mixins.bert import BertModelAdaptersMixin, BertOutputAdaptersMixin, BertSelfOutputAdaptersMixin
from ...adapters.model_mixin import ModelWithHeadsAdaptersMixin
from ...adapters.prefix_tuning import PrefixTuningShim
from ...file_utils import (
    ModelOutput,
    add_code_sample_docstrings,
    add_start_docstrings,
    add_start_docstrings_to_model_forward,
    replace_return_docstrings,
)
=======
>>>>>>> d10c30df
from ...modeling_outputs import (
    BaseModelOutputWithPastAndCrossAttentions,
    BaseModelOutputWithPoolingAndCrossAttentions,
    CausalLMOutputWithCrossAttentions,
    MaskedLMOutput,
    MultipleChoiceModelOutput,
    NextSentencePredictorOutput,
    QuestionAnsweringModelOutput,
    SequenceClassifierOutput,
    TokenClassifierOutput,
)
from ...modeling_utils import (
    PreTrainedModel,
    apply_chunking_to_forward,
    find_pruneable_heads_and_indices,
    prune_linear_layer,
)
from ...utils import (
    ModelOutput,
    add_code_sample_docstrings,
    add_start_docstrings,
    add_start_docstrings_to_model_forward,
    logging,
    replace_return_docstrings,
)
from .configuration_bert import BertConfig


logger = logging.get_logger(__name__)

_CHECKPOINT_FOR_DOC = "bert-base-uncased"
_CONFIG_FOR_DOC = "BertConfig"
_TOKENIZER_FOR_DOC = "BertTokenizer"

BERT_PRETRAINED_MODEL_ARCHIVE_LIST = [
    "bert-base-uncased",
    "bert-large-uncased",
    "bert-base-cased",
    "bert-large-cased",
    "bert-base-multilingual-uncased",
    "bert-base-multilingual-cased",
    "bert-base-chinese",
    "bert-base-german-cased",
    "bert-large-uncased-whole-word-masking",
    "bert-large-cased-whole-word-masking",
    "bert-large-uncased-whole-word-masking-finetuned-squad",
    "bert-large-cased-whole-word-masking-finetuned-squad",
    "bert-base-cased-finetuned-mrpc",
    "bert-base-german-dbmdz-cased",
    "bert-base-german-dbmdz-uncased",
    "cl-tohoku/bert-base-japanese",
    "cl-tohoku/bert-base-japanese-whole-word-masking",
    "cl-tohoku/bert-base-japanese-char",
    "cl-tohoku/bert-base-japanese-char-whole-word-masking",
    "TurkuNLP/bert-base-finnish-cased-v1",
    "TurkuNLP/bert-base-finnish-uncased-v1",
    "wietsedv/bert-base-dutch-cased",
    # See all BERT models at https://huggingface.co/models?filter=bert
]


def load_tf_weights_in_bert(model, config, tf_checkpoint_path):
    """Load tf checkpoints in a pytorch model."""
    try:
        import re

        import numpy as np
        import tensorflow as tf
    except ImportError:
        logger.error(
            "Loading a TensorFlow model in PyTorch, requires TensorFlow to be installed. Please see "
            "https://www.tensorflow.org/install/ for installation instructions."
        )
        raise
    tf_path = os.path.abspath(tf_checkpoint_path)
    logger.info(f"Converting TensorFlow checkpoint from {tf_path}")
    # Load weights from TF model
    init_vars = tf.train.list_variables(tf_path)
    names = []
    arrays = []
    for name, shape in init_vars:
        logger.info(f"Loading TF weight {name} with shape {shape}")
        array = tf.train.load_variable(tf_path, name)
        names.append(name)
        arrays.append(array)

    for name, array in zip(names, arrays):
        name = name.split("/")
        # adam_v and adam_m are variables used in AdamWeightDecayOptimizer to calculated m and v
        # which are not required for using pretrained model
        if any(
            n in ["adam_v", "adam_m", "AdamWeightDecayOptimizer", "AdamWeightDecayOptimizer_1", "global_step"]
            for n in name
        ):
            logger.info(f"Skipping {'/'.join(name)}")
            continue
        pointer = model
        for m_name in name:
            if re.fullmatch(r"[A-Za-z]+_\d+", m_name):
                scope_names = re.split(r"_(\d+)", m_name)
            else:
                scope_names = [m_name]
            if scope_names[0] == "kernel" or scope_names[0] == "gamma":
                pointer = getattr(pointer, "weight")
            elif scope_names[0] == "output_bias" or scope_names[0] == "beta":
                pointer = getattr(pointer, "bias")
            elif scope_names[0] == "output_weights":
                pointer = getattr(pointer, "weight")
            elif scope_names[0] == "squad":
                pointer = getattr(pointer, "classifier")
            else:
                try:
                    pointer = getattr(pointer, scope_names[0])
                except AttributeError:
                    logger.info(f"Skipping {'/'.join(name)}")
                    continue
            if len(scope_names) >= 2:
                num = int(scope_names[1])
                pointer = pointer[num]
        if m_name[-11:] == "_embeddings":
            pointer = getattr(pointer, "weight")
        elif m_name == "kernel":
            array = np.transpose(array)
        try:
            if pointer.shape != array.shape:
                raise ValueError(f"Pointer shape {pointer.shape} and array shape {array.shape} mismatched")
        except AssertionError as e:
            e.args += (pointer.shape, array.shape)
            raise
        logger.info(f"Initialize PyTorch weight {name}")
        pointer.data = torch.from_numpy(array)
    return model


class BertEmbeddings(nn.Module):
    """Construct the embeddings from word, position and token_type embeddings."""

    def __init__(self, config):
        super().__init__()
        self.word_embeddings = nn.Embedding(config.vocab_size, config.hidden_size, padding_idx=config.pad_token_id)
        self.position_embeddings = nn.Embedding(config.max_position_embeddings, config.hidden_size)
        self.token_type_embeddings = nn.Embedding(config.type_vocab_size, config.hidden_size)

        # self.LayerNorm is not snake-cased to stick with TensorFlow model variable name and be able to load
        # any TensorFlow checkpoint file
        self.LayerNorm = nn.LayerNorm(config.hidden_size, eps=config.layer_norm_eps)
        self.dropout = nn.Dropout(config.hidden_dropout_prob)
        # position_ids (1, len position emb) is contiguous in memory and exported when serialized
        self.position_embedding_type = getattr(config, "position_embedding_type", "absolute")
        self.register_buffer("position_ids", torch.arange(config.max_position_embeddings).expand((1, -1)))
        if version.parse(torch.__version__) > version.parse("1.6.0"):
            self.register_buffer(
                "token_type_ids",
                torch.zeros(self.position_ids.size(), dtype=torch.long),
                persistent=False,
            )

    def forward(
        self, input_ids=None, token_type_ids=None, position_ids=None, inputs_embeds=None, past_key_values_length=0
    ):
        if input_ids is not None:
            input_shape = input_ids.size()
        else:
            input_shape = inputs_embeds.size()[:-1]

        seq_length = input_shape[1]

        if position_ids is None:
            position_ids = self.position_ids[:, past_key_values_length : seq_length + past_key_values_length]

        # Setting the token_type_ids to the registered buffer in constructor where it is all zeros, which usually occurs
        # when its auto-generated, registered buffer helps users when tracing the model without passing token_type_ids, solves
        # issue #5664
        if token_type_ids is None:
            if hasattr(self, "token_type_ids"):
                buffered_token_type_ids = self.token_type_ids[:, :seq_length]
                buffered_token_type_ids_expanded = buffered_token_type_ids.expand(input_shape[0], seq_length)
                token_type_ids = buffered_token_type_ids_expanded
            else:
                token_type_ids = torch.zeros(input_shape, dtype=torch.long, device=self.position_ids.device)

        if inputs_embeds is None:
            inputs_embeds = self.word_embeddings(input_ids)
        token_type_embeddings = self.token_type_embeddings(token_type_ids)

        embeddings = inputs_embeds + token_type_embeddings
        if self.position_embedding_type == "absolute":
            position_embeddings = self.position_embeddings(position_ids)
            embeddings += position_embeddings
        embeddings = self.LayerNorm(embeddings)
        embeddings = self.dropout(embeddings)
        return embeddings


class BertSelfAttention(nn.Module):
    def __init__(self, config, position_embedding_type=None, location_key: Optional[str] = None):
        super().__init__()
        if config.hidden_size % config.num_attention_heads != 0 and not hasattr(config, "embedding_size"):
            raise ValueError(
                f"The hidden size ({config.hidden_size}) is not a multiple of the number of attention "
                f"heads ({config.num_attention_heads})"
            )

        self.num_attention_heads = config.num_attention_heads
        self.attention_head_size = int(config.hidden_size / config.num_attention_heads)
        self.all_head_size = self.num_attention_heads * self.attention_head_size

        self.query = nn.Linear(config.hidden_size, self.all_head_size)
        self.key = nn.Linear(config.hidden_size, self.all_head_size)
        self.value = nn.Linear(config.hidden_size, self.all_head_size)

        self.dropout = nn.Dropout(config.attention_probs_dropout_prob)
        self.position_embedding_type = position_embedding_type or getattr(
            config, "position_embedding_type", "absolute"
        )
        if self.position_embedding_type == "relative_key" or self.position_embedding_type == "relative_key_query":
            self.max_position_embeddings = config.max_position_embeddings
            self.distance_embedding = nn.Embedding(2 * config.max_position_embeddings - 1, self.attention_head_size)

        self.is_decoder = config.is_decoder

        self.prefix_tuning = PrefixTuningShim(location_key + "_prefix" if location_key else None, config)

    def transpose_for_scores(self, x):
        new_x_shape = x.size()[:-1] + (self.num_attention_heads, self.attention_head_size)
        x = x.view(new_x_shape)
        return x.permute(0, 2, 1, 3)

    def forward(
        self,
        hidden_states: torch.Tensor,
        attention_mask: Optional[torch.FloatTensor] = None,
        head_mask: Optional[torch.FloatTensor] = None,
        encoder_hidden_states: Optional[torch.FloatTensor] = None,
        encoder_attention_mask: Optional[torch.FloatTensor] = None,
        past_key_value: Optional[Tuple[Tuple[torch.FloatTensor]]] = None,
        output_attentions: Optional[bool] = False,
    ) -> Tuple[torch.Tensor]:
        mixed_query_layer = self.query(hidden_states)

        # If this is instantiated as a cross-attention module, the keys
        # and values come from an encoder; the attention mask needs to be
        # such that the encoder's padding tokens are not attended to.
        is_cross_attention = encoder_hidden_states is not None

        if is_cross_attention and past_key_value is not None:
            # reuse k,v, cross_attentions
            key_layer = past_key_value[0]
            value_layer = past_key_value[1]
            attention_mask = encoder_attention_mask
        elif is_cross_attention:
            key_layer = self.transpose_for_scores(self.key(encoder_hidden_states))
            value_layer = self.transpose_for_scores(self.value(encoder_hidden_states))
            attention_mask = encoder_attention_mask
        elif past_key_value is not None:
            key_layer = self.transpose_for_scores(self.key(hidden_states))
            value_layer = self.transpose_for_scores(self.value(hidden_states))
            key_layer = torch.cat([past_key_value[0], key_layer], dim=2)
            value_layer = torch.cat([past_key_value[1], value_layer], dim=2)
        else:
            key_layer = self.transpose_for_scores(self.key(hidden_states))
            value_layer = self.transpose_for_scores(self.value(hidden_states))

        query_layer = self.transpose_for_scores(mixed_query_layer)

        if self.is_decoder:
            # if cross_attention save Tuple(torch.Tensor, torch.Tensor) of all cross attention key/value_states.
            # Further calls to cross_attention layer can then reuse all cross-attention
            # key/value_states (first "if" case)
            # if uni-directional self-attention (decoder) save Tuple(torch.Tensor, torch.Tensor) of
            # all previous decoder key/value_states. Further calls to uni-directional self-attention
            # can concat previous decoder key/value_states to current projected key/value_states (third "elif" case)
            # if encoder bi-directional self-attention `past_key_value` is always `None`
            past_key_value = (key_layer, value_layer)

        key_layer, value_layer, attention_mask = self.prefix_tuning(key_layer, value_layer, attention_mask)

        # Take the dot product between "query" and "key" to get the raw attention scores.
        attention_scores = torch.matmul(query_layer, key_layer.transpose(-1, -2))

        if self.position_embedding_type == "relative_key" or self.position_embedding_type == "relative_key_query":
            seq_length = hidden_states.size()[1]
            position_ids_l = torch.arange(seq_length, dtype=torch.long, device=hidden_states.device).view(-1, 1)
            position_ids_r = torch.arange(seq_length, dtype=torch.long, device=hidden_states.device).view(1, -1)
            distance = position_ids_l - position_ids_r
            positional_embedding = self.distance_embedding(distance + self.max_position_embeddings - 1)
            positional_embedding = positional_embedding.to(dtype=query_layer.dtype)  # fp16 compatibility

            if self.position_embedding_type == "relative_key":
                relative_position_scores = torch.einsum("bhld,lrd->bhlr", query_layer, positional_embedding)
                attention_scores = attention_scores + relative_position_scores
            elif self.position_embedding_type == "relative_key_query":
                relative_position_scores_query = torch.einsum("bhld,lrd->bhlr", query_layer, positional_embedding)
                relative_position_scores_key = torch.einsum("bhrd,lrd->bhlr", key_layer, positional_embedding)
                attention_scores = attention_scores + relative_position_scores_query + relative_position_scores_key

        attention_scores = attention_scores / math.sqrt(self.attention_head_size)
        if attention_mask is not None:
            # Apply the attention mask is (precomputed for all layers in BertModel forward() function)
            attention_scores = attention_scores + attention_mask

        # Normalize the attention scores to probabilities.
        attention_probs = nn.functional.softmax(attention_scores, dim=-1)

        # This is actually dropping out entire tokens to attend to, which might
        # seem a bit unusual, but is taken from the original Transformer paper.
        attention_probs = self.dropout(attention_probs)

        # Mask heads if we want to
        if head_mask is not None:
            attention_probs = attention_probs * head_mask

        context_layer = torch.matmul(attention_probs, value_layer)

        context_layer = context_layer.permute(0, 2, 1, 3).contiguous()
        new_context_layer_shape = context_layer.size()[:-2] + (self.all_head_size,)
        context_layer = context_layer.view(new_context_layer_shape)

        outputs = (context_layer, attention_probs) if output_attentions else (context_layer,)

        if self.is_decoder:
            outputs = outputs + (past_key_value,)
        return outputs


class BertSelfOutput(BertSelfOutputAdaptersMixin, nn.Module):
    def __init__(self, config):
        super().__init__()
        self.config = config

        self.dense = nn.Linear(config.hidden_size, config.hidden_size)
        self.LayerNorm = nn.LayerNorm(config.hidden_size, eps=config.layer_norm_eps)
        self.dropout = nn.Dropout(config.hidden_dropout_prob)
        self._init_adapter_modules()

    def forward(self, hidden_states: torch.Tensor, input_tensor: torch.Tensor) -> torch.Tensor:
        hidden_states = self.dense(hidden_states)
        hidden_states = self.dropout(hidden_states)
        hidden_states = self.adapter_layer_forward(hidden_states, input_tensor, self.LayerNorm)
        return hidden_states


class BertAttention(nn.Module):
    def __init__(self, config, position_embedding_type=None, location_key: Optional[str] = None):
        super().__init__()
        self.self = BertSelfAttention(
            config, position_embedding_type=position_embedding_type, location_key=location_key
        )
        self.output = BertSelfOutput(config)
        self.pruned_heads = set()

    def prune_heads(self, heads):
        if len(heads) == 0:
            return
        heads, index = find_pruneable_heads_and_indices(
            heads, self.self.num_attention_heads, self.self.attention_head_size, self.pruned_heads
        )

        # Prune linear layers
        self.self.query = prune_linear_layer(self.self.query, index)
        self.self.key = prune_linear_layer(self.self.key, index)
        self.self.value = prune_linear_layer(self.self.value, index)
        self.output.dense = prune_linear_layer(self.output.dense, index, dim=1)

        # Update hyper params and store pruned heads
        self.self.num_attention_heads = self.self.num_attention_heads - len(heads)
        self.self.all_head_size = self.self.attention_head_size * self.self.num_attention_heads
        self.pruned_heads = self.pruned_heads.union(heads)

    def forward(
        self,
        hidden_states: torch.Tensor,
        attention_mask: Optional[torch.FloatTensor] = None,
        head_mask: Optional[torch.FloatTensor] = None,
        encoder_hidden_states: Optional[torch.FloatTensor] = None,
        encoder_attention_mask: Optional[torch.FloatTensor] = None,
        past_key_value: Optional[Tuple[Tuple[torch.FloatTensor]]] = None,
        output_attentions: Optional[bool] = False,
    ) -> Tuple[torch.Tensor]:
        self_outputs = self.self(
            hidden_states,
            attention_mask,
            head_mask,
            encoder_hidden_states,
            encoder_attention_mask,
            past_key_value,
            output_attentions,
        )
        attention_output = self.output(self_outputs[0], hidden_states)
        outputs = (attention_output,) + self_outputs[1:]  # add attentions if we output them
        return outputs


class BertIntermediate(nn.Module):
    def __init__(self, config):
        super().__init__()
        self.dense = nn.Linear(config.hidden_size, config.intermediate_size)
        if isinstance(config.hidden_act, str):
            self.intermediate_act_fn = ACT2FN[config.hidden_act]
        else:
            self.intermediate_act_fn = config.hidden_act

    def forward(self, hidden_states: torch.Tensor) -> torch.Tensor:
        hidden_states = self.dense(hidden_states)
        hidden_states = self.intermediate_act_fn(hidden_states)
        return hidden_states


class BertOutput(BertOutputAdaptersMixin, nn.Module):
    def __init__(self, config):
        super().__init__()
        self.config = config

        self.dense = nn.Linear(config.intermediate_size, config.hidden_size)
        self.LayerNorm = nn.LayerNorm(config.hidden_size, eps=config.layer_norm_eps)
        self.dropout = nn.Dropout(config.hidden_dropout_prob)
        self._init_adapter_modules()

    def forward(self, hidden_states: torch.Tensor, input_tensor: torch.Tensor) -> torch.Tensor:
        hidden_states = self.dense(hidden_states)
        hidden_states = self.dropout(hidden_states)
        hidden_states = self.adapter_layer_forward(hidden_states, input_tensor, self.LayerNorm)
        return hidden_states


class BertLayer(nn.Module):
    def __init__(self, config):
        super().__init__()
        self.chunk_size_feed_forward = config.chunk_size_feed_forward
        self.seq_len_dim = 1
        self.attention = BertAttention(config, location_key="self")
        self.is_decoder = config.is_decoder
        self.add_cross_attention = config.add_cross_attention
        if self.add_cross_attention:
            if not self.is_decoder:
                raise ValueError(f"{self} should be used as a decoder model if cross attention is added")
            self.crossattention = BertAttention(config, position_embedding_type="absolute", location_key="cross")
        self.intermediate = BertIntermediate(config)
        self.output = BertOutput(config)

    def forward(
        self,
        hidden_states: torch.Tensor,
        attention_mask: Optional[torch.FloatTensor] = None,
        head_mask: Optional[torch.FloatTensor] = None,
        encoder_hidden_states: Optional[torch.FloatTensor] = None,
        encoder_attention_mask: Optional[torch.FloatTensor] = None,
        past_key_value: Optional[Tuple[Tuple[torch.FloatTensor]]] = None,
        output_attentions: Optional[bool] = False,
    ) -> Tuple[torch.Tensor]:
        # decoder uni-directional self-attention cached key/values tuple is at positions 1,2
        self_attn_past_key_value = past_key_value[:2] if past_key_value is not None else None
        self_attention_outputs = self.attention(
            hidden_states,
            attention_mask,
            head_mask,
            output_attentions=output_attentions,
            past_key_value=self_attn_past_key_value,
        )
        attention_output = self_attention_outputs[0]

        # if decoder, the last output is tuple of self-attn cache
        if self.is_decoder:
            outputs = self_attention_outputs[1:-1]
            present_key_value = self_attention_outputs[-1]
        else:
            outputs = self_attention_outputs[1:]  # add self attentions if we output attention weights

        cross_attn_present_key_value = None
        if self.is_decoder and encoder_hidden_states is not None:
            if not hasattr(self, "crossattention"):
                raise ValueError(
                    f"If `encoder_hidden_states` are passed, {self} has to be instantiated with cross-attention layers by setting `config.add_cross_attention=True`"
                )

            # cross_attn cached key/values tuple is at positions 3,4 of past_key_value tuple
            cross_attn_past_key_value = past_key_value[-2:] if past_key_value is not None else None
            cross_attention_outputs = self.crossattention(
                attention_output,
                attention_mask,
                head_mask,
                encoder_hidden_states,
                encoder_attention_mask,
                cross_attn_past_key_value,
                output_attentions,
            )
            attention_output = cross_attention_outputs[0]
            outputs = outputs + cross_attention_outputs[1:-1]  # add cross attentions if we output attention weights

            # add cross-attn cache to positions 3,4 of present_key_value tuple
            cross_attn_present_key_value = cross_attention_outputs[-1]
            present_key_value = present_key_value + cross_attn_present_key_value

        layer_output = apply_chunking_to_forward(
            self.feed_forward_chunk, self.chunk_size_feed_forward, self.seq_len_dim, attention_output
        )
        outputs = (layer_output,) + outputs

        # if decoder, return the attn key/values as the last output
        if self.is_decoder:
            outputs = outputs + (present_key_value,)

        return outputs

    def feed_forward_chunk(self, attention_output):
        intermediate_output = self.intermediate(attention_output)
        layer_output = self.output(intermediate_output, attention_output)
        return layer_output


class BertEncoder(nn.Module):
    def __init__(self, config):
        super().__init__()
        self.config = config
        self.layer = nn.ModuleList([BertLayer(config) for _ in range(config.num_hidden_layers)])
        self.gradient_checkpointing = False

    def forward(
        self,
        hidden_states: torch.Tensor,
        attention_mask: Optional[torch.FloatTensor] = None,
        head_mask: Optional[torch.FloatTensor] = None,
        encoder_hidden_states: Optional[torch.FloatTensor] = None,
        encoder_attention_mask: Optional[torch.FloatTensor] = None,
        past_key_values: Optional[Tuple[Tuple[torch.FloatTensor]]] = None,
        use_cache: Optional[bool] = None,
        output_attentions: Optional[bool] = False,
        output_hidden_states: Optional[bool] = False,
        return_dict: Optional[bool] = True,
    ) -> Union[Tuple[torch.Tensor], BaseModelOutputWithPastAndCrossAttentions]:
        all_hidden_states = () if output_hidden_states else None
        all_self_attentions = () if output_attentions else None
        all_cross_attentions = () if output_attentions and self.config.add_cross_attention else None

        next_decoder_cache = () if use_cache else None
        for i, layer_module in enumerate(self.layer):
            if output_hidden_states:
                all_hidden_states = all_hidden_states + (hidden_states,)

            layer_head_mask = head_mask[i] if head_mask is not None else None
            past_key_value = past_key_values[i] if past_key_values is not None else None

            if self.gradient_checkpointing and self.training:

                if use_cache:
                    logger.warning(
                        "`use_cache=True` is incompatible with gradient checkpointing. Setting `use_cache=False`..."
                    )
                    use_cache = False

                def create_custom_forward(module):
                    def custom_forward(*inputs):
                        return module(*inputs, past_key_value, output_attentions)

                    return custom_forward

                layer_outputs = torch.utils.checkpoint.checkpoint(
                    create_custom_forward(layer_module),
                    hidden_states,
                    attention_mask,
                    layer_head_mask,
                    encoder_hidden_states,
                    encoder_attention_mask,
                )
            else:
                layer_outputs = layer_module(
                    hidden_states,
                    attention_mask,
                    layer_head_mask,
                    encoder_hidden_states,
                    encoder_attention_mask,
                    past_key_value,
                    output_attentions,
                )

            hidden_states = layer_outputs[0]
            (attention_mask,) = adjust_tensors_for_parallel(hidden_states, attention_mask)

            if use_cache:
                next_decoder_cache += (layer_outputs[-1],)
            if output_attentions:
                all_self_attentions = all_self_attentions + (layer_outputs[1],)
                if self.config.add_cross_attention:
                    all_cross_attentions = all_cross_attentions + (layer_outputs[2],)

        if output_hidden_states:
            all_hidden_states = all_hidden_states + (hidden_states,)

        if not return_dict:
            return tuple(
                v
                for v in [
                    hidden_states,
                    next_decoder_cache,
                    all_hidden_states,
                    all_self_attentions,
                    all_cross_attentions,
                ]
                if v is not None
            )
        return BaseModelOutputWithPastAndCrossAttentions(
            last_hidden_state=hidden_states,
            past_key_values=next_decoder_cache,
            hidden_states=all_hidden_states,
            attentions=all_self_attentions,
            cross_attentions=all_cross_attentions,
        )


class BertPooler(nn.Module):
    def __init__(self, config):
        super().__init__()
        self.dense = nn.Linear(config.hidden_size, config.hidden_size)
        self.activation = nn.Tanh()

    def forward(self, hidden_states: torch.Tensor) -> torch.Tensor:
        # We "pool" the model by simply taking the hidden state corresponding
        # to the first token.
        first_token_tensor = hidden_states[:, 0]
        pooled_output = self.dense(first_token_tensor)
        pooled_output = self.activation(pooled_output)
        return pooled_output


class BertPredictionHeadTransform(nn.Module):
    def __init__(self, config):
        super().__init__()
        self.dense = nn.Linear(config.hidden_size, config.hidden_size)
        if isinstance(config.hidden_act, str):
            self.transform_act_fn = ACT2FN[config.hidden_act]
        else:
            self.transform_act_fn = config.hidden_act
        self.LayerNorm = nn.LayerNorm(config.hidden_size, eps=config.layer_norm_eps)

    def forward(self, hidden_states: torch.Tensor) -> torch.Tensor:
        hidden_states = self.dense(hidden_states)
        hidden_states = self.transform_act_fn(hidden_states)
        hidden_states = self.LayerNorm(hidden_states)
        return hidden_states


class BertLMPredictionHead(nn.Module):
    def __init__(self, config):
        super().__init__()
        self.transform = BertPredictionHeadTransform(config)

        # The output weights are the same as the input embeddings, but there is
        # an output-only bias for each token.
        self.decoder = nn.Linear(config.hidden_size, config.vocab_size, bias=False)

        self.bias = nn.Parameter(torch.zeros(config.vocab_size))

        # Need a link between the two variables so that the bias is correctly resized with `resize_token_embeddings`
        self.decoder.bias = self.bias

    def forward(self, hidden_states, inv_lang_adapter=None):
        hidden_states = self.transform(hidden_states)
        if inv_lang_adapter:
            hidden_states = inv_lang_adapter(hidden_states, rev=True)
        hidden_states = self.decoder(hidden_states)
        return hidden_states


class BertOnlyMLMHead(nn.Module):
    def __init__(self, config):
        super().__init__()
        self.predictions = BertLMPredictionHead(config)

<<<<<<< HEAD
    def forward(self, sequence_output, inv_lang_adapter=None):
        prediction_scores = self.predictions(sequence_output, inv_lang_adapter)
=======
    def forward(self, sequence_output: torch.Tensor) -> torch.Tensor:
        prediction_scores = self.predictions(sequence_output)
>>>>>>> d10c30df
        return prediction_scores


class BertOnlyNSPHead(nn.Module):
    def __init__(self, config):
        super().__init__()
        self.seq_relationship = nn.Linear(config.hidden_size, 2)

    def forward(self, pooled_output):
        seq_relationship_score = self.seq_relationship(pooled_output)
        return seq_relationship_score


class BertPreTrainingHeads(nn.Module):
    def __init__(self, config):
        super().__init__()
        self.predictions = BertLMPredictionHead(config)
        self.seq_relationship = nn.Linear(config.hidden_size, 2)

    def forward(self, sequence_output, pooled_output, inv_lang_adapter=None):
        prediction_scores = self.predictions(sequence_output, inv_lang_adapter)
        seq_relationship_score = self.seq_relationship(pooled_output)
        return prediction_scores, seq_relationship_score


class BertPreTrainedModel(PreTrainedModel):
    """
    An abstract class to handle weights initialization and a simple interface for downloading and loading pretrained
    models.
    """

    config_class = BertConfig
    load_tf_weights = load_tf_weights_in_bert
    base_model_prefix = "bert"
    supports_gradient_checkpointing = True
    _keys_to_ignore_on_load_missing = [r"position_ids"]

    def _init_weights(self, module):
        """Initialize the weights"""
        if isinstance(module, nn.Linear):
            # Slightly different from the TF version which uses truncated_normal for initialization
            # cf https://github.com/pytorch/pytorch/pull/5617
            module.weight.data.normal_(mean=0.0, std=self.config.initializer_range)
            if module.bias is not None:
                module.bias.data.zero_()
        elif isinstance(module, nn.Embedding):
            module.weight.data.normal_(mean=0.0, std=self.config.initializer_range)
            if module.padding_idx is not None:
                module.weight.data[module.padding_idx].zero_()
        elif isinstance(module, nn.LayerNorm):
            module.bias.data.zero_()
            module.weight.data.fill_(1.0)

    def _set_gradient_checkpointing(self, module, value=False):
        if isinstance(module, BertEncoder):
            module.gradient_checkpointing = value


@dataclass
class BertForPreTrainingOutput(ModelOutput):
    """
    Output type of [`BertForPreTraining`].

    Args:
        loss (*optional*, returned when `labels` is provided, `torch.FloatTensor` of shape `(1,)`):
            Total loss as the sum of the masked language modeling loss and the next sequence prediction
            (classification) loss.
        prediction_logits (`torch.FloatTensor` of shape `(batch_size, sequence_length, config.vocab_size)`):
            Prediction scores of the language modeling head (scores for each vocabulary token before SoftMax).
        seq_relationship_logits (`torch.FloatTensor` of shape `(batch_size, 2)`):
            Prediction scores of the next sequence prediction (classification) head (scores of True/False continuation
            before SoftMax).
        hidden_states (`tuple(torch.FloatTensor)`, *optional*, returned when `output_hidden_states=True` is passed or when `config.output_hidden_states=True`):
            Tuple of `torch.FloatTensor` (one for the output of the embeddings + one for the output of each layer) of
            shape `(batch_size, sequence_length, hidden_size)`.

            Hidden-states of the model at the output of each layer plus the initial embedding outputs.
        attentions (`tuple(torch.FloatTensor)`, *optional*, returned when `output_attentions=True` is passed or when `config.output_attentions=True`):
            Tuple of `torch.FloatTensor` (one for each layer) of shape `(batch_size, num_heads, sequence_length,
            sequence_length)`.

            Attentions weights after the attention softmax, used to compute the weighted average in the self-attention
            heads.
    """

    loss: Optional[torch.FloatTensor] = None
    prediction_logits: torch.FloatTensor = None
    seq_relationship_logits: torch.FloatTensor = None
    hidden_states: Optional[Tuple[torch.FloatTensor]] = None
    attentions: Optional[Tuple[torch.FloatTensor]] = None


BERT_START_DOCSTRING = r"""

    This model inherits from [`PreTrainedModel`]. Check the superclass documentation for the generic methods the
    library implements for all its model (such as downloading or saving, resizing the input embeddings, pruning heads
    etc.)

    This model is also a PyTorch [torch.nn.Module](https://pytorch.org/docs/stable/nn.html#torch.nn.Module) subclass.
    Use it as a regular PyTorch Module and refer to the PyTorch documentation for all matter related to general usage
    and behavior.

    Parameters:
        config ([`BertConfig`]): Model configuration class with all the parameters of the model.
            Initializing with a config file does not load the weights associated with the model, only the
            configuration. Check out the [`~PreTrainedModel.from_pretrained`] method to load the model weights.
"""

BERT_INPUTS_DOCSTRING = r"""
    Args:
        input_ids (`torch.LongTensor` of shape `({0})`):
            Indices of input sequence tokens in the vocabulary.

            Indices can be obtained using [`BertTokenizer`]. See [`PreTrainedTokenizer.encode`] and
            [`PreTrainedTokenizer.__call__`] for details.

            [What are input IDs?](../glossary#input-ids)
        attention_mask (`torch.FloatTensor` of shape `({0})`, *optional*):
            Mask to avoid performing attention on padding token indices. Mask values selected in `[0, 1]`:

            - 1 for tokens that are **not masked**,
            - 0 for tokens that are **masked**.

            [What are attention masks?](../glossary#attention-mask)
        token_type_ids (`torch.LongTensor` of shape `({0})`, *optional*):
            Segment token indices to indicate first and second portions of the inputs. Indices are selected in `[0,
            1]`:

            - 0 corresponds to a *sentence A* token,
            - 1 corresponds to a *sentence B* token.

            [What are token type IDs?](../glossary#token-type-ids)
        position_ids (`torch.LongTensor` of shape `({0})`, *optional*):
            Indices of positions of each input sequence tokens in the position embeddings. Selected in the range `[0,
            config.max_position_embeddings - 1]`.

            [What are position IDs?](../glossary#position-ids)
        head_mask (`torch.FloatTensor` of shape `(num_heads,)` or `(num_layers, num_heads)`, *optional*):
            Mask to nullify selected heads of the self-attention modules. Mask values selected in `[0, 1]`:

            - 1 indicates the head is **not masked**,
            - 0 indicates the head is **masked**.

        inputs_embeds (`torch.FloatTensor` of shape `({0}, hidden_size)`, *optional*):
            Optionally, instead of passing `input_ids` you can choose to directly pass an embedded representation. This
            is useful if you want more control over how to convert `input_ids` indices into associated vectors than the
            model's internal embedding lookup matrix.
        output_attentions (`bool`, *optional*):
            Whether or not to return the attentions tensors of all attention layers. See `attentions` under returned
            tensors for more detail.
        output_hidden_states (`bool`, *optional*):
            Whether or not to return the hidden states of all layers. See `hidden_states` under returned tensors for
            more detail.
        return_dict (`bool`, *optional*):
            Whether or not to return a [`~utils.ModelOutput`] instead of a plain tuple.
"""


@add_start_docstrings(
    "The bare Bert Model transformer outputting raw hidden-states without any specific head on top.",
    BERT_START_DOCSTRING,
)
class BertModel(BertModelAdaptersMixin, BertPreTrainedModel):
    """

    The model can behave as an encoder (with only self-attention) as well as a decoder, in which case a layer of
    cross-attention is added between the self-attention layers, following the architecture described in [Attention is
    all you need](https://arxiv.org/abs/1706.03762) by Ashish Vaswani, Noam Shazeer, Niki Parmar, Jakob Uszkoreit,
    Llion Jones, Aidan N. Gomez, Lukasz Kaiser and Illia Polosukhin.

    To behave as an decoder the model needs to be initialized with the `is_decoder` argument of the configuration set
    to `True`. To be used in a Seq2Seq model, the model needs to initialized with both `is_decoder` argument and
    `add_cross_attention` set to `True`; an `encoder_hidden_states` is then expected as an input to the forward pass.
    """

    def __init__(self, config, add_pooling_layer=True):
        super().__init__(config)
        self.config = config

        self.embeddings = BertEmbeddings(config)
        self.encoder = BertEncoder(config)

        self.pooler = BertPooler(config) if add_pooling_layer else None

        self._init_adapter_modules()

        # Initialize weights and apply final processing
        self.post_init()

    def get_input_embeddings(self):
        return self.embeddings.word_embeddings

    def set_input_embeddings(self, value):
        self.embeddings.word_embeddings = value

    def _prune_heads(self, heads_to_prune):
        """
        Prunes heads of the model. heads_to_prune: dict of {layer_num: list of heads to prune in this layer} See base
        class PreTrainedModel
        """
        for layer, heads in heads_to_prune.items():
            self.encoder.layer[layer].attention.prune_heads(heads)

    @add_start_docstrings_to_model_forward(BERT_INPUTS_DOCSTRING.format("batch_size, sequence_length"))
    @add_code_sample_docstrings(
        processor_class=_TOKENIZER_FOR_DOC,
        checkpoint=_CHECKPOINT_FOR_DOC,
        output_type=BaseModelOutputWithPoolingAndCrossAttentions,
        config_class=_CONFIG_FOR_DOC,
    )
    @ForwardContext.wrap
    def forward(
        self,
        input_ids: Optional[torch.Tensor] = None,
        attention_mask: Optional[torch.Tensor] = None,
        token_type_ids: Optional[torch.Tensor] = None,
        position_ids: Optional[torch.Tensor] = None,
        head_mask: Optional[torch.Tensor] = None,
        inputs_embeds: Optional[torch.Tensor] = None,
        encoder_hidden_states: Optional[torch.Tensor] = None,
        encoder_attention_mask: Optional[torch.Tensor] = None,
        past_key_values: Optional[List[torch.FloatTensor]] = None,
        use_cache: Optional[bool] = None,
        output_attentions: Optional[bool] = None,
        output_hidden_states: Optional[bool] = None,
        return_dict: Optional[bool] = None,
    ) -> Union[Tuple[torch.Tensor], BaseModelOutputWithPoolingAndCrossAttentions]:
        r"""
        encoder_hidden_states  (`torch.FloatTensor` of shape `(batch_size, sequence_length, hidden_size)`, *optional*):
            Sequence of hidden-states at the output of the last layer of the encoder. Used in the cross-attention if
            the model is configured as a decoder.
        encoder_attention_mask (`torch.FloatTensor` of shape `(batch_size, sequence_length)`, *optional*):
            Mask to avoid performing attention on the padding token indices of the encoder input. This mask is used in
            the cross-attention if the model is configured as a decoder. Mask values selected in `[0, 1]`:

            - 1 for tokens that are **not masked**,
            - 0 for tokens that are **masked**.
        past_key_values (`tuple(tuple(torch.FloatTensor))` of length `config.n_layers` with each tuple having 4 tensors of shape `(batch_size, num_heads, sequence_length - 1, embed_size_per_head)`):
            Contains precomputed key and value hidden states of the attention blocks. Can be used to speed up decoding.

            If `past_key_values` are used, the user can optionally input only the last `decoder_input_ids` (those that
            don't have their past key value states given to this model) of shape `(batch_size, 1)` instead of all
            `decoder_input_ids` of shape `(batch_size, sequence_length)`.
        use_cache (`bool`, *optional*):
            If set to `True`, `past_key_values` key value states are returned and can be used to speed up decoding (see
            `past_key_values`).
        """
        output_attentions = output_attentions if output_attentions is not None else self.config.output_attentions
        output_hidden_states = (
            output_hidden_states if output_hidden_states is not None else self.config.output_hidden_states
        )
        return_dict = return_dict if return_dict is not None else self.config.use_return_dict

        if self.config.is_decoder:
            use_cache = use_cache if use_cache is not None else self.config.use_cache
        else:
            use_cache = False

        if input_ids is not None and inputs_embeds is not None:
            raise ValueError("You cannot specify both input_ids and inputs_embeds at the same time")
        elif input_ids is not None:
            input_shape = input_ids.size()
        elif inputs_embeds is not None:
            input_shape = inputs_embeds.size()[:-1]
        else:
            raise ValueError("You have to specify either input_ids or inputs_embeds")

        batch_size, seq_length = input_shape
        device = input_ids.device if input_ids is not None else inputs_embeds.device

        # past_key_values_length
        past_key_values_length = past_key_values[0][0].shape[2] if past_key_values is not None else 0

        if attention_mask is None:
            attention_mask = torch.ones(((batch_size, seq_length + past_key_values_length)), device=device)

        if token_type_ids is None:
            if hasattr(self.embeddings, "token_type_ids"):
                buffered_token_type_ids = self.embeddings.token_type_ids[:, :seq_length]
                buffered_token_type_ids_expanded = buffered_token_type_ids.expand(batch_size, seq_length)
                token_type_ids = buffered_token_type_ids_expanded
            else:
                token_type_ids = torch.zeros(input_shape, dtype=torch.long, device=device)

        # We can provide a self-attention mask of dimensions [batch_size, from_seq_length, to_seq_length]
        # ourselves in which case we just need to make it broadcastable to all heads.
        extended_attention_mask: torch.Tensor = self.get_extended_attention_mask(attention_mask, input_shape, device)

        # If a 2D or 3D attention mask is provided for the cross-attention
        # we need to make broadcastable to [batch_size, num_heads, seq_length, seq_length]
        if self.config.is_decoder and encoder_hidden_states is not None:
            encoder_batch_size, encoder_sequence_length, _ = encoder_hidden_states.size()
            encoder_hidden_shape = (encoder_batch_size, encoder_sequence_length)
            if encoder_attention_mask is None:
                encoder_attention_mask = torch.ones(encoder_hidden_shape, device=device)
            encoder_extended_attention_mask = self.invert_attention_mask(encoder_attention_mask)
        else:
            encoder_extended_attention_mask = None

        # Prepare head mask if needed
        # 1.0 in head_mask indicate we keep the head
        # attention_probs has shape bsz x n_heads x N x N
        # input head_mask has shape [num_heads] or [num_hidden_layers x num_heads]
        # and head_mask is converted to shape [num_hidden_layers x batch x num_heads x seq_length x seq_length]
        head_mask = self.get_head_mask(head_mask, self.config.num_hidden_layers)

        embedding_output = self.embeddings(
            input_ids=input_ids,
            position_ids=position_ids,
            token_type_ids=token_type_ids,
            inputs_embeds=inputs_embeds,
            past_key_values_length=past_key_values_length,
        )
        embedding_output = self.invertible_adapters_forward(embedding_output)

        encoder_outputs = self.encoder(
            embedding_output,
            attention_mask=extended_attention_mask,
            head_mask=head_mask,
            encoder_hidden_states=encoder_hidden_states,
            encoder_attention_mask=encoder_extended_attention_mask,
            past_key_values=past_key_values,
            use_cache=use_cache,
            output_attentions=output_attentions,
            output_hidden_states=output_hidden_states,
            return_dict=return_dict,
        )
        sequence_output = encoder_outputs[0]
        pooled_output = self.pooler(sequence_output) if self.pooler is not None else None

        if not return_dict:
            return (sequence_output, pooled_output) + encoder_outputs[1:]

        return BaseModelOutputWithPoolingAndCrossAttentions(
            last_hidden_state=sequence_output,
            pooler_output=pooled_output,
            past_key_values=encoder_outputs.past_key_values,
            hidden_states=encoder_outputs.hidden_states,
            attentions=encoder_outputs.attentions,
            cross_attentions=encoder_outputs.cross_attentions,
        )


@add_start_docstrings(
    """
    Bert Model with two heads on top as done during the pretraining: a `masked language modeling` head and a `next
    sentence prediction (classification)` head.
    """,
    BERT_START_DOCSTRING,
)
class BertForPreTraining(ModelWithHeadsAdaptersMixin, BertPreTrainedModel):
    def __init__(self, config):
        super().__init__(config)

        self.bert = BertModel(config)
        self.cls = BertPreTrainingHeads(config)

        # Initialize weights and apply final processing
        self.post_init()

    def get_output_embeddings(self):
        return self.cls.predictions.decoder

    def set_output_embeddings(self, new_embeddings):
        self.cls.predictions.decoder = new_embeddings

    @add_start_docstrings_to_model_forward(BERT_INPUTS_DOCSTRING.format("batch_size, sequence_length"))
    @replace_return_docstrings(output_type=BertForPreTrainingOutput, config_class=_CONFIG_FOR_DOC)
    def forward(
        self,
        input_ids: Optional[torch.Tensor] = None,
        attention_mask: Optional[torch.Tensor] = None,
        token_type_ids: Optional[torch.Tensor] = None,
        position_ids: Optional[torch.Tensor] = None,
        head_mask: Optional[torch.Tensor] = None,
        inputs_embeds: Optional[torch.Tensor] = None,
        labels: Optional[torch.Tensor] = None,
        next_sentence_label: Optional[torch.Tensor] = None,
        output_attentions: Optional[bool] = None,
        output_hidden_states: Optional[bool] = None,
        return_dict: Optional[bool] = None,
    ) -> Union[Tuple[torch.Tensor], BertForPreTrainingOutput]:
        r"""
            labels (`torch.LongTensor` of shape `(batch_size, sequence_length)`, *optional*):
                Labels for computing the masked language modeling loss. Indices should be in `[-100, 0, ...,
                config.vocab_size]` (see `input_ids` docstring) Tokens with indices set to `-100` are ignored (masked),
                the loss is only computed for the tokens with labels in `[0, ..., config.vocab_size]`
            next_sentence_label (`torch.LongTensor` of shape `(batch_size,)`, *optional*):
                Labels for computing the next sequence prediction (classification) loss. Input should be a sequence
                pair (see `input_ids` docstring) Indices should be in `[0, 1]`:

                - 0 indicates sequence B is a continuation of sequence A,
                - 1 indicates sequence B is a random sequence.
            kwargs (`Dict[str, any]`, optional, defaults to *{}*):
                Used to hide legacy arguments that have been deprecated.

        Returns:

        Example:

        ```python
        >>> from transformers import BertTokenizer, BertForPreTraining
        >>> import torch

        >>> tokenizer = BertTokenizer.from_pretrained("bert-base-uncased")
        >>> model = BertForPreTraining.from_pretrained("bert-base-uncased")

        >>> inputs = tokenizer("Hello, my dog is cute", return_tensors="pt")
        >>> outputs = model(**inputs)

        >>> prediction_logits = outputs.prediction_logits
        >>> seq_relationship_logits = outputs.seq_relationship_logits
        ```
        """
        return_dict = return_dict if return_dict is not None else self.config.use_return_dict

        outputs = self.bert(
            input_ids,
            attention_mask=attention_mask,
            token_type_ids=token_type_ids,
            position_ids=position_ids,
            head_mask=head_mask,
            inputs_embeds=inputs_embeds,
            output_attentions=output_attentions,
            output_hidden_states=output_hidden_states,
            return_dict=return_dict,
        )

        sequence_output, pooled_output = outputs[:2]
        prediction_scores, seq_relationship_score = self.cls(
            sequence_output,
            pooled_output,
            inv_lang_adapter=self.bert.get_invertible_adapter(),
        )

        total_loss = None
        if labels is not None and next_sentence_label is not None:
            loss_fct = CrossEntropyLoss()
            masked_lm_loss = loss_fct(prediction_scores.view(-1, self.config.vocab_size), labels.view(-1))
            next_sentence_loss = loss_fct(seq_relationship_score.view(-1, 2), next_sentence_label.view(-1))
            total_loss = masked_lm_loss + next_sentence_loss

        if not return_dict:
            output = (prediction_scores, seq_relationship_score) + outputs[2:]
            return ((total_loss,) + output) if total_loss is not None else output

        return BertForPreTrainingOutput(
            loss=total_loss,
            prediction_logits=prediction_scores,
            seq_relationship_logits=seq_relationship_score,
            hidden_states=outputs.hidden_states,
            attentions=outputs.attentions,
        )


@add_start_docstrings(
    """Bert Model with a `language modeling` head on top for CLM fine-tuning.""", BERT_START_DOCSTRING
)
class BertLMHeadModel(ModelWithHeadsAdaptersMixin, BertPreTrainedModel):

    _keys_to_ignore_on_load_unexpected = [r"pooler"]
    _keys_to_ignore_on_load_missing = [r"position_ids", r"predictions.decoder.bias"]

    def __init__(self, config):
        super().__init__(config)

        if not config.is_decoder:
            logger.warning("If you want to use `BertLMHeadModel` as a standalone, add `is_decoder=True.`")

        self.bert = BertModel(config, add_pooling_layer=False)
        self.cls = BertOnlyMLMHead(config)

        # Initialize weights and apply final processing
        self.post_init()

    def get_output_embeddings(self):
        return self.cls.predictions.decoder

    def set_output_embeddings(self, new_embeddings):
        self.cls.predictions.decoder = new_embeddings

    @add_start_docstrings_to_model_forward(BERT_INPUTS_DOCSTRING.format("batch_size, sequence_length"))
    @replace_return_docstrings(output_type=CausalLMOutputWithCrossAttentions, config_class=_CONFIG_FOR_DOC)
    def forward(
        self,
        input_ids: Optional[torch.Tensor] = None,
        attention_mask: Optional[torch.Tensor] = None,
        token_type_ids: Optional[torch.Tensor] = None,
        position_ids: Optional[torch.Tensor] = None,
        head_mask: Optional[torch.Tensor] = None,
        inputs_embeds: Optional[torch.Tensor] = None,
        encoder_hidden_states: Optional[torch.Tensor] = None,
        encoder_attention_mask: Optional[torch.Tensor] = None,
        labels: Optional[torch.Tensor] = None,
        past_key_values: Optional[List[torch.Tensor]] = None,
        use_cache: Optional[bool] = None,
        output_attentions: Optional[bool] = None,
        output_hidden_states: Optional[bool] = None,
        return_dict: Optional[bool] = None,
    ) -> Union[Tuple[torch.Tensor], CausalLMOutputWithCrossAttentions]:
        r"""
            encoder_hidden_states  (`torch.FloatTensor` of shape `(batch_size, sequence_length, hidden_size)`, *optional*):
                Sequence of hidden-states at the output of the last layer of the encoder. Used in the cross-attention
                if the model is configured as a decoder.
            encoder_attention_mask (`torch.FloatTensor` of shape `(batch_size, sequence_length)`, *optional*):
                Mask to avoid performing attention on the padding token indices of the encoder input. This mask is used
                in the cross-attention if the model is configured as a decoder. Mask values selected in `[0, 1]`:

                - 1 for tokens that are **not masked**,
                - 0 for tokens that are **masked**.
            labels (`torch.LongTensor` of shape `(batch_size, sequence_length)`, *optional*):
                Labels for computing the left-to-right language modeling loss (next word prediction). Indices should be
                in `[-100, 0, ..., config.vocab_size]` (see `input_ids` docstring) Tokens with indices set to `-100`
                are ignored (masked), the loss is only computed for the tokens with labels n `[0, ...,
                config.vocab_size]`
            past_key_values (`tuple(tuple(torch.FloatTensor))` of length `config.n_layers` with each tuple having 4 tensors of shape `(batch_size, num_heads, sequence_length - 1, embed_size_per_head)`):
                Contains precomputed key and value hidden states of the attention blocks. Can be used to speed up
                decoding.

                If `past_key_values` are used, the user can optionally input only the last `decoder_input_ids` (those
                that don't have their past key value states given to this model) of shape `(batch_size, 1)` instead of
                all `decoder_input_ids` of shape `(batch_size, sequence_length)`.
            use_cache (`bool`, *optional*):
                If set to `True`, `past_key_values` key value states are returned and can be used to speed up decoding
                (see `past_key_values`).

        Returns:

        Example:

        ```python
        >>> from transformers import BertTokenizer, BertLMHeadModel, BertConfig
        >>> import torch

        >>> tokenizer = BertTokenizer.from_pretrained("bert-base-cased")
        >>> config = BertConfig.from_pretrained("bert-base-cased")
        >>> config.is_decoder = True
        >>> model = BertLMHeadModel.from_pretrained("bert-base-cased", config=config)

        >>> inputs = tokenizer("Hello, my dog is cute", return_tensors="pt")
        >>> outputs = model(**inputs)

        >>> prediction_logits = outputs.logits
        ```
        """
        return_dict = return_dict if return_dict is not None else self.config.use_return_dict
        if labels is not None:
            use_cache = False

        outputs = self.bert(
            input_ids,
            attention_mask=attention_mask,
            token_type_ids=token_type_ids,
            position_ids=position_ids,
            head_mask=head_mask,
            inputs_embeds=inputs_embeds,
            encoder_hidden_states=encoder_hidden_states,
            encoder_attention_mask=encoder_attention_mask,
            past_key_values=past_key_values,
            use_cache=use_cache,
            output_attentions=output_attentions,
            output_hidden_states=output_hidden_states,
            return_dict=return_dict,
        )

        sequence_output = outputs[0]
        prediction_scores = self.cls(
            sequence_output,
            inv_lang_adapter=self.bert.get_invertible_adapter(),
        )

        lm_loss = None
        if labels is not None:
            # we are doing next-token prediction; shift prediction scores and input ids by one
            shifted_prediction_scores = prediction_scores[:, :-1, :].contiguous()
            labels = labels[:, 1:].contiguous()
            loss_fct = CrossEntropyLoss()
            lm_loss = loss_fct(shifted_prediction_scores.view(-1, self.config.vocab_size), labels.view(-1))

        if not return_dict:
            output = (prediction_scores,) + outputs[2:]
            return ((lm_loss,) + output) if lm_loss is not None else output

        return CausalLMOutputWithCrossAttentions(
            loss=lm_loss,
            logits=prediction_scores,
            past_key_values=outputs.past_key_values,
            hidden_states=outputs.hidden_states,
            attentions=outputs.attentions,
            cross_attentions=outputs.cross_attentions,
        )

    def prepare_inputs_for_generation(self, input_ids, past=None, attention_mask=None, **model_kwargs):
        input_shape = input_ids.shape
        # if model is used as a decoder in encoder-decoder model, the decoder attention mask is created on the fly
        if attention_mask is None:
            attention_mask = input_ids.new_ones(input_shape)

        # cut decoder_input_ids if past is used
        if past is not None:
            input_ids = input_ids[:, -1:]

        return {"input_ids": input_ids, "attention_mask": attention_mask, "past_key_values": past}

    def _reorder_cache(self, past, beam_idx):
        reordered_past = ()
        for layer_past in past:
            reordered_past += (tuple(past_state.index_select(0, beam_idx) for past_state in layer_past),)
        return reordered_past


@add_start_docstrings("""Bert Model with a `language modeling` head on top.""", BERT_START_DOCSTRING)
class BertForMaskedLM(ModelWithHeadsAdaptersMixin, BertPreTrainedModel):

    _keys_to_ignore_on_load_unexpected = [r"pooler"]
    _keys_to_ignore_on_load_missing = [r"position_ids", r"predictions.decoder.bias"]

    def __init__(self, config):
        super().__init__(config)

        if config.is_decoder:
            logger.warning(
                "If you want to use `BertForMaskedLM` make sure `config.is_decoder=False` for "
                "bi-directional self-attention."
            )

        self.bert = BertModel(config, add_pooling_layer=False)
        self.cls = BertOnlyMLMHead(config)

        # Initialize weights and apply final processing
        self.post_init()

    def get_output_embeddings(self):
        return self.cls.predictions.decoder

    def set_output_embeddings(self, new_embeddings):
        self.cls.predictions.decoder = new_embeddings

    @add_start_docstrings_to_model_forward(BERT_INPUTS_DOCSTRING.format("batch_size, sequence_length"))
    @add_code_sample_docstrings(
        processor_class=_TOKENIZER_FOR_DOC,
        checkpoint=_CHECKPOINT_FOR_DOC,
        output_type=MaskedLMOutput,
        config_class=_CONFIG_FOR_DOC,
    )
    def forward(
        self,
        input_ids: Optional[torch.Tensor] = None,
        attention_mask: Optional[torch.Tensor] = None,
        token_type_ids: Optional[torch.Tensor] = None,
        position_ids: Optional[torch.Tensor] = None,
        head_mask: Optional[torch.Tensor] = None,
        inputs_embeds: Optional[torch.Tensor] = None,
        encoder_hidden_states: Optional[torch.Tensor] = None,
        encoder_attention_mask: Optional[torch.Tensor] = None,
        labels: Optional[torch.Tensor] = None,
        output_attentions: Optional[bool] = None,
        output_hidden_states: Optional[bool] = None,
        return_dict: Optional[bool] = None,
    ) -> Union[Tuple[torch.Tensor], MaskedLMOutput]:
        r"""
        labels (`torch.LongTensor` of shape `(batch_size, sequence_length)`, *optional*):
            Labels for computing the masked language modeling loss. Indices should be in `[-100, 0, ...,
            config.vocab_size]` (see `input_ids` docstring) Tokens with indices set to `-100` are ignored (masked), the
            loss is only computed for the tokens with labels in `[0, ..., config.vocab_size]`
        """

        return_dict = return_dict if return_dict is not None else self.config.use_return_dict

        outputs = self.bert(
            input_ids,
            attention_mask=attention_mask,
            token_type_ids=token_type_ids,
            position_ids=position_ids,
            head_mask=head_mask,
            inputs_embeds=inputs_embeds,
            encoder_hidden_states=encoder_hidden_states,
            encoder_attention_mask=encoder_attention_mask,
            output_attentions=output_attentions,
            output_hidden_states=output_hidden_states,
            return_dict=return_dict,
        )

        sequence_output = outputs[0]
        prediction_scores = self.cls(
            sequence_output,
            inv_lang_adapter=self.bert.get_invertible_adapter(),
        )

        masked_lm_loss = None
        if labels is not None:
            loss_fct = CrossEntropyLoss()  # -100 index = padding token
            masked_lm_loss = loss_fct(prediction_scores.view(-1, self.config.vocab_size), labels.view(-1))

        if not return_dict:
            output = (prediction_scores,) + outputs[2:]
            return ((masked_lm_loss,) + output) if masked_lm_loss is not None else output

        return MaskedLMOutput(
            loss=masked_lm_loss,
            logits=prediction_scores,
            hidden_states=outputs.hidden_states,
            attentions=outputs.attentions,
        )

    def prepare_inputs_for_generation(self, input_ids, attention_mask=None, **model_kwargs):
        input_shape = input_ids.shape
        effective_batch_size = input_shape[0]

        #  add a dummy token
        if self.config.pad_token_id is None:
            raise ValueError("The PAD token should be defined for generation")

        attention_mask = torch.cat([attention_mask, attention_mask.new_zeros((attention_mask.shape[0], 1))], dim=-1)
        dummy_token = torch.full(
            (effective_batch_size, 1), self.config.pad_token_id, dtype=torch.long, device=input_ids.device
        )
        input_ids = torch.cat([input_ids, dummy_token], dim=1)

        return {"input_ids": input_ids, "attention_mask": attention_mask}


@add_start_docstrings(
    """Bert Model with a `next sentence prediction (classification)` head on top.""",
    BERT_START_DOCSTRING,
)
class BertForNextSentencePrediction(ModelWithHeadsAdaptersMixin, BertPreTrainedModel):
    def __init__(self, config):
        super().__init__(config)

        self.bert = BertModel(config)
        self.cls = BertOnlyNSPHead(config)

        # Initialize weights and apply final processing
        self.post_init()

    @add_start_docstrings_to_model_forward(BERT_INPUTS_DOCSTRING.format("batch_size, sequence_length"))
    @replace_return_docstrings(output_type=NextSentencePredictorOutput, config_class=_CONFIG_FOR_DOC)
    def forward(
        self,
        input_ids: Optional[torch.Tensor] = None,
        attention_mask: Optional[torch.Tensor] = None,
        token_type_ids: Optional[torch.Tensor] = None,
        position_ids: Optional[torch.Tensor] = None,
        head_mask: Optional[torch.Tensor] = None,
        inputs_embeds: Optional[torch.Tensor] = None,
        labels: Optional[torch.Tensor] = None,
        output_attentions: Optional[bool] = None,
        output_hidden_states: Optional[bool] = None,
        return_dict: Optional[bool] = None,
        **kwargs,
    ) -> Union[Tuple[torch.Tensor], NextSentencePredictorOutput]:
        r"""
        labels (`torch.LongTensor` of shape `(batch_size,)`, *optional*):
            Labels for computing the next sequence prediction (classification) loss. Input should be a sequence pair
            (see `input_ids` docstring). Indices should be in `[0, 1]`:

            - 0 indicates sequence B is a continuation of sequence A,
            - 1 indicates sequence B is a random sequence.

        Returns:

        Example:

        ```python
        >>> from transformers import BertTokenizer, BertForNextSentencePrediction
        >>> import torch

        >>> tokenizer = BertTokenizer.from_pretrained("bert-base-uncased")
        >>> model = BertForNextSentencePrediction.from_pretrained("bert-base-uncased")

        >>> prompt = "In Italy, pizza served in formal settings, such as at a restaurant, is presented unsliced."
        >>> next_sentence = "The sky is blue due to the shorter wavelength of blue light."
        >>> encoding = tokenizer(prompt, next_sentence, return_tensors="pt")

        >>> outputs = model(**encoding, labels=torch.LongTensor([1]))
        >>> logits = outputs.logits
        >>> assert logits[0, 0] < logits[0, 1]  # next sentence was random
        ```
        """

        if "next_sentence_label" in kwargs:
            warnings.warn(
                "The `next_sentence_label` argument is deprecated and will be removed in a future version, use `labels` instead.",
                FutureWarning,
            )
            labels = kwargs.pop("next_sentence_label")

        return_dict = return_dict if return_dict is not None else self.config.use_return_dict

        outputs = self.bert(
            input_ids,
            attention_mask=attention_mask,
            token_type_ids=token_type_ids,
            position_ids=position_ids,
            head_mask=head_mask,
            inputs_embeds=inputs_embeds,
            output_attentions=output_attentions,
            output_hidden_states=output_hidden_states,
            return_dict=return_dict,
        )

        pooled_output = outputs[1]

        seq_relationship_scores = self.cls(pooled_output)

        next_sentence_loss = None
        if labels is not None:
            loss_fct = CrossEntropyLoss()
            next_sentence_loss = loss_fct(seq_relationship_scores.view(-1, 2), labels.view(-1))

        if not return_dict:
            output = (seq_relationship_scores,) + outputs[2:]
            return ((next_sentence_loss,) + output) if next_sentence_loss is not None else output

        return NextSentencePredictorOutput(
            loss=next_sentence_loss,
            logits=seq_relationship_scores,
            hidden_states=outputs.hidden_states,
            attentions=outputs.attentions,
        )


@add_start_docstrings(
    """
    Bert Model transformer with a sequence classification/regression head on top (a linear layer on top of the pooled
    output) e.g. for GLUE tasks.
    """,
    BERT_START_DOCSTRING,
)
class BertForSequenceClassification(ModelWithHeadsAdaptersMixin, BertPreTrainedModel):
    def __init__(self, config):
        super().__init__(config)
        self.num_labels = config.num_labels
        self.config = config

        self.bert = BertModel(config)
        classifier_dropout = (
            config.classifier_dropout if config.classifier_dropout is not None else config.hidden_dropout_prob
        )
        self.dropout = nn.Dropout(classifier_dropout)
        self.classifier = nn.Linear(config.hidden_size, config.num_labels)

        # Initialize weights and apply final processing
        self.post_init()

    @add_start_docstrings_to_model_forward(BERT_INPUTS_DOCSTRING.format("batch_size, sequence_length"))
    @add_code_sample_docstrings(
        processor_class=_TOKENIZER_FOR_DOC,
        checkpoint=_CHECKPOINT_FOR_DOC,
        output_type=SequenceClassifierOutput,
        config_class=_CONFIG_FOR_DOC,
    )
    def forward(
        self,
        input_ids: Optional[torch.Tensor] = None,
        attention_mask: Optional[torch.Tensor] = None,
        token_type_ids: Optional[torch.Tensor] = None,
        position_ids: Optional[torch.Tensor] = None,
        head_mask: Optional[torch.Tensor] = None,
        inputs_embeds: Optional[torch.Tensor] = None,
        labels: Optional[torch.Tensor] = None,
        output_attentions: Optional[bool] = None,
        output_hidden_states: Optional[bool] = None,
        return_dict: Optional[bool] = None,
    ) -> Union[Tuple[torch.Tensor], SequenceClassifierOutput]:
        r"""
        labels (`torch.LongTensor` of shape `(batch_size,)`, *optional*):
            Labels for computing the sequence classification/regression loss. Indices should be in `[0, ...,
            config.num_labels - 1]`. If `config.num_labels == 1` a regression loss is computed (Mean-Square loss), If
            `config.num_labels > 1` a classification loss is computed (Cross-Entropy).
        """
        return_dict = return_dict if return_dict is not None else self.config.use_return_dict

        outputs = self.bert(
            input_ids,
            attention_mask=attention_mask,
            token_type_ids=token_type_ids,
            position_ids=position_ids,
            head_mask=head_mask,
            inputs_embeds=inputs_embeds,
            output_attentions=output_attentions,
            output_hidden_states=output_hidden_states,
            return_dict=return_dict,
        )

        pooled_output = outputs[1]

        pooled_output = self.dropout(pooled_output)
        logits = self.classifier(pooled_output)

        loss = None
        if labels is not None:
            if self.config.problem_type is None:
                if self.num_labels == 1:
                    self.config.problem_type = "regression"
                elif self.num_labels > 1 and (labels.dtype == torch.long or labels.dtype == torch.int):
                    self.config.problem_type = "single_label_classification"
                else:
                    self.config.problem_type = "multi_label_classification"

            if self.config.problem_type == "regression":
                loss_fct = MSELoss()
                if self.num_labels == 1:
                    loss = loss_fct(logits.squeeze(), labels.squeeze())
                else:
                    loss = loss_fct(logits, labels)
            elif self.config.problem_type == "single_label_classification":
                loss_fct = CrossEntropyLoss()
                loss = loss_fct(logits.view(-1, self.num_labels), labels.view(-1))
            elif self.config.problem_type == "multi_label_classification":
                loss_fct = BCEWithLogitsLoss()
                loss = loss_fct(logits, labels)
        if not return_dict:
            output = (logits,) + outputs[2:]
            return ((loss,) + output) if loss is not None else output

        return SequenceClassifierOutput(
            loss=loss,
            logits=logits,
            hidden_states=outputs.hidden_states,
            attentions=outputs.attentions,
        )


@add_start_docstrings(
    """
    Bert Model with a multiple choice classification head on top (a linear layer on top of the pooled output and a
    softmax) e.g. for RocStories/SWAG tasks.
    """,
    BERT_START_DOCSTRING,
)
class BertForMultipleChoice(ModelWithHeadsAdaptersMixin, BertPreTrainedModel):
    def __init__(self, config):
        super().__init__(config)

        self.bert = BertModel(config)
        classifier_dropout = (
            config.classifier_dropout if config.classifier_dropout is not None else config.hidden_dropout_prob
        )
        self.dropout = nn.Dropout(classifier_dropout)
        self.classifier = nn.Linear(config.hidden_size, 1)

        # Initialize weights and apply final processing
        self.post_init()

    @add_start_docstrings_to_model_forward(BERT_INPUTS_DOCSTRING.format("batch_size, num_choices, sequence_length"))
    @add_code_sample_docstrings(
        processor_class=_TOKENIZER_FOR_DOC,
        checkpoint=_CHECKPOINT_FOR_DOC,
        output_type=MultipleChoiceModelOutput,
        config_class=_CONFIG_FOR_DOC,
    )
    def forward(
        self,
        input_ids: Optional[torch.Tensor] = None,
        attention_mask: Optional[torch.Tensor] = None,
        token_type_ids: Optional[torch.Tensor] = None,
        position_ids: Optional[torch.Tensor] = None,
        head_mask: Optional[torch.Tensor] = None,
        inputs_embeds: Optional[torch.Tensor] = None,
        labels: Optional[torch.Tensor] = None,
        output_attentions: Optional[bool] = None,
        output_hidden_states: Optional[bool] = None,
        return_dict: Optional[bool] = None,
    ) -> Union[Tuple[torch.Tensor], MultipleChoiceModelOutput]:
        r"""
        labels (`torch.LongTensor` of shape `(batch_size,)`, *optional*):
            Labels for computing the multiple choice classification loss. Indices should be in `[0, ...,
            num_choices-1]` where `num_choices` is the size of the second dimension of the input tensors. (See
            `input_ids` above)
        """
        return_dict = return_dict if return_dict is not None else self.config.use_return_dict
        num_choices = input_ids.shape[1] if input_ids is not None else inputs_embeds.shape[1]

        input_ids = input_ids.view(-1, input_ids.size(-1)) if input_ids is not None else None
        attention_mask = attention_mask.view(-1, attention_mask.size(-1)) if attention_mask is not None else None
        token_type_ids = token_type_ids.view(-1, token_type_ids.size(-1)) if token_type_ids is not None else None
        position_ids = position_ids.view(-1, position_ids.size(-1)) if position_ids is not None else None
        inputs_embeds = (
            inputs_embeds.view(-1, inputs_embeds.size(-2), inputs_embeds.size(-1))
            if inputs_embeds is not None
            else None
        )

        outputs = self.bert(
            input_ids,
            attention_mask=attention_mask,
            token_type_ids=token_type_ids,
            position_ids=position_ids,
            head_mask=head_mask,
            inputs_embeds=inputs_embeds,
            output_attentions=output_attentions,
            output_hidden_states=output_hidden_states,
            return_dict=return_dict,
        )

        pooled_output = outputs[1]

        pooled_output = self.dropout(pooled_output)
        logits = self.classifier(pooled_output)
        reshaped_logits = logits.view(-1, num_choices)

        loss = None
        if labels is not None:
            loss_fct = CrossEntropyLoss()
            loss = loss_fct(reshaped_logits, labels)

        if not return_dict:
            output = (reshaped_logits,) + outputs[2:]
            return ((loss,) + output) if loss is not None else output

        return MultipleChoiceModelOutput(
            loss=loss,
            logits=reshaped_logits,
            hidden_states=outputs.hidden_states,
            attentions=outputs.attentions,
        )


@add_start_docstrings(
    """
    Bert Model with a token classification head on top (a linear layer on top of the hidden-states output) e.g. for
    Named-Entity-Recognition (NER) tasks.
    """,
    BERT_START_DOCSTRING,
)
class BertForTokenClassification(ModelWithHeadsAdaptersMixin, BertPreTrainedModel):

    _keys_to_ignore_on_load_unexpected = [r"pooler"]

    def __init__(self, config):
        super().__init__(config)
        self.num_labels = config.num_labels

        self.bert = BertModel(config, add_pooling_layer=False)
        classifier_dropout = (
            config.classifier_dropout if config.classifier_dropout is not None else config.hidden_dropout_prob
        )
        self.dropout = nn.Dropout(classifier_dropout)
        self.classifier = nn.Linear(config.hidden_size, config.num_labels)

        # Initialize weights and apply final processing
        self.post_init()

    @add_start_docstrings_to_model_forward(BERT_INPUTS_DOCSTRING.format("batch_size, sequence_length"))
    @add_code_sample_docstrings(
        processor_class=_TOKENIZER_FOR_DOC,
        checkpoint=_CHECKPOINT_FOR_DOC,
        output_type=TokenClassifierOutput,
        config_class=_CONFIG_FOR_DOC,
    )
    def forward(
        self,
        input_ids: Optional[torch.Tensor] = None,
        attention_mask: Optional[torch.Tensor] = None,
        token_type_ids: Optional[torch.Tensor] = None,
        position_ids: Optional[torch.Tensor] = None,
        head_mask: Optional[torch.Tensor] = None,
        inputs_embeds: Optional[torch.Tensor] = None,
        labels: Optional[torch.Tensor] = None,
        output_attentions: Optional[bool] = None,
        output_hidden_states: Optional[bool] = None,
        return_dict: Optional[bool] = None,
    ) -> Union[Tuple[torch.Tensor], TokenClassifierOutput]:
        r"""
        labels (`torch.LongTensor` of shape `(batch_size, sequence_length)`, *optional*):
            Labels for computing the token classification loss. Indices should be in `[0, ..., config.num_labels - 1]`.
        """
        return_dict = return_dict if return_dict is not None else self.config.use_return_dict

        outputs = self.bert(
            input_ids,
            attention_mask=attention_mask,
            token_type_ids=token_type_ids,
            position_ids=position_ids,
            head_mask=head_mask,
            inputs_embeds=inputs_embeds,
            output_attentions=output_attentions,
            output_hidden_states=output_hidden_states,
            return_dict=return_dict,
        )

        sequence_output = outputs[0]

        sequence_output = self.dropout(sequence_output)
        logits = self.classifier(sequence_output)

        loss = None
        if labels is not None:
            loss_fct = CrossEntropyLoss()
            loss = loss_fct(logits.view(-1, self.num_labels), labels.view(-1))

        if not return_dict:
            output = (logits,) + outputs[2:]
            return ((loss,) + output) if loss is not None else output

        return TokenClassifierOutput(
            loss=loss,
            logits=logits,
            hidden_states=outputs.hidden_states,
            attentions=outputs.attentions,
        )


@add_start_docstrings(
    """
    Bert Model with a span classification head on top for extractive question-answering tasks like SQuAD (a linear
    layers on top of the hidden-states output to compute `span start logits` and `span end logits`).
    """,
    BERT_START_DOCSTRING,
)
class BertForQuestionAnswering(ModelWithHeadsAdaptersMixin, BertPreTrainedModel):

    _keys_to_ignore_on_load_unexpected = [r"pooler"]

    def __init__(self, config):
        super().__init__(config)
        self.num_labels = config.num_labels

        self.bert = BertModel(config, add_pooling_layer=False)
        self.qa_outputs = nn.Linear(config.hidden_size, config.num_labels)

        # Initialize weights and apply final processing
        self.post_init()

    @add_start_docstrings_to_model_forward(BERT_INPUTS_DOCSTRING.format("batch_size, sequence_length"))
    @add_code_sample_docstrings(
        processor_class=_TOKENIZER_FOR_DOC,
        checkpoint=_CHECKPOINT_FOR_DOC,
        output_type=QuestionAnsweringModelOutput,
        config_class=_CONFIG_FOR_DOC,
    )
    def forward(
        self,
        input_ids: Optional[torch.Tensor] = None,
        attention_mask: Optional[torch.Tensor] = None,
        token_type_ids: Optional[torch.Tensor] = None,
        position_ids: Optional[torch.Tensor] = None,
        head_mask: Optional[torch.Tensor] = None,
        inputs_embeds: Optional[torch.Tensor] = None,
        start_positions: Optional[torch.Tensor] = None,
        end_positions: Optional[torch.Tensor] = None,
        output_attentions: Optional[bool] = None,
        output_hidden_states: Optional[bool] = None,
        return_dict: Optional[bool] = None,
    ) -> Union[Tuple[torch.Tensor], QuestionAnsweringModelOutput]:
        r"""
        start_positions (`torch.LongTensor` of shape `(batch_size,)`, *optional*):
            Labels for position (index) of the start of the labelled span for computing the token classification loss.
            Positions are clamped to the length of the sequence (`sequence_length`). Position outside of the sequence
            are not taken into account for computing the loss.
        end_positions (`torch.LongTensor` of shape `(batch_size,)`, *optional*):
            Labels for position (index) of the end of the labelled span for computing the token classification loss.
            Positions are clamped to the length of the sequence (`sequence_length`). Position outside of the sequence
            are not taken into account for computing the loss.
        """
        return_dict = return_dict if return_dict is not None else self.config.use_return_dict

        outputs = self.bert(
            input_ids,
            attention_mask=attention_mask,
            token_type_ids=token_type_ids,
            position_ids=position_ids,
            head_mask=head_mask,
            inputs_embeds=inputs_embeds,
            output_attentions=output_attentions,
            output_hidden_states=output_hidden_states,
            return_dict=return_dict,
        )

        sequence_output = outputs[0]

        logits = self.qa_outputs(sequence_output)
        start_logits, end_logits = logits.split(1, dim=-1)
        start_logits = start_logits.squeeze(-1).contiguous()
        end_logits = end_logits.squeeze(-1).contiguous()

        total_loss = None
        if start_positions is not None and end_positions is not None:
            # If we are on multi-GPU, split add a dimension
            if len(start_positions.size()) > 1:
                start_positions = start_positions.squeeze(-1)
            if len(end_positions.size()) > 1:
                end_positions = end_positions.squeeze(-1)
            # sometimes the start/end positions are outside our model inputs, we ignore these terms
            ignored_index = start_logits.size(1)
            start_positions = start_positions.clamp(0, ignored_index)
            end_positions = end_positions.clamp(0, ignored_index)

            loss_fct = CrossEntropyLoss(ignore_index=ignored_index)
            start_loss = loss_fct(start_logits, start_positions)
            end_loss = loss_fct(end_logits, end_positions)
            total_loss = (start_loss + end_loss) / 2

        if not return_dict:
            output = (start_logits, end_logits) + outputs[2:]
            return ((total_loss,) + output) if total_loss is not None else output

        return QuestionAnsweringModelOutput(
            loss=total_loss,
            start_logits=start_logits,
            end_logits=end_logits,
            hidden_states=outputs.hidden_states,
            attentions=outputs.attentions,
        )<|MERGE_RESOLUTION|>--- conflicted
+++ resolved
@@ -29,21 +29,11 @@
 from torch.nn import BCEWithLogitsLoss, CrossEntropyLoss, MSELoss
 
 from ...activations import ACT2FN
-<<<<<<< HEAD
 from ...adapters.composition import adjust_tensors_for_parallel
 from ...adapters.context import ForwardContext
 from ...adapters.mixins.bert import BertModelAdaptersMixin, BertOutputAdaptersMixin, BertSelfOutputAdaptersMixin
 from ...adapters.model_mixin import ModelWithHeadsAdaptersMixin
 from ...adapters.prefix_tuning import PrefixTuningShim
-from ...file_utils import (
-    ModelOutput,
-    add_code_sample_docstrings,
-    add_start_docstrings,
-    add_start_docstrings_to_model_forward,
-    replace_return_docstrings,
-)
-=======
->>>>>>> d10c30df
 from ...modeling_outputs import (
     BaseModelOutputWithPastAndCrossAttentions,
     BaseModelOutputWithPoolingAndCrossAttentions,
@@ -712,13 +702,8 @@
         super().__init__()
         self.predictions = BertLMPredictionHead(config)
 
-<<<<<<< HEAD
-    def forward(self, sequence_output, inv_lang_adapter=None):
+    def forward(self, sequence_output: torch.Tensor, inv_lang_adapter=None) -> torch.Tensor:
         prediction_scores = self.predictions(sequence_output, inv_lang_adapter)
-=======
-    def forward(self, sequence_output: torch.Tensor) -> torch.Tensor:
-        prediction_scores = self.predictions(sequence_output)
->>>>>>> d10c30df
         return prediction_scores
 
 
