# coding=utf-8
# Copyright 2018 The Google AI Language Team Authors and The HuggingFace Inc. team.
# Copyright (c) 2018, NVIDIA CORPORATION.  All rights reserved.
#
# Licensed under the Apache License, Version 2.0 (the "License");
# you may not use this file except in compliance with the License.
# You may obtain a copy of the License at
#
#     http://www.apache.org/licenses/LICENSE-2.0
#
# Unless required by applicable law or agreed to in writing, software
# distributed under the License is distributed on an "AS IS" BASIS,
# WITHOUT WARRANTIES OR CONDITIONS OF ANY KIND, either express or implied.
# See the License for the specific language governing permissions and
# limitations under the License.
"""PyTorch BERT model. """


import math
import os
import warnings
from dataclasses import dataclass
from typing import Optional, Tuple

import torch
import torch.utils.checkpoint
from torch import nn
from torch.nn import CrossEntropyLoss, MSELoss

from ...activations import ACT2FN
from ...adapter_bert import (
    BertEncoderAdaptersMixin,
    BertLayerAdaptersMixin,
    BertModelAdaptersMixin,
    BertModelHeadsMixin,
    BertOutputAdaptersMixin,
    BertSelfOutputAdaptersMixin,
)
from ...adapter_model_mixin import ModelWithHeadsAdaptersMixin
from ...file_utils import (
    ModelOutput,
    add_code_sample_docstrings,
    add_start_docstrings,
    add_start_docstrings_to_model_forward,
    replace_return_docstrings,
)
from ...modeling_outputs import (
    BaseModelOutputWithPastAndCrossAttentions,
    BaseModelOutputWithPoolingAndCrossAttentions,
    CausalLMOutputWithCrossAttentions,
    MaskedLMOutput,
    MultipleChoiceModelOutput,
    NextSentencePredictorOutput,
    QuestionAnsweringModelOutput,
    SequenceClassifierOutput,
    TokenClassifierOutput,
)
from ...modeling_utils import (
    PreTrainedModel,
    apply_chunking_to_forward,
    find_pruneable_heads_and_indices,
    prune_linear_layer,
)
from ...utils import logging
from .configuration_bert import BertConfig


logger = logging.get_logger(__name__)

_CONFIG_FOR_DOC = "BertConfig"
_TOKENIZER_FOR_DOC = "BertTokenizer"

BERT_PRETRAINED_MODEL_ARCHIVE_LIST = [
    "bert-base-uncased",
    "bert-large-uncased",
    "bert-base-cased",
    "bert-large-cased",
    "bert-base-multilingual-uncased",
    "bert-base-multilingual-cased",
    "bert-base-chinese",
    "bert-base-german-cased",
    "bert-large-uncased-whole-word-masking",
    "bert-large-cased-whole-word-masking",
    "bert-large-uncased-whole-word-masking-finetuned-squad",
    "bert-large-cased-whole-word-masking-finetuned-squad",
    "bert-base-cased-finetuned-mrpc",
    "bert-base-german-dbmdz-cased",
    "bert-base-german-dbmdz-uncased",
    "cl-tohoku/bert-base-japanese",
    "cl-tohoku/bert-base-japanese-whole-word-masking",
    "cl-tohoku/bert-base-japanese-char",
    "cl-tohoku/bert-base-japanese-char-whole-word-masking",
    "TurkuNLP/bert-base-finnish-cased-v1",
    "TurkuNLP/bert-base-finnish-uncased-v1",
    "wietsedv/bert-base-dutch-cased",
    # See all BERT models at https://huggingface.co/models?filter=bert
]


def load_tf_weights_in_bert(model, config, tf_checkpoint_path):
    """Load tf checkpoints in a pytorch model."""
    try:
        import re

        import numpy as np
        import tensorflow as tf
    except ImportError:
        logger.error(
            "Loading a TensorFlow model in PyTorch, requires TensorFlow to be installed. Please see "
            "https://www.tensorflow.org/install/ for installation instructions."
        )
        raise
    tf_path = os.path.abspath(tf_checkpoint_path)
    logger.info("Converting TensorFlow checkpoint from {}".format(tf_path))
    # Load weights from TF model
    init_vars = tf.train.list_variables(tf_path)
    names = []
    arrays = []
    for name, shape in init_vars:
        logger.info("Loading TF weight {} with shape {}".format(name, shape))
        array = tf.train.load_variable(tf_path, name)
        names.append(name)
        arrays.append(array)

    for name, array in zip(names, arrays):
        name = name.split("/")
        # adam_v and adam_m are variables used in AdamWeightDecayOptimizer to calculated m and v
        # which are not required for using pretrained model
        if any(
            n in ["adam_v", "adam_m", "AdamWeightDecayOptimizer", "AdamWeightDecayOptimizer_1", "global_step"]
            for n in name
        ):
            logger.info("Skipping {}".format("/".join(name)))
            continue
        pointer = model
        for m_name in name:
            if re.fullmatch(r"[A-Za-z]+_\d+", m_name):
                scope_names = re.split(r"_(\d+)", m_name)
            else:
                scope_names = [m_name]
            if scope_names[0] == "kernel" or scope_names[0] == "gamma":
                pointer = getattr(pointer, "weight")
            elif scope_names[0] == "output_bias" or scope_names[0] == "beta":
                pointer = getattr(pointer, "bias")
            elif scope_names[0] == "output_weights":
                pointer = getattr(pointer, "weight")
            elif scope_names[0] == "squad":
                pointer = getattr(pointer, "classifier")
            else:
                try:
                    pointer = getattr(pointer, scope_names[0])
                except AttributeError:
                    logger.info("Skipping {}".format("/".join(name)))
                    continue
            if len(scope_names) >= 2:
                num = int(scope_names[1])
                pointer = pointer[num]
        if m_name[-11:] == "_embeddings":
            pointer = getattr(pointer, "weight")
        elif m_name == "kernel":
            array = np.transpose(array)
        try:
            assert (
                pointer.shape == array.shape
            ), f"Pointer shape {pointer.shape} and array shape {array.shape} mismatched"
        except AssertionError as e:
            e.args += (pointer.shape, array.shape)
            raise
        logger.info("Initialize PyTorch weight {}".format(name))
        pointer.data = torch.from_numpy(array)
    return model


class BertEmbeddings(nn.Module):
    """Construct the embeddings from word, position and token_type embeddings."""

    def __init__(self, config):
        super().__init__()
        self.word_embeddings = nn.Embedding(config.vocab_size, config.hidden_size, padding_idx=config.pad_token_id)
        self.position_embeddings = nn.Embedding(config.max_position_embeddings, config.hidden_size)
        self.token_type_embeddings = nn.Embedding(config.type_vocab_size, config.hidden_size)

        # self.LayerNorm is not snake-cased to stick with TensorFlow model variable name and be able to load
        # any TensorFlow checkpoint file
        self.LayerNorm = nn.LayerNorm(config.hidden_size, eps=config.layer_norm_eps)
        self.dropout = nn.Dropout(config.hidden_dropout_prob)

        # position_ids (1, len position emb) is contiguous in memory and exported when serialized
        self.register_buffer("position_ids", torch.arange(config.max_position_embeddings).expand((1, -1)))
        self.position_embedding_type = getattr(config, "position_embedding_type", "absolute")

    def forward(
        self, input_ids=None, token_type_ids=None, position_ids=None, inputs_embeds=None, past_key_values_length=0
    ):
        if input_ids is not None:
            input_shape = input_ids.size()
        else:
            input_shape = inputs_embeds.size()[:-1]

        seq_length = input_shape[1]

        if position_ids is None:
            position_ids = self.position_ids[:, past_key_values_length : seq_length + past_key_values_length]

        if token_type_ids is None:
            token_type_ids = torch.zeros(input_shape, dtype=torch.long, device=self.position_ids.device)

        if inputs_embeds is None:
            inputs_embeds = self.word_embeddings(input_ids)
        token_type_embeddings = self.token_type_embeddings(token_type_ids)

        embeddings = inputs_embeds + token_type_embeddings
        if self.position_embedding_type == "absolute":
            position_embeddings = self.position_embeddings(position_ids)
            embeddings += position_embeddings
        embeddings = self.LayerNorm(embeddings)
        embeddings = self.dropout(embeddings)
        return embeddings


class BertSelfAttention(nn.Module):
    def __init__(self, config):
        super().__init__()
        if config.hidden_size % config.num_attention_heads != 0 and not hasattr(config, "embedding_size"):
            raise ValueError(
                "The hidden size (%d) is not a multiple of the number of attention "
                "heads (%d)" % (config.hidden_size, config.num_attention_heads)
            )

        self.num_attention_heads = config.num_attention_heads
        self.attention_head_size = int(config.hidden_size / config.num_attention_heads)
        self.all_head_size = self.num_attention_heads * self.attention_head_size

        self.query = nn.Linear(config.hidden_size, self.all_head_size)
        self.key = nn.Linear(config.hidden_size, self.all_head_size)
        self.value = nn.Linear(config.hidden_size, self.all_head_size)

        self.dropout = nn.Dropout(config.attention_probs_dropout_prob)
        self.position_embedding_type = getattr(config, "position_embedding_type", "absolute")
        if self.position_embedding_type == "relative_key" or self.position_embedding_type == "relative_key_query":
            self.max_position_embeddings = config.max_position_embeddings
            self.distance_embedding = nn.Embedding(2 * config.max_position_embeddings - 1, self.attention_head_size)

        self.is_decoder = config.is_decoder

    def transpose_for_scores(self, x):
        new_x_shape = x.size()[:-1] + (self.num_attention_heads, self.attention_head_size)
        x = x.view(*new_x_shape)
        return x.permute(0, 2, 1, 3)

    def forward(
        self,
        hidden_states,
        attention_mask=None,
        head_mask=None,
        encoder_hidden_states=None,
        encoder_attention_mask=None,
        past_key_value=None,
        output_attentions=False,
    ):
        mixed_query_layer = self.query(hidden_states)

        # If this is instantiated as a cross-attention module, the keys
        # and values come from an encoder; the attention mask needs to be
        # such that the encoder's padding tokens are not attended to.
        is_cross_attention = encoder_hidden_states is not None

        if is_cross_attention and past_key_value is not None:
            # reuse k,v, cross_attentions
            key_layer = past_key_value[0]
            value_layer = past_key_value[1]
            attention_mask = encoder_attention_mask
        elif is_cross_attention:
            key_layer = self.transpose_for_scores(self.key(encoder_hidden_states))
            value_layer = self.transpose_for_scores(self.value(encoder_hidden_states))
            attention_mask = encoder_attention_mask
        elif past_key_value is not None:
            key_layer = self.transpose_for_scores(self.key(hidden_states))
            value_layer = self.transpose_for_scores(self.value(hidden_states))
            key_layer = torch.cat([past_key_value[0], key_layer], dim=2)
            value_layer = torch.cat([past_key_value[1], value_layer], dim=2)
        else:
            key_layer = self.transpose_for_scores(self.key(hidden_states))
            value_layer = self.transpose_for_scores(self.value(hidden_states))

        query_layer = self.transpose_for_scores(mixed_query_layer)

        if self.is_decoder:
            # if cross_attention save Tuple(torch.Tensor, torch.Tensor) of all cross attention key/value_states.
            # Further calls to cross_attention layer can then reuse all cross-attention
            # key/value_states (first "if" case)
            # if uni-directional self-attention (decoder) save Tuple(torch.Tensor, torch.Tensor) of
            # all previous decoder key/value_states. Further calls to uni-directional self-attention
            # can concat previous decoder key/value_states to current projected key/value_states (third "elif" case)
            # if encoder bi-directional self-attention `past_key_value` is always `None`
            past_key_value = (key_layer, value_layer)

        # Take the dot product between "query" and "key" to get the raw attention scores.
        attention_scores = torch.matmul(query_layer, key_layer.transpose(-1, -2))

        if self.position_embedding_type == "relative_key" or self.position_embedding_type == "relative_key_query":
            seq_length = hidden_states.size()[1]
            position_ids_l = torch.arange(seq_length, dtype=torch.long, device=hidden_states.device).view(-1, 1)
            position_ids_r = torch.arange(seq_length, dtype=torch.long, device=hidden_states.device).view(1, -1)
            distance = position_ids_l - position_ids_r
            positional_embedding = self.distance_embedding(distance + self.max_position_embeddings - 1)
            positional_embedding = positional_embedding.to(dtype=query_layer.dtype)  # fp16 compatibility

            if self.position_embedding_type == "relative_key":
                relative_position_scores = torch.einsum("bhld,lrd->bhlr", query_layer, positional_embedding)
                attention_scores = attention_scores + relative_position_scores
            elif self.position_embedding_type == "relative_key_query":
                relative_position_scores_query = torch.einsum("bhld,lrd->bhlr", query_layer, positional_embedding)
                relative_position_scores_key = torch.einsum("bhrd,lrd->bhlr", key_layer, positional_embedding)
                attention_scores = attention_scores + relative_position_scores_query + relative_position_scores_key

        attention_scores = attention_scores / math.sqrt(self.attention_head_size)
        if attention_mask is not None:
            # Apply the attention mask is (precomputed for all layers in BertModel forward() function)
            attention_scores = attention_scores + attention_mask

        # Normalize the attention scores to probabilities.
        attention_probs = nn.Softmax(dim=-1)(attention_scores)

        # This is actually dropping out entire tokens to attend to, which might
        # seem a bit unusual, but is taken from the original Transformer paper.
        attention_probs = self.dropout(attention_probs)

        # Mask heads if we want to
        if head_mask is not None:
            attention_probs = attention_probs * head_mask

        context_layer = torch.matmul(attention_probs, value_layer)

        context_layer = context_layer.permute(0, 2, 1, 3).contiguous()
        new_context_layer_shape = context_layer.size()[:-2] + (self.all_head_size,)
        context_layer = context_layer.view(*new_context_layer_shape)

        outputs = (context_layer, attention_probs) if output_attentions else (context_layer,)

        if self.is_decoder:
            outputs = outputs + (past_key_value,)
        return outputs


class BertSelfOutput(BertSelfOutputAdaptersMixin, nn.Module):
    def __init__(self, config):
        super().__init__()
        self.config = config

        self.dense = nn.Linear(config.hidden_size, config.hidden_size)
        self.LayerNorm = nn.LayerNorm(config.hidden_size, eps=config.layer_norm_eps)
        self.dropout = nn.Dropout(config.hidden_dropout_prob)
        self._init_adapter_modules()

    def forward(self, hidden_states, input_tensor):
        hidden_states = self.dense(hidden_states)
        hidden_states = self.dropout(hidden_states)
        hidden_states = self.adapters_forward(hidden_states, input_tensor)
        return hidden_states


class BertAttention(nn.Module):
    def __init__(self, config):
        super().__init__()
        self.self = BertSelfAttention(config)
        self.output = BertSelfOutput(config)
        self.pruned_heads = set()

    def prune_heads(self, heads):
        if len(heads) == 0:
            return
        heads, index = find_pruneable_heads_and_indices(
            heads, self.self.num_attention_heads, self.self.attention_head_size, self.pruned_heads
        )

        # Prune linear layers
        self.self.query = prune_linear_layer(self.self.query, index)
        self.self.key = prune_linear_layer(self.self.key, index)
        self.self.value = prune_linear_layer(self.self.value, index)
        self.output.dense = prune_linear_layer(self.output.dense, index, dim=1)

        # Update hyper params and store pruned heads
        self.self.num_attention_heads = self.self.num_attention_heads - len(heads)
        self.self.all_head_size = self.self.attention_head_size * self.self.num_attention_heads
        self.pruned_heads = self.pruned_heads.union(heads)

    def forward(
        self,
        hidden_states,
        attention_mask=None,
        head_mask=None,
        encoder_hidden_states=None,
        encoder_attention_mask=None,
        past_key_value=None,
        output_attentions=False,
    ):
        self_outputs = self.self(
            hidden_states,
            attention_mask,
            head_mask,
            encoder_hidden_states,
            encoder_attention_mask,
            past_key_value,
            output_attentions,
        )
        attention_output = self.output(self_outputs[0], hidden_states)
        outputs = (attention_output,) + self_outputs[1:]  # add attentions if we output them
        return outputs


class BertIntermediate(nn.Module):
    def __init__(self, config):
        super().__init__()
        self.dense = nn.Linear(config.hidden_size, config.intermediate_size)
        if isinstance(config.hidden_act, str):
            self.intermediate_act_fn = ACT2FN[config.hidden_act]
        else:
            self.intermediate_act_fn = config.hidden_act

    def forward(self, hidden_states):
        hidden_states = self.dense(hidden_states)
        hidden_states = self.intermediate_act_fn(hidden_states)
        return hidden_states


class BertOutput(BertOutputAdaptersMixin, nn.Module):
    def __init__(self, config):
        super().__init__()
        self.config = config

        self.dense = nn.Linear(config.intermediate_size, config.hidden_size)
        self.LayerNorm = nn.LayerNorm(config.hidden_size, eps=config.layer_norm_eps)
        self.dropout = nn.Dropout(config.hidden_dropout_prob)
        self._init_adapter_modules()

    def forward(self, hidden_states, input_tensor):
        hidden_states = self.dense(hidden_states)
        hidden_states = self.dropout(hidden_states)
        hidden_states = self.adapters_forward(hidden_states, input_tensor)
        return hidden_states


class BertLayer(BertLayerAdaptersMixin, nn.Module):
    def __init__(self, config):
        super().__init__()
        self.chunk_size_feed_forward = config.chunk_size_feed_forward
        self.seq_len_dim = 1
        self.attention = BertAttention(config)
        self.is_decoder = config.is_decoder
        self.add_cross_attention = config.add_cross_attention
        if self.add_cross_attention:
            assert self.is_decoder, f"{self} should be used as a decoder model if cross attention is added"
            self.crossattention = BertAttention(config)
        self.intermediate = BertIntermediate(config)
        self.output = BertOutput(config)

    def forward(
        self,
        hidden_states,
        attention_mask=None,
        head_mask=None,
        encoder_hidden_states=None,
        encoder_attention_mask=None,
        past_key_value=None,
        output_attentions=False,
    ):
        # decoder uni-directional self-attention cached key/values tuple is at positions 1,2
        self_attn_past_key_value = past_key_value[:2] if past_key_value is not None else None
        self_attention_outputs = self.attention(
            hidden_states,
            attention_mask,
            head_mask,
            output_attentions=output_attentions,
            past_key_value=self_attn_past_key_value,
        )
        attention_output = self_attention_outputs[0]

        # if decoder, the last output is tuple of self-attn cache
        if self.is_decoder:
            outputs = self_attention_outputs[1:-1]
            present_key_value = self_attention_outputs[-1]
        else:
            outputs = self_attention_outputs[1:]  # add self attentions if we output attention weights

        cross_attn_present_key_value = None
        if self.is_decoder and encoder_hidden_states is not None:
            assert hasattr(
                self, "crossattention"
            ), f"If `encoder_hidden_states` are passed, {self} has to be instantiated with cross-attention layers by setting `config.add_cross_attention=True`"

            # cross_attn cached key/values tuple is at positions 3,4 of past_key_value tuple
            cross_attn_past_key_value = past_key_value[-2:] if past_key_value is not None else None
            cross_attention_outputs = self.crossattention(
                attention_output,
                attention_mask,
                head_mask,
                encoder_hidden_states,
                encoder_attention_mask,
                cross_attn_past_key_value,
                output_attentions,
            )
            attention_output = cross_attention_outputs[0]
            outputs = outputs + cross_attention_outputs[1:-1]  # add cross attentions if we output attention weights

            # add cross-attn cache to positions 3,4 of present_key_value tuple
            cross_attn_present_key_value = cross_attention_outputs[-1]
            present_key_value = present_key_value + cross_attn_present_key_value

        layer_output = apply_chunking_to_forward(
            self.feed_forward_chunk, self.chunk_size_feed_forward, self.seq_len_dim, attention_output
        )
        outputs = (layer_output,) + outputs

        # if decoder, return the attn key/values as the last output
        if self.is_decoder:
            outputs = outputs + (present_key_value,)

        return outputs

    def feed_forward_chunk(self, attention_output):
        intermediate_output = self.intermediate(attention_output)
        layer_output = self.output(intermediate_output, attention_output)
        return layer_output


class BertEncoder(BertEncoderAdaptersMixin, nn.Module):
    def __init__(self, config):
        super().__init__()
        self.config = config
        self.layer = nn.ModuleList([BertLayer(config) for _ in range(config.num_hidden_layers)])

    def forward(
        self,
        hidden_states,
        attention_mask=None,
        head_mask=None,
        encoder_hidden_states=None,
        encoder_attention_mask=None,
        past_key_values=None,
        use_cache=None,
        output_attentions=False,
        output_hidden_states=False,
        return_dict=True,
    ):
        all_hidden_states = () if output_hidden_states else None
        all_self_attentions = () if output_attentions else None
        all_cross_attentions = () if output_attentions and self.config.add_cross_attention else None

        next_decoder_cache = () if use_cache else None
        for i, layer_module in enumerate(self.layer):
            if output_hidden_states:
                all_hidden_states = all_hidden_states + (hidden_states,)

            layer_head_mask = head_mask[i] if head_mask is not None else None
            past_key_value = past_key_values[i] if past_key_values is not None else None
            if getattr(self.config, "gradient_checkpointing", False):

                def create_custom_forward(module):
                    def custom_forward(*inputs):
                        return module(*inputs, past_key_value, output_attentions)

                    return custom_forward

                layer_outputs = torch.utils.checkpoint.checkpoint(
                    create_custom_forward(layer_module),
                    hidden_states,
                    attention_mask,
                    layer_head_mask,
                    encoder_hidden_states,
                    encoder_attention_mask,
                )
            else:
                layer_outputs = layer_module(
                    hidden_states,
                    attention_mask,
                    layer_head_mask,
                    encoder_hidden_states,
                    encoder_attention_mask,
                    past_key_value,
                    output_attentions,
                )

            hidden_states = layer_outputs[0]
<<<<<<< HEAD
            attention_mask = self.adjust_attention_mask_for_parallel(hidden_states, attention_mask)

=======
            if use_cache:
                next_decoder_cache += (layer_outputs[-1],)
>>>>>>> 236cc365
            if output_attentions:
                all_self_attentions = all_self_attentions + (layer_outputs[1],)
                if self.config.add_cross_attention:
                    all_cross_attentions = all_cross_attentions + (layer_outputs[2],)

        if output_hidden_states:
            all_hidden_states = all_hidden_states + (hidden_states,)

        if not return_dict:
            return tuple(
                v
                for v in [
                    hidden_states,
                    next_decoder_cache,
                    all_hidden_states,
                    all_self_attentions,
                    all_cross_attentions,
                ]
                if v is not None
            )
        return BaseModelOutputWithPastAndCrossAttentions(
            last_hidden_state=hidden_states,
            past_key_values=next_decoder_cache,
            hidden_states=all_hidden_states,
            attentions=all_self_attentions,
            cross_attentions=all_cross_attentions,
        )


class BertPooler(nn.Module):
    def __init__(self, config):
        super().__init__()
        self.dense = nn.Linear(config.hidden_size, config.hidden_size)
        self.activation = nn.Tanh()

    def forward(self, hidden_states):
        # We "pool" the model by simply taking the hidden state corresponding
        # to the first token.
        first_token_tensor = hidden_states[:, 0]
        pooled_output = self.dense(first_token_tensor)
        pooled_output = self.activation(pooled_output)
        return pooled_output


class BertPredictionHeadTransform(nn.Module):
    def __init__(self, config):
        super().__init__()
        self.dense = nn.Linear(config.hidden_size, config.hidden_size)
        if isinstance(config.hidden_act, str):
            self.transform_act_fn = ACT2FN[config.hidden_act]
        else:
            self.transform_act_fn = config.hidden_act
        self.LayerNorm = nn.LayerNorm(config.hidden_size, eps=config.layer_norm_eps)

    def forward(self, hidden_states):
        hidden_states = self.dense(hidden_states)
        hidden_states = self.transform_act_fn(hidden_states)
        hidden_states = self.LayerNorm(hidden_states)
        return hidden_states


class BertLMPredictionHead(nn.Module):
    def __init__(self, config):
        super().__init__()
        self.transform = BertPredictionHeadTransform(config)

        # The output weights are the same as the input embeddings, but there is
        # an output-only bias for each token.
        self.decoder = nn.Linear(config.hidden_size, config.vocab_size, bias=False)

        self.bias = nn.Parameter(torch.zeros(config.vocab_size))

        # Need a link between the two variables so that the bias is correctly resized with `resize_token_embeddings`
        self.decoder.bias = self.bias

    def forward(self, hidden_states, inv_lang_adapter=None):
        hidden_states = self.transform(hidden_states)
        if inv_lang_adapter:
            hidden_states = inv_lang_adapter(hidden_states, rev=True)
        hidden_states = self.decoder(hidden_states)
        return hidden_states


class BertOnlyMLMHead(nn.Module):
    def __init__(self, config):
        super().__init__()
        self.predictions = BertLMPredictionHead(config)

    def forward(self, sequence_output, inv_lang_adapter=None):
        prediction_scores = self.predictions(sequence_output, inv_lang_adapter)
        return prediction_scores


class BertOnlyNSPHead(nn.Module):
    def __init__(self, config):
        super().__init__()
        self.seq_relationship = nn.Linear(config.hidden_size, 2)

    def forward(self, pooled_output):
        seq_relationship_score = self.seq_relationship(pooled_output)
        return seq_relationship_score


class BertPreTrainingHeads(nn.Module):
    def __init__(self, config):
        super().__init__()
        self.predictions = BertLMPredictionHead(config)
        self.seq_relationship = nn.Linear(config.hidden_size, 2)

    def forward(self, sequence_output, pooled_output, inv_lang_adapter=None):
        prediction_scores = self.predictions(sequence_output, inv_lang_adapter)
        seq_relationship_score = self.seq_relationship(pooled_output)
        return prediction_scores, seq_relationship_score


class BertPreTrainedModel(PreTrainedModel):
    """
    An abstract class to handle weights initialization and a simple interface for downloading and loading pretrained
    models.
    """

    config_class = BertConfig
    load_tf_weights = load_tf_weights_in_bert
    base_model_prefix = "bert"
    _keys_to_ignore_on_load_missing = [r"position_ids"]

    def _init_weights(self, module):
        """ Initialize the weights """
        if isinstance(module, (nn.Linear, nn.Embedding)):
            # Slightly different from the TF version which uses truncated_normal for initialization
            # cf https://github.com/pytorch/pytorch/pull/5617
            module.weight.data.normal_(mean=0.0, std=self.config.initializer_range)
        elif isinstance(module, nn.LayerNorm):
            module.bias.data.zero_()
            module.weight.data.fill_(1.0)
        if isinstance(module, nn.Linear) and module.bias is not None:
            module.bias.data.zero_()


@dataclass
class BertForPreTrainingOutput(ModelOutput):
    """
    Output type of :class:`~transformers.BertForPreTraining`.

    Args:
        loss (`optional`, returned when ``labels`` is provided, ``torch.FloatTensor`` of shape :obj:`(1,)`):
            Total loss as the sum of the masked language modeling loss and the next sequence prediction
            (classification) loss.
        prediction_logits (:obj:`torch.FloatTensor` of shape :obj:`(batch_size, sequence_length, config.vocab_size)`):
            Prediction scores of the language modeling head (scores for each vocabulary token before SoftMax).
        seq_relationship_logits (:obj:`torch.FloatTensor` of shape :obj:`(batch_size, 2)`):
            Prediction scores of the next sequence prediction (classification) head (scores of True/False continuation
            before SoftMax).
        hidden_states (:obj:`tuple(torch.FloatTensor)`, `optional`, returned when ``output_hidden_states=True`` is passed or when ``config.output_hidden_states=True``):
            Tuple of :obj:`torch.FloatTensor` (one for the output of the embeddings + one for the output of each layer)
            of shape :obj:`(batch_size, sequence_length, hidden_size)`.

            Hidden-states of the model at the output of each layer plus the initial embedding outputs.
        attentions (:obj:`tuple(torch.FloatTensor)`, `optional`, returned when ``output_attentions=True`` is passed or when ``config.output_attentions=True``):
            Tuple of :obj:`torch.FloatTensor` (one for each layer) of shape :obj:`(batch_size, num_heads,
            sequence_length, sequence_length)`.

            Attentions weights after the attention softmax, used to compute the weighted average in the self-attention
            heads.
    """

    loss: Optional[torch.FloatTensor] = None
    prediction_logits: torch.FloatTensor = None
    seq_relationship_logits: torch.FloatTensor = None
    hidden_states: Optional[Tuple[torch.FloatTensor]] = None
    attentions: Optional[Tuple[torch.FloatTensor]] = None


BERT_START_DOCSTRING = r"""

    This model inherits from :class:`~transformers.PreTrainedModel`. Check the superclass documentation for the generic
    methods the library implements for all its model (such as downloading or saving, resizing the input embeddings,
    pruning heads etc.)

    This model is also a PyTorch `torch.nn.Module <https://pytorch.org/docs/stable/nn.html#torch.nn.Module>`__
    subclass. Use it as a regular PyTorch Module and refer to the PyTorch documentation for all matter related to
    general usage and behavior.

    Parameters:
        config (:class:`~transformers.BertConfig`): Model configuration class with all the parameters of the model.
            Initializing with a config file does not load the weights associated with the model, only the
            configuration. Check out the :meth:`~transformers.PreTrainedModel.from_pretrained` method to load the model
            weights.
"""

BERT_INPUTS_DOCSTRING = r"""
    Args:
        input_ids (:obj:`torch.LongTensor` of shape :obj:`({0})`):
            Indices of input sequence tokens in the vocabulary.

            Indices can be obtained using :class:`~transformers.BertTokenizer`. See
            :meth:`transformers.PreTrainedTokenizer.encode` and :meth:`transformers.PreTrainedTokenizer.__call__` for
            details.

            `What are input IDs? <../glossary.html#input-ids>`__
        attention_mask (:obj:`torch.FloatTensor` of shape :obj:`({0})`, `optional`):
            Mask to avoid performing attention on padding token indices. Mask values selected in ``[0, 1]``:

            - 1 for tokens that are **not masked**,
            - 0 for tokens that are **masked**.

            `What are attention masks? <../glossary.html#attention-mask>`__
        token_type_ids (:obj:`torch.LongTensor` of shape :obj:`({0})`, `optional`):
            Segment token indices to indicate first and second portions of the inputs. Indices are selected in ``[0,
            1]``:

            - 0 corresponds to a `sentence A` token,
            - 1 corresponds to a `sentence B` token.

            `What are token type IDs? <../glossary.html#token-type-ids>`_
        position_ids (:obj:`torch.LongTensor` of shape :obj:`({0})`, `optional`):
            Indices of positions of each input sequence tokens in the position embeddings. Selected in the range ``[0,
            config.max_position_embeddings - 1]``.

            `What are position IDs? <../glossary.html#position-ids>`_
        head_mask (:obj:`torch.FloatTensor` of shape :obj:`(num_heads,)` or :obj:`(num_layers, num_heads)`, `optional`):
            Mask to nullify selected heads of the self-attention modules. Mask values selected in ``[0, 1]``:

            - 1 indicates the head is **not masked**,
            - 0 indicates the head is **masked**.

        inputs_embeds (:obj:`torch.FloatTensor` of shape :obj:`({0}, hidden_size)`, `optional`):
            Optionally, instead of passing :obj:`input_ids` you can choose to directly pass an embedded representation.
            This is useful if you want more control over how to convert :obj:`input_ids` indices into associated
            vectors than the model's internal embedding lookup matrix.
        output_attentions (:obj:`bool`, `optional`):
            Whether or not to return the attentions tensors of all attention layers. See ``attentions`` under returned
            tensors for more detail.
        output_hidden_states (:obj:`bool`, `optional`):
            Whether or not to return the hidden states of all layers. See ``hidden_states`` under returned tensors for
            more detail.
        return_dict (:obj:`bool`, `optional`):
            Whether or not to return a :class:`~transformers.file_utils.ModelOutput` instead of a plain tuple.
"""


@add_start_docstrings(
    "The bare Bert Model transformer outputting raw hidden-states without any specific head on top.",
    BERT_START_DOCSTRING,
)
class BertModel(BertModelAdaptersMixin, BertPreTrainedModel):
    """

    The model can behave as an encoder (with only self-attention) as well as a decoder, in which case a layer of
    cross-attention is added between the self-attention layers, following the architecture described in `Attention is
    all you need <https://arxiv.org/abs/1706.03762>`__ by Ashish Vaswani, Noam Shazeer, Niki Parmar, Jakob Uszkoreit,
    Llion Jones, Aidan N. Gomez, Lukasz Kaiser and Illia Polosukhin.

    To behave as an decoder the model needs to be initialized with the :obj:`is_decoder` argument of the configuration
    set to :obj:`True`. To be used in a Seq2Seq model, the model needs to initialized with both :obj:`is_decoder`
    argument and :obj:`add_cross_attention` set to :obj:`True`; an :obj:`encoder_hidden_states` is then expected as an
    input to the forward pass.
    """

    def __init__(self, config, add_pooling_layer=True):
        super().__init__(config)
        self.config = config

        self.embeddings = BertEmbeddings(config)
        self.encoder = BertEncoder(config)

        self.pooler = BertPooler(config) if add_pooling_layer else None

        self._init_adapter_modules()

        self.init_weights()

    def get_input_embeddings(self):
        return self.embeddings.word_embeddings

    def set_input_embeddings(self, value):
        self.embeddings.word_embeddings = value

    def _prune_heads(self, heads_to_prune):
        """
        Prunes heads of the model. heads_to_prune: dict of {layer_num: list of heads to prune in this layer} See base
        class PreTrainedModel
        """
        for layer, heads in heads_to_prune.items():
            self.encoder.layer[layer].attention.prune_heads(heads)

    @add_start_docstrings_to_model_forward(BERT_INPUTS_DOCSTRING.format("batch_size, sequence_length"))
    @add_code_sample_docstrings(
        tokenizer_class=_TOKENIZER_FOR_DOC,
        checkpoint="bert-base-uncased",
        output_type=BaseModelOutputWithPoolingAndCrossAttentions,
        config_class=_CONFIG_FOR_DOC,
    )
    def forward(
        self,
        input_ids=None,
        attention_mask=None,
        token_type_ids=None,
        position_ids=None,
        head_mask=None,
        inputs_embeds=None,
        encoder_hidden_states=None,
        encoder_attention_mask=None,
        past_key_values=None,
        use_cache=None,
        output_attentions=None,
        output_hidden_states=None,
        return_dict=None,
    ):
        r"""
        encoder_hidden_states  (:obj:`torch.FloatTensor` of shape :obj:`(batch_size, sequence_length, hidden_size)`, `optional`):
            Sequence of hidden-states at the output of the last layer of the encoder. Used in the cross-attention if
            the model is configured as a decoder.
        encoder_attention_mask (:obj:`torch.FloatTensor` of shape :obj:`(batch_size, sequence_length)`, `optional`):
            Mask to avoid performing attention on the padding token indices of the encoder input. This mask is used in
            the cross-attention if the model is configured as a decoder. Mask values selected in ``[0, 1]``:

            - 1 for tokens that are **not masked**,
            - 0 for tokens that are **masked**.
        past_key_values (:obj:`tuple(tuple(torch.FloatTensor))` of length :obj:`config.n_layers` with each tuple having 4 tensors of shape :obj:`(batch_size, num_heads, sequence_length - 1, embed_size_per_head)`):
            Contains precomputed key and value hidden states of the attention blocks. Can be used to speed up decoding.

            If :obj:`past_key_values` are used, the user can optionally input only the last :obj:`decoder_input_ids`
            (those that don't have their past key value states given to this model) of shape :obj:`(batch_size, 1)`
            instead of all :obj:`decoder_input_ids` of shape :obj:`(batch_size, sequence_length)`.
        use_cache (:obj:`bool`, `optional`):
            If set to :obj:`True`, :obj:`past_key_values` key value states are returned and can be used to speed up
            decoding (see :obj:`past_key_values`).
        """
        output_attentions = output_attentions if output_attentions is not None else self.config.output_attentions
        output_hidden_states = (
            output_hidden_states if output_hidden_states is not None else self.config.output_hidden_states
        )
        return_dict = return_dict if return_dict is not None else self.config.use_return_dict
        self.pre_transformer_forward()

        if self.config.is_decoder:
            use_cache = use_cache if use_cache is not None else self.config.use_cache
        else:
            use_cache = False

        if input_ids is not None and inputs_embeds is not None:
            raise ValueError("You cannot specify both input_ids and inputs_embeds at the same time")
        elif input_ids is not None:
            input_shape = input_ids.size()
            batch_size, seq_length = input_shape
        elif inputs_embeds is not None:
            input_shape = inputs_embeds.size()[:-1]
            batch_size, seq_length = input_shape
        else:
            raise ValueError("You have to specify either input_ids or inputs_embeds")

        device = input_ids.device if input_ids is not None else inputs_embeds.device

        # past_key_values_length
        past_key_values_length = past_key_values[0][0].shape[2] if past_key_values is not None else 0

        if attention_mask is None:
            attention_mask = torch.ones(((batch_size, seq_length + past_key_values_length)), device=device)
        if token_type_ids is None:
            token_type_ids = torch.zeros(input_shape, dtype=torch.long, device=device)

        # We can provide a self-attention mask of dimensions [batch_size, from_seq_length, to_seq_length]
        # ourselves in which case we just need to make it broadcastable to all heads.
        extended_attention_mask: torch.Tensor = self.get_extended_attention_mask(attention_mask, input_shape, device)

        # If a 2D or 3D attention mask is provided for the cross-attention
        # we need to make broadcastable to [batch_size, num_heads, seq_length, seq_length]
        if self.config.is_decoder and encoder_hidden_states is not None:
            encoder_batch_size, encoder_sequence_length, _ = encoder_hidden_states.size()
            encoder_hidden_shape = (encoder_batch_size, encoder_sequence_length)
            if encoder_attention_mask is None:
                encoder_attention_mask = torch.ones(encoder_hidden_shape, device=device)
            encoder_extended_attention_mask = self.invert_attention_mask(encoder_attention_mask)
        else:
            encoder_extended_attention_mask = None

        # Prepare head mask if needed
        # 1.0 in head_mask indicate we keep the head
        # attention_probs has shape bsz x n_heads x N x N
        # input head_mask has shape [num_heads] or [num_hidden_layers x num_heads]
        # and head_mask is converted to shape [num_hidden_layers x batch x num_heads x seq_length x seq_length]
        head_mask = self.get_head_mask(head_mask, self.config.num_hidden_layers)

        embedding_output = self.embeddings(
            input_ids=input_ids,
            position_ids=position_ids,
            token_type_ids=token_type_ids,
            inputs_embeds=inputs_embeds,
            past_key_values_length=past_key_values_length,
        )
        embedding_output = self.invertible_adapters_forward(embedding_output)

        encoder_outputs = self.encoder(
            embedding_output,
            attention_mask=extended_attention_mask,
            head_mask=head_mask,
            encoder_hidden_states=encoder_hidden_states,
            encoder_attention_mask=encoder_extended_attention_mask,
            past_key_values=past_key_values,
            use_cache=use_cache,
            output_attentions=output_attentions,
            output_hidden_states=output_hidden_states,
            return_dict=return_dict,
        )
        sequence_output = encoder_outputs[0]
        pooled_output = self.pooler(sequence_output) if self.pooler is not None else None

        if not return_dict:
            return (sequence_output, pooled_output) + encoder_outputs[1:]

        return BaseModelOutputWithPoolingAndCrossAttentions(
            last_hidden_state=sequence_output,
            pooler_output=pooled_output,
            past_key_values=encoder_outputs.past_key_values,
            hidden_states=encoder_outputs.hidden_states,
            attentions=encoder_outputs.attentions,
            cross_attentions=encoder_outputs.cross_attentions,
        )


@add_start_docstrings(
    """Bert Model transformer with the option to add multiple flexible heads on top.""",
    BERT_START_DOCSTRING,
)
class BertModelWithHeads(BertModelHeadsMixin, BertPreTrainedModel):
    def __init__(self, config):
        super().__init__(config)

        self.bert = BertModel(config)

        self._init_head_modules()

        self.init_weights()

    @add_start_docstrings_to_model_forward(BERT_INPUTS_DOCSTRING.format("batch_size, sequence_length"))
    def forward(
        self,
        input_ids=None,
        attention_mask=None,
        token_type_ids=None,
        position_ids=None,
        head_mask=None,
        inputs_embeds=None,
        output_attentions=None,
        output_hidden_states=None,
        head=None,
        return_dict=None,
        **kwargs
    ):
        input_ids = input_ids.view(-1, input_ids.size(-1)) if input_ids is not None else None
        attention_mask = attention_mask.view(-1, attention_mask.size(-1)) if attention_mask is not None else None
        token_type_ids = token_type_ids.view(-1, token_type_ids.size(-1)) if token_type_ids is not None else None
        position_ids = position_ids.view(-1, position_ids.size(-1)) if position_ids is not None else None
        inputs_embeds = (
            inputs_embeds.view(-1, inputs_embeds.size(-2), inputs_embeds.size(-1))
            if inputs_embeds is not None
            else None
        )

        return_dict = return_dict if return_dict is not None else self.config.use_return_dict

        outputs = self.bert(
            input_ids,
            attention_mask=attention_mask,
            token_type_ids=token_type_ids,
            position_ids=position_ids,
            head_mask=head_mask,
            inputs_embeds=inputs_embeds,
            output_attentions=output_attentions,
            output_hidden_states=output_hidden_states,
            return_dict=return_dict,
        )
        # BERT & RoBERTa return the pooled output as second item, we don't need that in these heads
        if not return_dict:
            head_inputs = (outputs[0],) + outputs[2:]
        else:
            head_inputs = outputs

        if head or self.active_head:
            head_outputs = self.forward_head(
                head_inputs, head_name=head, attention_mask=attention_mask, return_dict=return_dict, **kwargs
            )
            return head_outputs
        else:
            # in case no head is used just return the output of the base model (including pooler output)
            return outputs


@add_start_docstrings(
    """
    Bert Model with two heads on top as done during the pretraining: a `masked language modeling` head and a `next
    sentence prediction (classification)` head.
    """,
    BERT_START_DOCSTRING,
)
class BertForPreTraining(ModelWithHeadsAdaptersMixin, BertPreTrainedModel):
    def __init__(self, config):
        super().__init__(config)

        self.bert = BertModel(config)
        self.cls = BertPreTrainingHeads(config)

        self.init_weights()

    def get_output_embeddings(self):
        return self.cls.predictions.decoder

    def set_output_embeddings(self, new_embeddings):
        self.cls.predictions.decoder = new_embeddings

    @add_start_docstrings_to_model_forward(BERT_INPUTS_DOCSTRING.format("batch_size, sequence_length"))
    @replace_return_docstrings(output_type=BertForPreTrainingOutput, config_class=_CONFIG_FOR_DOC)
    def forward(
        self,
        input_ids=None,
        attention_mask=None,
        token_type_ids=None,
        position_ids=None,
        head_mask=None,
        inputs_embeds=None,
        labels=None,
        next_sentence_label=None,
        output_attentions=None,
        output_hidden_states=None,
        return_dict=None,
    ):
        r"""
        labels (:obj:`torch.LongTensor` of shape ``(batch_size, sequence_length)``, `optional`):
            Labels for computing the masked language modeling loss. Indices should be in ``[-100, 0, ...,
            config.vocab_size]`` (see ``input_ids`` docstring) Tokens with indices set to ``-100`` are ignored
            (masked), the loss is only computed for the tokens with labels in ``[0, ..., config.vocab_size]``
        next_sentence_label (``torch.LongTensor`` of shape ``(batch_size,)``, `optional`):
            Labels for computing the next sequence prediction (classification) loss. Input should be a sequence pair
            (see :obj:`input_ids` docstring) Indices should be in ``[0, 1]``:

            - 0 indicates sequence B is a continuation of sequence A,
            - 1 indicates sequence B is a random sequence.
        kwargs (:obj:`Dict[str, any]`, optional, defaults to `{}`):
            Used to hide legacy arguments that have been deprecated.

        Returns:

        Example::

            >>> from transformers import BertTokenizer, BertForPreTraining
            >>> import torch

            >>> tokenizer = BertTokenizer.from_pretrained('bert-base-uncased')
            >>> model = BertForPreTraining.from_pretrained('bert-base-uncased')

            >>> inputs = tokenizer("Hello, my dog is cute", return_tensors="pt")
            >>> outputs = model(**inputs)

            >>> prediction_logits = outputs.prediction_logits
            >>> seq_relationship_logits = outputs.seq_relationship_logits
        """
        return_dict = return_dict if return_dict is not None else self.config.use_return_dict

        outputs = self.bert(
            input_ids,
            attention_mask=attention_mask,
            token_type_ids=token_type_ids,
            position_ids=position_ids,
            head_mask=head_mask,
            inputs_embeds=inputs_embeds,
            output_attentions=output_attentions,
            output_hidden_states=output_hidden_states,
            return_dict=return_dict,
        )

        sequence_output, pooled_output = outputs[:2]
        prediction_scores, seq_relationship_score = self.cls(
            sequence_output,
            pooled_output,
            inv_lang_adapter=self.bert.get_invertible_adapter(),
        )

        total_loss = None
        if labels is not None and next_sentence_label is not None:
            loss_fct = CrossEntropyLoss()
            masked_lm_loss = loss_fct(prediction_scores.view(-1, self.config.vocab_size), labels.view(-1))
            next_sentence_loss = loss_fct(seq_relationship_score.view(-1, 2), next_sentence_label.view(-1))
            total_loss = masked_lm_loss + next_sentence_loss

        if not return_dict:
            output = (prediction_scores, seq_relationship_score) + outputs[2:]
            return ((total_loss,) + output) if total_loss is not None else output

        return BertForPreTrainingOutput(
            loss=total_loss,
            prediction_logits=prediction_scores,
            seq_relationship_logits=seq_relationship_score,
            hidden_states=outputs.hidden_states,
            attentions=outputs.attentions,
        )


@add_start_docstrings(
    """Bert Model with a `language modeling` head on top for CLM fine-tuning. """, BERT_START_DOCSTRING
)
class BertLMHeadModel(ModelWithHeadsAdaptersMixin, BertPreTrainedModel):

    _keys_to_ignore_on_load_unexpected = [r"pooler"]
    _keys_to_ignore_on_load_missing = [r"position_ids", r"predictions.decoder.bias"]

    def __init__(self, config):
        super().__init__(config)

        if not config.is_decoder:
            logger.warning("If you want to use `BertLMHeadModel` as a standalone, add `is_decoder=True.`")

        self.bert = BertModel(config, add_pooling_layer=False)
        self.cls = BertOnlyMLMHead(config)

        self.init_weights()

    def get_output_embeddings(self):
        return self.cls.predictions.decoder

    def set_output_embeddings(self, new_embeddings):
        self.cls.predictions.decoder = new_embeddings

    @add_start_docstrings_to_model_forward(BERT_INPUTS_DOCSTRING.format("batch_size, sequence_length"))
    @replace_return_docstrings(output_type=CausalLMOutputWithCrossAttentions, config_class=_CONFIG_FOR_DOC)
    def forward(
        self,
        input_ids=None,
        attention_mask=None,
        token_type_ids=None,
        position_ids=None,
        head_mask=None,
        inputs_embeds=None,
        encoder_hidden_states=None,
        encoder_attention_mask=None,
        labels=None,
        past_key_values=None,
        use_cache=None,
        output_attentions=None,
        output_hidden_states=None,
        return_dict=None,
    ):
        r"""
        encoder_hidden_states  (:obj:`torch.FloatTensor` of shape :obj:`(batch_size, sequence_length, hidden_size)`, `optional`):
            Sequence of hidden-states at the output of the last layer of the encoder. Used in the cross-attention if
            the model is configured as a decoder.
        encoder_attention_mask (:obj:`torch.FloatTensor` of shape :obj:`(batch_size, sequence_length)`, `optional`):
            Mask to avoid performing attention on the padding token indices of the encoder input. This mask is used in
            the cross-attention if the model is configured as a decoder. Mask values selected in ``[0, 1]``:

            - 1 for tokens that are **not masked**,
            - 0 for tokens that are **masked**.
        labels (:obj:`torch.LongTensor` of shape :obj:`(batch_size, sequence_length)`, `optional`):
            Labels for computing the left-to-right language modeling loss (next word prediction). Indices should be in
            ``[-100, 0, ..., config.vocab_size]`` (see ``input_ids`` docstring) Tokens with indices set to ``-100`` are
            ignored (masked), the loss is only computed for the tokens with labels n ``[0, ..., config.vocab_size]``
        past_key_values (:obj:`tuple(tuple(torch.FloatTensor))` of length :obj:`config.n_layers` with each tuple having 4 tensors of shape :obj:`(batch_size, num_heads, sequence_length - 1, embed_size_per_head)`):
            Contains precomputed key and value hidden states of the attention blocks. Can be used to speed up decoding.

            If :obj:`past_key_values` are used, the user can optionally input only the last :obj:`decoder_input_ids`
            (those that don't have their past key value states given to this model) of shape :obj:`(batch_size, 1)`
            instead of all :obj:`decoder_input_ids` of shape :obj:`(batch_size, sequence_length)`.
        use_cache (:obj:`bool`, `optional`):
            If set to :obj:`True`, :obj:`past_key_values` key value states are returned and can be used to speed up
            decoding (see :obj:`past_key_values`).

        Returns:

        Example::

            >>> from transformers import BertTokenizer, BertLMHeadModel, BertConfig
            >>> import torch

            >>> tokenizer = BertTokenizer.from_pretrained('bert-base-cased')
            >>> config = BertConfig.from_pretrained("bert-base-cased")
            >>> config.is_decoder = True
            >>> model = BertLMHeadModel.from_pretrained('bert-base-cased', config=config)

            >>> inputs = tokenizer("Hello, my dog is cute", return_tensors="pt")
            >>> outputs = model(**inputs)

            >>> prediction_logits = outputs.logits
        """
        return_dict = return_dict if return_dict is not None else self.config.use_return_dict
        if labels is not None:
            use_cache = False

        outputs = self.bert(
            input_ids,
            attention_mask=attention_mask,
            token_type_ids=token_type_ids,
            position_ids=position_ids,
            head_mask=head_mask,
            inputs_embeds=inputs_embeds,
            encoder_hidden_states=encoder_hidden_states,
            encoder_attention_mask=encoder_attention_mask,
            past_key_values=past_key_values,
            use_cache=use_cache,
            output_attentions=output_attentions,
            output_hidden_states=output_hidden_states,
            return_dict=return_dict,
        )

        sequence_output = outputs[0]
        prediction_scores = self.cls(
            sequence_output,
            inv_lang_adapter=self.bert.get_invertible_adapter(),
        )

        lm_loss = None
        if labels is not None:
            # we are doing next-token prediction; shift prediction scores and input ids by one
            shifted_prediction_scores = prediction_scores[:, :-1, :].contiguous()
            labels = labels[:, 1:].contiguous()
            loss_fct = CrossEntropyLoss()
            lm_loss = loss_fct(shifted_prediction_scores.view(-1, self.config.vocab_size), labels.view(-1))

        if not return_dict:
            output = (prediction_scores,) + outputs[2:]
            return ((lm_loss,) + output) if lm_loss is not None else output

        return CausalLMOutputWithCrossAttentions(
            loss=lm_loss,
            logits=prediction_scores,
            past_key_values=outputs.past_key_values,
            hidden_states=outputs.hidden_states,
            attentions=outputs.attentions,
            cross_attentions=outputs.cross_attentions,
        )

    def prepare_inputs_for_generation(self, input_ids, past=None, attention_mask=None, **model_kwargs):
        input_shape = input_ids.shape
        # if model is used as a decoder in encoder-decoder model, the decoder attention mask is created on the fly
        if attention_mask is None:
            attention_mask = input_ids.new_ones(input_shape)

        # cut decoder_input_ids if past is used
        if past is not None:
            input_ids = input_ids[:, -1:]

        return {"input_ids": input_ids, "attention_mask": attention_mask, "past_key_values": past}

    def _reorder_cache(self, past, beam_idx):
        reordered_past = ()
        for layer_past in past:
            reordered_past += (tuple(past_state.index_select(0, beam_idx) for past_state in layer_past),)
        return reordered_past


@add_start_docstrings("""Bert Model with a `language modeling` head on top. """, BERT_START_DOCSTRING)
class BertForMaskedLM(ModelWithHeadsAdaptersMixin, BertPreTrainedModel):

    _keys_to_ignore_on_load_unexpected = [r"pooler"]
    _keys_to_ignore_on_load_missing = [r"position_ids", r"predictions.decoder.bias"]

    def __init__(self, config):
        super().__init__(config)

        if config.is_decoder:
            logger.warning(
                "If you want to use `BertForMaskedLM` make sure `config.is_decoder=False` for "
                "bi-directional self-attention."
            )

        self.bert = BertModel(config, add_pooling_layer=False)
        self.cls = BertOnlyMLMHead(config)

        self.init_weights()

    def get_output_embeddings(self):
        return self.cls.predictions.decoder

    def set_output_embeddings(self, new_embeddings):
        self.cls.predictions.decoder = new_embeddings

    @add_start_docstrings_to_model_forward(BERT_INPUTS_DOCSTRING.format("batch_size, sequence_length"))
    @add_code_sample_docstrings(
        tokenizer_class=_TOKENIZER_FOR_DOC,
        checkpoint="bert-base-uncased",
        output_type=MaskedLMOutput,
        config_class=_CONFIG_FOR_DOC,
    )
    def forward(
        self,
        input_ids=None,
        attention_mask=None,
        token_type_ids=None,
        position_ids=None,
        head_mask=None,
        inputs_embeds=None,
        encoder_hidden_states=None,
        encoder_attention_mask=None,
        labels=None,
        output_attentions=None,
        output_hidden_states=None,
        return_dict=None,
    ):
        r"""
        labels (:obj:`torch.LongTensor` of shape :obj:`(batch_size, sequence_length)`, `optional`):
            Labels for computing the masked language modeling loss. Indices should be in ``[-100, 0, ...,
            config.vocab_size]`` (see ``input_ids`` docstring) Tokens with indices set to ``-100`` are ignored
            (masked), the loss is only computed for the tokens with labels in ``[0, ..., config.vocab_size]``
        """

        return_dict = return_dict if return_dict is not None else self.config.use_return_dict

        outputs = self.bert(
            input_ids,
            attention_mask=attention_mask,
            token_type_ids=token_type_ids,
            position_ids=position_ids,
            head_mask=head_mask,
            inputs_embeds=inputs_embeds,
            encoder_hidden_states=encoder_hidden_states,
            encoder_attention_mask=encoder_attention_mask,
            output_attentions=output_attentions,
            output_hidden_states=output_hidden_states,
            return_dict=return_dict,
        )

        sequence_output = outputs[0]
        prediction_scores = self.cls(
            sequence_output,
            inv_lang_adapter=self.bert.get_invertible_adapter(),
        )

        masked_lm_loss = None
        if labels is not None:
            loss_fct = CrossEntropyLoss()  # -100 index = padding token
            masked_lm_loss = loss_fct(prediction_scores.view(-1, self.config.vocab_size), labels.view(-1))

        if not return_dict:
            output = (prediction_scores,) + outputs[2:]
            return ((masked_lm_loss,) + output) if masked_lm_loss is not None else output

        return MaskedLMOutput(
            loss=masked_lm_loss,
            logits=prediction_scores,
            hidden_states=outputs.hidden_states,
            attentions=outputs.attentions,
        )

    def prepare_inputs_for_generation(self, input_ids, attention_mask=None, **model_kwargs):
        input_shape = input_ids.shape
        effective_batch_size = input_shape[0]

        #  add a dummy token
        assert self.config.pad_token_id is not None, "The PAD token should be defined for generation"
        attention_mask = torch.cat([attention_mask, attention_mask.new_zeros((attention_mask.shape[0], 1))], dim=-1)
        dummy_token = torch.full(
            (effective_batch_size, 1), self.config.pad_token_id, dtype=torch.long, device=input_ids.device
        )
        input_ids = torch.cat([input_ids, dummy_token], dim=1)

        return {"input_ids": input_ids, "attention_mask": attention_mask}


@add_start_docstrings(
    """Bert Model with a `next sentence prediction (classification)` head on top. """,
    BERT_START_DOCSTRING,
)
class BertForNextSentencePrediction(ModelWithHeadsAdaptersMixin, BertPreTrainedModel):
    def __init__(self, config):
        super().__init__(config)

        self.bert = BertModel(config)
        self.cls = BertOnlyNSPHead(config)

        self.init_weights()

    @add_start_docstrings_to_model_forward(BERT_INPUTS_DOCSTRING.format("batch_size, sequence_length"))
    @replace_return_docstrings(output_type=NextSentencePredictorOutput, config_class=_CONFIG_FOR_DOC)
    def forward(
        self,
        input_ids=None,
        attention_mask=None,
        token_type_ids=None,
        position_ids=None,
        head_mask=None,
        inputs_embeds=None,
        labels=None,
        output_attentions=None,
        output_hidden_states=None,
        return_dict=None,
        **kwargs
    ):
        r"""
        labels (:obj:`torch.LongTensor` of shape :obj:`(batch_size,)`, `optional`):
            Labels for computing the next sequence prediction (classification) loss. Input should be a sequence pair
            (see ``input_ids`` docstring). Indices should be in ``[0, 1]``:

            - 0 indicates sequence B is a continuation of sequence A,
            - 1 indicates sequence B is a random sequence.

        Returns:

        Example::

            >>> from transformers import BertTokenizer, BertForNextSentencePrediction
            >>> import torch

            >>> tokenizer = BertTokenizer.from_pretrained('bert-base-uncased')
            >>> model = BertForNextSentencePrediction.from_pretrained('bert-base-uncased')

            >>> prompt = "In Italy, pizza served in formal settings, such as at a restaurant, is presented unsliced."
            >>> next_sentence = "The sky is blue due to the shorter wavelength of blue light."
            >>> encoding = tokenizer(prompt, next_sentence, return_tensors='pt')

            >>> outputs = model(**encoding, labels=torch.LongTensor([1]))
            >>> logits = outputs.logits
            >>> assert logits[0, 0] < logits[0, 1] # next sentence was random
        """

        if "next_sentence_label" in kwargs:
            warnings.warn(
                "The `next_sentence_label` argument is deprecated and will be removed in a future version, use `labels` instead.",
                FutureWarning,
            )
            labels = kwargs.pop("next_sentence_label")

        return_dict = return_dict if return_dict is not None else self.config.use_return_dict

        outputs = self.bert(
            input_ids,
            attention_mask=attention_mask,
            token_type_ids=token_type_ids,
            position_ids=position_ids,
            head_mask=head_mask,
            inputs_embeds=inputs_embeds,
            output_attentions=output_attentions,
            output_hidden_states=output_hidden_states,
            return_dict=return_dict,
        )

        pooled_output = outputs[1]

        seq_relationship_scores = self.cls(pooled_output)

        next_sentence_loss = None
        if labels is not None:
            loss_fct = CrossEntropyLoss()
            next_sentence_loss = loss_fct(seq_relationship_scores.view(-1, 2), labels.view(-1))

        if not return_dict:
            output = (seq_relationship_scores,) + outputs[2:]
            return ((next_sentence_loss,) + output) if next_sentence_loss is not None else output

        return NextSentencePredictorOutput(
            loss=next_sentence_loss,
            logits=seq_relationship_scores,
            hidden_states=outputs.hidden_states,
            attentions=outputs.attentions,
        )


@add_start_docstrings(
    """
    Bert Model transformer with a sequence classification/regression head on top (a linear layer on top of the pooled
    output) e.g. for GLUE tasks.
    """,
    BERT_START_DOCSTRING,
)
class BertForSequenceClassification(ModelWithHeadsAdaptersMixin, BertPreTrainedModel):
    def __init__(self, config):
        super().__init__(config)
        self.num_labels = config.num_labels

        self.bert = BertModel(config)
        self.dropout = nn.Dropout(config.hidden_dropout_prob)
        self.classifier = nn.Linear(config.hidden_size, config.num_labels)

        self.init_weights()

    @add_start_docstrings_to_model_forward(BERT_INPUTS_DOCSTRING.format("batch_size, sequence_length"))
    @add_code_sample_docstrings(
        tokenizer_class=_TOKENIZER_FOR_DOC,
        checkpoint="bert-base-uncased",
        output_type=SequenceClassifierOutput,
        config_class=_CONFIG_FOR_DOC,
    )
    def forward(
        self,
        input_ids=None,
        attention_mask=None,
        token_type_ids=None,
        position_ids=None,
        head_mask=None,
        inputs_embeds=None,
        labels=None,
        output_attentions=None,
        output_hidden_states=None,
        return_dict=None,
    ):
        r"""
        labels (:obj:`torch.LongTensor` of shape :obj:`(batch_size,)`, `optional`):
            Labels for computing the sequence classification/regression loss. Indices should be in :obj:`[0, ...,
            config.num_labels - 1]`. If :obj:`config.num_labels == 1` a regression loss is computed (Mean-Square loss),
            If :obj:`config.num_labels > 1` a classification loss is computed (Cross-Entropy).
        """
        return_dict = return_dict if return_dict is not None else self.config.use_return_dict

        outputs = self.bert(
            input_ids,
            attention_mask=attention_mask,
            token_type_ids=token_type_ids,
            position_ids=position_ids,
            head_mask=head_mask,
            inputs_embeds=inputs_embeds,
            output_attentions=output_attentions,
            output_hidden_states=output_hidden_states,
            return_dict=return_dict,
        )

        pooled_output = outputs[1]

        pooled_output = self.dropout(pooled_output)
        logits = self.classifier(pooled_output)

        loss = None
        if labels is not None:
            if self.num_labels == 1:
                #  We are doing regression
                loss_fct = MSELoss()
                loss = loss_fct(logits.view(-1), labels.view(-1))
            else:
                loss_fct = CrossEntropyLoss()
                loss = loss_fct(logits.view(-1, self.num_labels), labels.view(-1))

        if not return_dict:
            output = (logits,) + outputs[2:]
            return ((loss,) + output) if loss is not None else output

        return SequenceClassifierOutput(
            loss=loss,
            logits=logits,
            hidden_states=outputs.hidden_states,
            attentions=outputs.attentions,
        )


@add_start_docstrings(
    """
    Bert Model with a multiple choice classification head on top (a linear layer on top of the pooled output and a
    softmax) e.g. for RocStories/SWAG tasks.
    """,
    BERT_START_DOCSTRING,
)
class BertForMultipleChoice(ModelWithHeadsAdaptersMixin, BertPreTrainedModel):
    def __init__(self, config):
        super().__init__(config)

        self.bert = BertModel(config)
        self.dropout = nn.Dropout(config.hidden_dropout_prob)
        self.classifier = nn.Linear(config.hidden_size, 1)

        self.init_weights()

    @add_start_docstrings_to_model_forward(BERT_INPUTS_DOCSTRING.format("batch_size, num_choices, sequence_length"))
    @add_code_sample_docstrings(
        tokenizer_class=_TOKENIZER_FOR_DOC,
        checkpoint="bert-base-uncased",
        output_type=MultipleChoiceModelOutput,
        config_class=_CONFIG_FOR_DOC,
    )
    def forward(
        self,
        input_ids=None,
        attention_mask=None,
        token_type_ids=None,
        position_ids=None,
        head_mask=None,
        inputs_embeds=None,
        labels=None,
        output_attentions=None,
        output_hidden_states=None,
        return_dict=None,
    ):
        r"""
        labels (:obj:`torch.LongTensor` of shape :obj:`(batch_size,)`, `optional`):
            Labels for computing the multiple choice classification loss. Indices should be in ``[0, ...,
            num_choices-1]`` where :obj:`num_choices` is the size of the second dimension of the input tensors. (See
            :obj:`input_ids` above)
        """
        return_dict = return_dict if return_dict is not None else self.config.use_return_dict
        num_choices = input_ids.shape[1] if input_ids is not None else inputs_embeds.shape[1]

        input_ids = input_ids.view(-1, input_ids.size(-1)) if input_ids is not None else None
        attention_mask = attention_mask.view(-1, attention_mask.size(-1)) if attention_mask is not None else None
        token_type_ids = token_type_ids.view(-1, token_type_ids.size(-1)) if token_type_ids is not None else None
        position_ids = position_ids.view(-1, position_ids.size(-1)) if position_ids is not None else None
        inputs_embeds = (
            inputs_embeds.view(-1, inputs_embeds.size(-2), inputs_embeds.size(-1))
            if inputs_embeds is not None
            else None
        )

        outputs = self.bert(
            input_ids,
            attention_mask=attention_mask,
            token_type_ids=token_type_ids,
            position_ids=position_ids,
            head_mask=head_mask,
            inputs_embeds=inputs_embeds,
            output_attentions=output_attentions,
            output_hidden_states=output_hidden_states,
            return_dict=return_dict,
        )

        pooled_output = outputs[1]

        pooled_output = self.dropout(pooled_output)
        logits = self.classifier(pooled_output)
        reshaped_logits = logits.view(-1, num_choices)

        loss = None
        if labels is not None:
            loss_fct = CrossEntropyLoss()
            loss = loss_fct(reshaped_logits, labels)

        if not return_dict:
            output = (reshaped_logits,) + outputs[2:]
            return ((loss,) + output) if loss is not None else output

        return MultipleChoiceModelOutput(
            loss=loss,
            logits=reshaped_logits,
            hidden_states=outputs.hidden_states,
            attentions=outputs.attentions,
        )


@add_start_docstrings(
    """
    Bert Model with a token classification head on top (a linear layer on top of the hidden-states output) e.g. for
    Named-Entity-Recognition (NER) tasks.
    """,
    BERT_START_DOCSTRING,
)
class BertForTokenClassification(ModelWithHeadsAdaptersMixin, BertPreTrainedModel):

    _keys_to_ignore_on_load_unexpected = [r"pooler"]

    def __init__(self, config):
        super().__init__(config)
        self.num_labels = config.num_labels

        self.bert = BertModel(config, add_pooling_layer=False)
        self.dropout = nn.Dropout(config.hidden_dropout_prob)
        self.classifier = nn.Linear(config.hidden_size, config.num_labels)

        self.init_weights()

    @add_start_docstrings_to_model_forward(BERT_INPUTS_DOCSTRING.format("batch_size, sequence_length"))
    @add_code_sample_docstrings(
        tokenizer_class=_TOKENIZER_FOR_DOC,
        checkpoint="bert-base-uncased",
        output_type=TokenClassifierOutput,
        config_class=_CONFIG_FOR_DOC,
    )
    def forward(
        self,
        input_ids=None,
        attention_mask=None,
        token_type_ids=None,
        position_ids=None,
        head_mask=None,
        inputs_embeds=None,
        labels=None,
        output_attentions=None,
        output_hidden_states=None,
        return_dict=None,
    ):
        r"""
        labels (:obj:`torch.LongTensor` of shape :obj:`(batch_size, sequence_length)`, `optional`):
            Labels for computing the token classification loss. Indices should be in ``[0, ..., config.num_labels -
            1]``.
        """
        return_dict = return_dict if return_dict is not None else self.config.use_return_dict

        outputs = self.bert(
            input_ids,
            attention_mask=attention_mask,
            token_type_ids=token_type_ids,
            position_ids=position_ids,
            head_mask=head_mask,
            inputs_embeds=inputs_embeds,
            output_attentions=output_attentions,
            output_hidden_states=output_hidden_states,
            return_dict=return_dict,
        )

        sequence_output = outputs[0]

        sequence_output = self.dropout(sequence_output)
        logits = self.classifier(sequence_output)

        loss = None
        if labels is not None:
            loss_fct = CrossEntropyLoss()
            # Only keep active parts of the loss
            if attention_mask is not None:
                active_loss = attention_mask.view(-1) == 1
                active_logits = logits.view(-1, self.num_labels)
                active_labels = torch.where(
                    active_loss, labels.view(-1), torch.tensor(loss_fct.ignore_index).type_as(labels)
                )
                loss = loss_fct(active_logits, active_labels)
            else:
                loss = loss_fct(logits.view(-1, self.num_labels), labels.view(-1))

        if not return_dict:
            output = (logits,) + outputs[2:]
            return ((loss,) + output) if loss is not None else output

        return TokenClassifierOutput(
            loss=loss,
            logits=logits,
            hidden_states=outputs.hidden_states,
            attentions=outputs.attentions,
        )


@add_start_docstrings(
    """
    Bert Model with a span classification head on top for extractive question-answering tasks like SQuAD (a linear
    layers on top of the hidden-states output to compute `span start logits` and `span end logits`).
    """,
    BERT_START_DOCSTRING,
)
class BertForQuestionAnswering(ModelWithHeadsAdaptersMixin, BertPreTrainedModel):

    _keys_to_ignore_on_load_unexpected = [r"pooler"]

    def __init__(self, config):
        super().__init__(config)
        self.num_labels = config.num_labels

        self.bert = BertModel(config, add_pooling_layer=False)
        self.qa_outputs = nn.Linear(config.hidden_size, config.num_labels)

        self.init_weights()

    @add_start_docstrings_to_model_forward(BERT_INPUTS_DOCSTRING.format("batch_size, sequence_length"))
    @add_code_sample_docstrings(
        tokenizer_class=_TOKENIZER_FOR_DOC,
        checkpoint="bert-base-uncased",
        output_type=QuestionAnsweringModelOutput,
        config_class=_CONFIG_FOR_DOC,
    )
    def forward(
        self,
        input_ids=None,
        attention_mask=None,
        token_type_ids=None,
        position_ids=None,
        head_mask=None,
        inputs_embeds=None,
        start_positions=None,
        end_positions=None,
        output_attentions=None,
        output_hidden_states=None,
        return_dict=None,
    ):
        r"""
        start_positions (:obj:`torch.LongTensor` of shape :obj:`(batch_size,)`, `optional`):
            Labels for position (index) of the start of the labelled span for computing the token classification loss.
            Positions are clamped to the length of the sequence (:obj:`sequence_length`). Position outside of the
            sequence are not taken into account for computing the loss.
        end_positions (:obj:`torch.LongTensor` of shape :obj:`(batch_size,)`, `optional`):
            Labels for position (index) of the end of the labelled span for computing the token classification loss.
            Positions are clamped to the length of the sequence (:obj:`sequence_length`). Position outside of the
            sequence are not taken into account for computing the loss.
        """
        return_dict = return_dict if return_dict is not None else self.config.use_return_dict

        outputs = self.bert(
            input_ids,
            attention_mask=attention_mask,
            token_type_ids=token_type_ids,
            position_ids=position_ids,
            head_mask=head_mask,
            inputs_embeds=inputs_embeds,
            output_attentions=output_attentions,
            output_hidden_states=output_hidden_states,
            return_dict=return_dict,
        )

        sequence_output = outputs[0]

        logits = self.qa_outputs(sequence_output)
        start_logits, end_logits = logits.split(1, dim=-1)
        start_logits = start_logits.squeeze(-1)
        end_logits = end_logits.squeeze(-1)

        total_loss = None
        if start_positions is not None and end_positions is not None:
            # If we are on multi-GPU, split add a dimension
            if len(start_positions.size()) > 1:
                start_positions = start_positions.squeeze(-1)
            if len(end_positions.size()) > 1:
                end_positions = end_positions.squeeze(-1)
            # sometimes the start/end positions are outside our model inputs, we ignore these terms
            ignored_index = start_logits.size(1)
            start_positions.clamp_(0, ignored_index)
            end_positions.clamp_(0, ignored_index)

            loss_fct = CrossEntropyLoss(ignore_index=ignored_index)
            start_loss = loss_fct(start_logits, start_positions)
            end_loss = loss_fct(end_logits, end_positions)
            total_loss = (start_loss + end_loss) / 2

        if not return_dict:
            output = (start_logits, end_logits) + outputs[2:]
            return ((total_loss,) + output) if total_loss is not None else output

        return QuestionAnsweringModelOutput(
            loss=total_loss,
            start_logits=start_logits,
            end_logits=end_logits,
            hidden_states=outputs.hidden_states,
            attentions=outputs.attentions,
        )<|MERGE_RESOLUTION|>--- conflicted
+++ resolved
@@ -582,13 +582,10 @@
                 )
 
             hidden_states = layer_outputs[0]
-<<<<<<< HEAD
             attention_mask = self.adjust_attention_mask_for_parallel(hidden_states, attention_mask)
 
-=======
             if use_cache:
                 next_decoder_cache += (layer_outputs[-1],)
->>>>>>> 236cc365
             if output_attentions:
                 all_self_attentions = all_self_attentions + (layer_outputs[1],)
                 if self.config.add_cross_attention:
