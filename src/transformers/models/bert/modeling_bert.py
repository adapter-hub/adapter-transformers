--- conflicted
+++ resolved
@@ -1498,12 +1498,8 @@
         output_attentions=None,
         output_hidden_states=None,
         return_dict=None,
-<<<<<<< HEAD
         adapter_names=None,
         **kwargs
-=======
-        **kwargs,
->>>>>>> fb27b276
     ):
         r"""
         labels (:obj:`torch.LongTensor` of shape :obj:`(batch_size,)`, `optional`):
