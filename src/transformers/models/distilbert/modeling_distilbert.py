--- conflicted
+++ resolved
@@ -245,16 +245,9 @@
         self.dropout = nn.Dropout(p=config.dropout)
         self.chunk_size_feed_forward = config.chunk_size_feed_forward
         self.seq_len_dim = 1
-<<<<<<< HEAD
         self.lin1 = LoRALinear(config.dim, config.hidden_dim, "intermediate", config)
         self.lin2 = LoRALinear(config.hidden_dim, config.dim, "output", config)
-        assert config.activation in ["relu", "gelu"], f"activation ({config.activation}) must be in ['relu', 'gelu']"
-        self.activation = gelu if config.activation == "gelu" else nn.ReLU()
-=======
-        self.lin1 = nn.Linear(in_features=config.dim, out_features=config.hidden_dim)
-        self.lin2 = nn.Linear(in_features=config.hidden_dim, out_features=config.dim)
         self.activation = get_activation(config.activation)
->>>>>>> ed7c16eb
 
     def forward(self, input: torch.Tensor) -> torch.Tensor:
         return apply_chunking_to_forward(self.ff_chunk, self.chunk_size_feed_forward, self.seq_len_dim, input)
