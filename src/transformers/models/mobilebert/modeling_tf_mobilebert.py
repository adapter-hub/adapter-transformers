# coding=utf-8
# Copyright 2018 The Google AI Language Team Authors and The HuggingFace Inc. team.
# Copyright (c) 2018, NVIDIA CORPORATION.  All rights reserved.
#
# Licensed under the Apache License, Version 2.0 (the "License");
# you may not use this file except in compliance with the License.
# You may obtain a copy of the License at
#
#     http://www.apache.org/licenses/LICENSE-2.0
#
# Unless required by applicable law or agreed to in writing, software
# distributed under the License is distributed on an "AS IS" BASIS,
# WITHOUT WARRANTIES OR CONDITIONS OF ANY KIND, either express or implied.
# See the License for the specific language governing permissions and
# limitations under the License.
""" TF 2.0 MobileBERT model. """

from dataclasses import dataclass
from typing import Optional, Tuple

import tensorflow as tf

from ...activations_tf import get_tf_activation
from ...file_utils import (
    MULTIPLE_CHOICE_DUMMY_INPUTS,
    ModelOutput,
    add_code_sample_docstrings,
    add_start_docstrings,
    add_start_docstrings_to_model_forward,
    replace_return_docstrings,
)
from ...modeling_tf_outputs import (
    TFBaseModelOutput,
    TFBaseModelOutputWithPooling,
    TFMaskedLMOutput,
    TFMultipleChoiceModelOutput,
    TFNextSentencePredictorOutput,
    TFQuestionAnsweringModelOutput,
    TFSequenceClassifierOutput,
    TFTokenClassifierOutput,
)
from ...modeling_tf_utils import (
    TFMaskedLanguageModelingLoss,
    TFMultipleChoiceLoss,
    TFNextSentencePredictionLoss,
    TFPreTrainedModel,
    TFQuestionAnsweringLoss,
    TFSequenceClassificationLoss,
    TFTokenClassificationLoss,
    get_initializer,
    input_processing,
    keras_serializable,
    shape_list,
)
from ...utils import logging
from .configuration_mobilebert import MobileBertConfig


logger = logging.get_logger(__name__)

_CONFIG_FOR_DOC = "MobileBertConfig"
_TOKENIZER_FOR_DOC = "MobileBertTokenizer"

TF_MOBILEBERT_PRETRAINED_MODEL_ARCHIVE_LIST = [
    "google/mobilebert-uncased",
    # See all MobileBERT models at https://huggingface.co/models?filter=mobilebert
]


class TFMobileBertIntermediate(tf.keras.layers.Layer):
    def __init__(self, config, **kwargs):
        super().__init__(**kwargs)

        self.dense = tf.keras.layers.Dense(config.intermediate_size, name="dense")

        if isinstance(config.hidden_act, str):
            self.intermediate_act_fn = get_tf_activation(config.hidden_act)
        else:
            self.intermediate_act_fn = config.hidden_act

    def call(self, hidden_states):
        hidden_states = self.dense(hidden_states)
        hidden_states = self.intermediate_act_fn(hidden_states)

        return hidden_states


class TFLayerNorm(tf.keras.layers.LayerNormalization):
    def __init__(self, feat_size, *args, **kwargs):
        super().__init__(*args, **kwargs)


class TFNoNorm(tf.keras.layers.Layer):
    def __init__(self, feat_size, epsilon=None, **kwargs):
        super().__init__(**kwargs)
        self.feat_size = feat_size

    def build(self, input_shape):
        self.bias = self.add_weight("bias", shape=[self.feat_size], initializer="zeros")
        self.weight = self.add_weight("weight", shape=[self.feat_size], initializer="ones")

    def call(self, inputs: tf.Tensor):
        return inputs * self.weight + self.bias


NORM2FN = {"layer_norm": TFLayerNorm, "no_norm": TFNoNorm}


class TFMobileBertEmbeddings(tf.keras.layers.Layer):
    """Construct the embeddings from word, position and token_type embeddings."""

    def __init__(self, config, **kwargs):
        super().__init__(**kwargs)
        self.trigram_input = config.trigram_input
        self.embedding_size = config.embedding_size
        self.vocab_size = config.vocab_size
        self.hidden_size = config.hidden_size
        self.initializer_range = config.initializer_range

        self.position_embeddings = tf.keras.layers.Embedding(
            config.max_position_embeddings,
            config.hidden_size,
            embeddings_initializer=get_initializer(self.initializer_range),
            name="position_embeddings",
        )
        self.token_type_embeddings = tf.keras.layers.Embedding(
            config.type_vocab_size,
            config.hidden_size,
            embeddings_initializer=get_initializer(self.initializer_range),
            name="token_type_embeddings",
        )

        self.embedding_transformation = tf.keras.layers.Dense(config.hidden_size, name="embedding_transformation")

        # self.LayerNorm is not snake-cased to stick with TensorFlow model variable name and be able to load
        # any TensorFlow checkpoint file
        self.LayerNorm = NORM2FN[config.normalization_type](
            config.hidden_size, epsilon=config.layer_norm_eps, name="LayerNorm"
        )
        self.dropout = tf.keras.layers.Dropout(config.hidden_dropout_prob)

    def build(self, input_shape):
        """Build shared word embedding layer """
        with tf.name_scope("word_embeddings"):
            # Create and initialize weights. The random normal initializer was chosen
            # arbitrarily, and works well.
            self.word_embeddings = self.add_weight(
                "weight",
                shape=[self.vocab_size, self.embedding_size],
                initializer=get_initializer(self.initializer_range),
            )
        super().build(input_shape)

    def call(
        self,
        input_ids=None,
        position_ids=None,
        token_type_ids=None,
        inputs_embeds=None,
        mode="embedding",
        training=False,
    ):
        """
        Get token embeddings of inputs.

        Args:
            inputs: list of three int64 tensors with shape [batch_size, length]: (input_ids, position_ids, token_type_ids)
            mode: string, a valid value is one of "embedding" and "linear".

        Returns:
            outputs: If mode == "embedding", output embedding tensor, float32 with shape [batch_size, length,
            embedding_size]; if mode == "linear", output linear tensor, float32 with shape [batch_size, length,
            vocab_size].

        Raises:
            ValueError: if mode is not valid.

        Shared weights logic adapted from
        https://github.com/tensorflow/models/blob/a009f4fb9d2fc4949e32192a944688925ef78659/official/transformer/v2/embedding_layer.py#L24
        """
        if mode == "embedding":
            return self._embedding(input_ids, position_ids, token_type_ids, inputs_embeds, training=training)
        elif mode == "linear":
            return self._linear(input_ids)
        else:
            raise ValueError("mode {} is not valid.".format(mode))

    def _embedding(self, input_ids, position_ids, token_type_ids, inputs_embeds, training=False):
        """Applies embedding based on inputs tensor."""
        assert not (input_ids is None and inputs_embeds is None)

        if input_ids is not None:
            input_shape = shape_list(input_ids)
        else:
            input_shape = shape_list(inputs_embeds)[:-1]

        seq_length = input_shape[1]
        if position_ids is None:
            position_ids = tf.range(seq_length, dtype=tf.int32)[tf.newaxis, :]
        if token_type_ids is None:
            token_type_ids = tf.fill(input_shape, 0)

        if inputs_embeds is None:
            inputs_embeds = tf.gather(self.word_embeddings, input_ids)

        if self.trigram_input:
            # From the paper MobileBERT: a Compact Task-Agnostic BERT for Resource-Limited
            # Devices (https://arxiv.org/abs/2004.02984)
            #
            # The embedding table in BERT models accounts for a substantial proportion of model size. To compress
            # the embedding layer, we reduce the embedding dimension to 128 in MobileBERT.
            # Then, we apply a 1D convolution with kernel size 3 on the raw token embedding to produce a 512
            # dimensional output.
            inputs_embeds = tf.concat(
                [
                    tf.pad(inputs_embeds[:, 1:], ((0, 0), (0, 1), (0, 0))),
                    inputs_embeds,
                    tf.pad(inputs_embeds[:, :-1], ((0, 0), (1, 0), (0, 0))),
                ],
                axis=2,
            )

        if self.trigram_input or self.embedding_size != self.hidden_size:
            inputs_embeds = self.embedding_transformation(inputs_embeds)

        position_embeddings = self.position_embeddings(position_ids)
        token_type_embeddings = self.token_type_embeddings(token_type_ids)

        embeddings = inputs_embeds + position_embeddings + token_type_embeddings
        embeddings = self.LayerNorm(embeddings)
        embeddings = self.dropout(embeddings, training=training)

        return embeddings

    def _linear(self, inputs):
        """
        Computes logits by running inputs through a linear layer.

        Args:
            inputs: A float32 tensor with shape [batch_size, length, hidden_size]

        Returns:
            float32 tensor with shape [batch_size, length, vocab_size].
        """
        batch_size = shape_list(inputs)[0]
        length = shape_list(inputs)[1]

        x = tf.reshape(inputs, [-1, self.hidden_size])
        logits = tf.matmul(x, self.word_embeddings, transpose_b=True)

        return tf.reshape(logits, [batch_size, length, self.vocab_size])


class TFMobileBertSelfAttention(tf.keras.layers.Layer):
    def __init__(self, config, **kwargs):
        super().__init__(**kwargs)
        if config.hidden_size % config.num_attention_heads != 0:
            raise ValueError(
                "The hidden size (%d) is not a multiple of the number of attention "
                "heads (%d)" % (config.hidden_size, config.num_attention_heads)
            )

        self.num_attention_heads = config.num_attention_heads
        self.output_attentions = config.output_attentions
        assert config.hidden_size % config.num_attention_heads == 0
        self.attention_head_size = int(config.true_hidden_size / config.num_attention_heads)
        self.all_head_size = self.num_attention_heads * self.attention_head_size

        self.query = tf.keras.layers.Dense(
            self.all_head_size, kernel_initializer=get_initializer(config.initializer_range), name="query"
        )
        self.key = tf.keras.layers.Dense(
            self.all_head_size, kernel_initializer=get_initializer(config.initializer_range), name="key"
        )
        self.value = tf.keras.layers.Dense(
            self.all_head_size, kernel_initializer=get_initializer(config.initializer_range), name="value"
        )

        self.dropout = tf.keras.layers.Dropout(config.attention_probs_dropout_prob)

    def transpose_for_scores(self, x, batch_size):
        x = tf.reshape(x, (batch_size, -1, self.num_attention_heads, self.attention_head_size))
        return tf.transpose(x, perm=[0, 2, 1, 3])

    def call(
        self, query_tensor, key_tensor, value_tensor, attention_mask, head_mask, output_attentions, training=False
    ):
        batch_size = shape_list(attention_mask)[0]
        mixed_query_layer = self.query(query_tensor)
        mixed_key_layer = self.key(key_tensor)
        mixed_value_layer = self.value(value_tensor)
        query_layer = self.transpose_for_scores(mixed_query_layer, batch_size)
        key_layer = self.transpose_for_scores(mixed_key_layer, batch_size)
        value_layer = self.transpose_for_scores(mixed_value_layer, batch_size)

        # Take the dot product between "query" and "key" to get the raw attention scores.
        attention_scores = tf.matmul(
            query_layer, key_layer, transpose_b=True
        )  # (batch size, num_heads, seq_len_q, seq_len_k)
        dk = tf.cast(shape_list(key_layer)[-1], tf.float32)  # scale attention_scores
        attention_scores = attention_scores / tf.math.sqrt(dk)

        if attention_mask is not None:
            # Apply the attention mask is (precomputed for all layers in TFBertModel call() function)
            attention_scores = attention_scores + attention_mask

        # Normalize the attention scores to probabilities.
        attention_probs = tf.nn.softmax(attention_scores, axis=-1)

        # This is actually dropping out entire tokens to attend to, which might
        # seem a bit unusual, but is taken from the original Transformer paper.
        attention_probs = self.dropout(attention_probs, training=training)

        # Mask heads if we want to
        if head_mask is not None:
            attention_probs = attention_probs * head_mask

        context_layer = tf.matmul(attention_probs, value_layer)

        context_layer = tf.transpose(context_layer, perm=[0, 2, 1, 3])
        context_layer = tf.reshape(
            context_layer, (batch_size, -1, self.all_head_size)
        )  # (batch_size, seq_len_q, all_head_size)

        outputs = (context_layer, attention_probs) if output_attentions else (context_layer,)

        return outputs


class TFMobileBertSelfOutput(tf.keras.layers.Layer):
    def __init__(self, config, **kwargs):
        super().__init__(**kwargs)
        self.use_bottleneck = config.use_bottleneck
        self.dense = tf.keras.layers.Dense(
            config.true_hidden_size, kernel_initializer=get_initializer(config.initializer_range), name="dense"
        )
        self.LayerNorm = NORM2FN[config.normalization_type](
            config.true_hidden_size, epsilon=config.layer_norm_eps, name="LayerNorm"
        )
        if not self.use_bottleneck:
            self.dropout = tf.keras.layers.Dropout(config.hidden_dropout_prob)

    def call(self, hidden_states, residual_tensor, training=False):
        hidden_states = self.dense(hidden_states)
        if not self.use_bottleneck:
            hidden_states = self.dropout(hidden_states, training=training)
        hidden_states = self.LayerNorm(hidden_states + residual_tensor)
        return hidden_states


class TFMobileBertAttention(tf.keras.layers.Layer):
    def __init__(self, config, **kwargs):
        super().__init__(**kwargs)
        self.self = TFMobileBertSelfAttention(config, name="self")
        self.mobilebert_output = TFMobileBertSelfOutput(config, name="output")

    def prune_heads(self, heads):
        raise NotImplementedError

    def call(
        self,
        query_tensor,
        key_tensor,
        value_tensor,
        layer_input,
        attention_mask,
        head_mask,
        output_attentions,
        training=False,
    ):
        self_outputs = self.self(
            query_tensor, key_tensor, value_tensor, attention_mask, head_mask, output_attentions, training=training
        )

        attention_output = self.mobilebert_output(self_outputs[0], layer_input, training=training)
        outputs = (attention_output,) + self_outputs[1:]  # add attentions if we output them
        return outputs


class TFOutputBottleneck(tf.keras.layers.Layer):
    def __init__(self, config, **kwargs):
        super().__init__(**kwargs)
        self.dense = tf.keras.layers.Dense(config.hidden_size, name="dense")
        self.LayerNorm = NORM2FN[config.normalization_type](
            config.hidden_size, epsilon=config.layer_norm_eps, name="LayerNorm"
        )
        self.dropout = tf.keras.layers.Dropout(config.hidden_dropout_prob)

    def call(self, hidden_states, residual_tensor, training=False):
        layer_outputs = self.dense(hidden_states)
        layer_outputs = self.dropout(layer_outputs, training=training)
        layer_outputs = self.LayerNorm(layer_outputs + residual_tensor)
        return layer_outputs


class TFMobileBertOutput(tf.keras.layers.Layer):
    def __init__(self, config, **kwargs):
        super().__init__(**kwargs)
        self.use_bottleneck = config.use_bottleneck
        self.dense = tf.keras.layers.Dense(
            config.true_hidden_size, kernel_initializer=get_initializer(config.initializer_range), name="dense"
        )
        self.LayerNorm = NORM2FN[config.normalization_type](
            config.true_hidden_size, epsilon=config.layer_norm_eps, name="LayerNorm"
        )
        if not self.use_bottleneck:
            self.dropout = tf.keras.layers.Dropout(config.hidden_dropout_prob)
        else:
            self.bottleneck = TFOutputBottleneck(config, name="bottleneck")

    def call(self, hidden_states, residual_tensor_1, residual_tensor_2, training=False):
        hidden_states = self.dense(hidden_states)
        if not self.use_bottleneck:
            hidden_states = self.dropout(hidden_states, training=training)
            hidden_states = self.LayerNorm(hidden_states + residual_tensor_1)
        else:
            hidden_states = self.LayerNorm(hidden_states + residual_tensor_1)
            hidden_states = self.bottleneck(hidden_states, residual_tensor_2)
        return hidden_states


class TFBottleneckLayer(tf.keras.layers.Layer):
    def __init__(self, config, **kwargs):
        super().__init__(**kwargs)
        self.dense = tf.keras.layers.Dense(config.intra_bottleneck_size, name="dense")
        self.LayerNorm = NORM2FN[config.normalization_type](
            config.intra_bottleneck_size, epsilon=config.layer_norm_eps, name="LayerNorm"
        )

    def call(self, inputs):
        hidden_states = self.dense(inputs)
        hidden_states = self.LayerNorm(hidden_states)
        return hidden_states


class TFBottleneck(tf.keras.layers.Layer):
    def __init__(self, config, **kwargs):
        super().__init__(**kwargs)
        self.key_query_shared_bottleneck = config.key_query_shared_bottleneck
        self.use_bottleneck_attention = config.use_bottleneck_attention
        self.bottleneck_input = TFBottleneckLayer(config, name="input")
        if self.key_query_shared_bottleneck:
            self.attention = TFBottleneckLayer(config, name="attention")

    def call(self, hidden_states):
        # This method can return three different tuples of values. These different values make use of bottlenecks,
        # which are linear layers used to project the hidden states to a lower-dimensional vector, reducing memory
        # usage. These linear layer have weights that are learned during training.
        #
        # If `config.use_bottleneck_attention`, it will return the result of the bottleneck layer four times for the
        # key, query, value, and "layer input" to be used by the attention layer.
        # This bottleneck is used to project the hidden. This last layer input will be used as a residual tensor
        # in the attention self output, after the attention scores have been computed.
        #
        # If not `config.use_bottleneck_attention` and `config.key_query_shared_bottleneck`, this will return
        # four values, three of which have been passed through a bottleneck: the query and key, passed through the same
        # bottleneck, and the residual layer to be applied in the attention self output, through another bottleneck.
        #
        # Finally, in the last case, the values for the query, key and values are the hidden states without bottleneck,
        # and the residual layer will be this value passed through a bottleneck.

        bottlenecked_hidden_states = self.bottleneck_input(hidden_states)
        if self.use_bottleneck_attention:
            return (bottlenecked_hidden_states,) * 4
        elif self.key_query_shared_bottleneck:
            shared_attention_input = self.attention(hidden_states)
            return (shared_attention_input, shared_attention_input, hidden_states, bottlenecked_hidden_states)
        else:
            return (hidden_states, hidden_states, hidden_states, bottlenecked_hidden_states)


class TFFFNOutput(tf.keras.layers.Layer):
    def __init__(self, config, **kwargs):
        super().__init__(**kwargs)
        self.dense = tf.keras.layers.Dense(config.true_hidden_size, name="dense")
        self.LayerNorm = NORM2FN[config.normalization_type](
            config.true_hidden_size, epsilon=config.layer_norm_eps, name="LayerNorm"
        )

    def call(self, hidden_states, residual_tensor):
        hidden_states = self.dense(hidden_states)
        hidden_states = self.LayerNorm(hidden_states + residual_tensor)
        return hidden_states


class TFFFNLayer(tf.keras.layers.Layer):
    def __init__(self, config, **kwargs):
        super().__init__(**kwargs)
        self.intermediate = TFMobileBertIntermediate(config, name="intermediate")
        self.mobilebert_output = TFFFNOutput(config, name="output")

    def call(self, hidden_states):
        intermediate_output = self.intermediate(hidden_states)
        layer_outputs = self.mobilebert_output(intermediate_output, hidden_states)
        return layer_outputs


class TFMobileBertLayer(tf.keras.layers.Layer):
    def __init__(self, config, **kwargs):
        super().__init__(**kwargs)
        self.use_bottleneck = config.use_bottleneck
        self.num_feedforward_networks = config.num_feedforward_networks
        self.attention = TFMobileBertAttention(config, name="attention")
        self.intermediate = TFMobileBertIntermediate(config, name="intermediate")
        self.mobilebert_output = TFMobileBertOutput(config, name="output")

        if self.use_bottleneck:
            self.bottleneck = TFBottleneck(config, name="bottleneck")
        if config.num_feedforward_networks > 1:
            self.ffn = [
                TFFFNLayer(config, name="ffn.{}".format(i)) for i in range(config.num_feedforward_networks - 1)
            ]

    def call(self, hidden_states, attention_mask, head_mask, output_attentions, training=False):
        if self.use_bottleneck:
            query_tensor, key_tensor, value_tensor, layer_input = self.bottleneck(hidden_states)
        else:
            query_tensor, key_tensor, value_tensor, layer_input = [hidden_states] * 4

        attention_outputs = self.attention(
            query_tensor,
            key_tensor,
            value_tensor,
            layer_input,
            attention_mask,
            head_mask,
            output_attentions,
            training=training,
        )

        attention_output = attention_outputs[0]
        s = (attention_output,)

        if self.num_feedforward_networks != 1:
            for i, ffn_module in enumerate(self.ffn):
                attention_output = ffn_module(attention_output)
                s += (attention_output,)

        intermediate_output = self.intermediate(attention_output)
        layer_output = self.mobilebert_output(intermediate_output, attention_output, hidden_states, training=training)

        outputs = (
            (layer_output,)
            + attention_outputs[1:]
            + (
                tf.constant(0),
                query_tensor,
                key_tensor,
                value_tensor,
                layer_input,
                attention_output,
                intermediate_output,
            )
            + s
        )  # add attentions if we output them

        return outputs


class TFMobileBertEncoder(tf.keras.layers.Layer):
    def __init__(self, config, **kwargs):
        super().__init__(**kwargs)
        self.output_attentions = config.output_attentions
        self.output_hidden_states = config.output_hidden_states
        self.layer = [TFMobileBertLayer(config, name="layer_._{}".format(i)) for i in range(config.num_hidden_layers)]

    def call(
        self,
        hidden_states,
        attention_mask,
        head_mask,
        output_attentions,
        output_hidden_states,
        return_dict,
        training=False,
    ):
        all_hidden_states = () if output_hidden_states else None
        all_attentions = () if output_attentions else None
        for i, layer_module in enumerate(self.layer):
            if output_hidden_states:
                all_hidden_states = all_hidden_states + (hidden_states,)

            layer_outputs = layer_module(
                hidden_states, attention_mask, head_mask[i], output_attentions, training=training
            )

            hidden_states = layer_outputs[0]

            if output_attentions:
                all_attentions = all_attentions + (layer_outputs[1],)

        # Add last layer
        if output_hidden_states:
            all_hidden_states = all_hidden_states + (hidden_states,)

        if not return_dict:
            return tuple(v for v in [hidden_states, all_hidden_states, all_attentions] if v is not None)
        return TFBaseModelOutput(
            last_hidden_state=hidden_states, hidden_states=all_hidden_states, attentions=all_attentions
        )


class TFMobileBertPooler(tf.keras.layers.Layer):
    def __init__(self, config, **kwargs):
        super().__init__(**kwargs)
        self.do_activate = config.classifier_activation
        if self.do_activate:
            self.dense = tf.keras.layers.Dense(
                config.hidden_size,
                kernel_initializer=get_initializer(config.initializer_range),
                activation="tanh",
                name="dense",
            )

    def call(self, hidden_states):
        # We "pool" the model by simply taking the hidden state corresponding
        # to the first token.
        first_token_tensor = hidden_states[:, 0]
        if not self.do_activate:
            return first_token_tensor
        else:
            pooled_output = self.dense(first_token_tensor)
            return pooled_output


class TFMobileBertPredictionHeadTransform(tf.keras.layers.Layer):
    def __init__(self, config, **kwargs):
        super().__init__(**kwargs)
        self.dense = tf.keras.layers.Dense(
            config.hidden_size, kernel_initializer=get_initializer(config.initializer_range), name="dense"
        )
        if isinstance(config.hidden_act, str):
            self.transform_act_fn = get_tf_activation(config.hidden_act)
        else:
            self.transform_act_fn = config.hidden_act
        self.LayerNorm = NORM2FN["layer_norm"](config.hidden_size, epsilon=config.layer_norm_eps, name="LayerNorm")

    def call(self, hidden_states):
        hidden_states = self.dense(hidden_states)
        hidden_states = self.transform_act_fn(hidden_states)
        hidden_states = self.LayerNorm(hidden_states)
        return hidden_states


class TFMobileBertLMPredictionHead(tf.keras.layers.Layer):
    def __init__(self, config, **kwargs):
        super().__init__(**kwargs)
        self.transform = TFMobileBertPredictionHeadTransform(config, name="transform")
        self.vocab_size = config.vocab_size
        self.config = config

    def build(self, input_shape):
        self.bias = self.add_weight(shape=(self.vocab_size,), initializer="zeros", trainable=True, name="bias")
        self.dense = self.add_weight(
            shape=(self.config.hidden_size - self.config.embedding_size, self.vocab_size),
            initializer="zeros",
            trainable=True,
            name="dense/weight",
        )
        self.decoder = self.add_weight(
            shape=(self.config.vocab_size, self.config.embedding_size),
            initializer="zeros",
            trainable=True,
            name="decoder/weight",
        )
        super().build(input_shape)

    def call(self, hidden_states):
        hidden_states = self.transform(hidden_states)
        hidden_states = tf.matmul(hidden_states, tf.concat([tf.transpose(self.decoder), self.dense], axis=0))
        hidden_states = hidden_states + self.bias
        return hidden_states


class TFMobileBertMLMHead(tf.keras.layers.Layer):
    def __init__(self, config, **kwargs):
        super().__init__(**kwargs)
        self.predictions = TFMobileBertLMPredictionHead(config, name="predictions")

    def call(self, sequence_output):
        prediction_scores = self.predictions(sequence_output)
        return prediction_scores


@keras_serializable
class TFMobileBertMainLayer(tf.keras.layers.Layer):
    config_class = MobileBertConfig

    def __init__(self, config, add_pooling_layer=True, **kwargs):
        super().__init__(**kwargs)

        self.config = config
        self.num_hidden_layers = config.num_hidden_layers
        self.output_attentions = config.output_attentions
        self.output_hidden_states = config.output_hidden_states
        self.return_dict = config.use_return_dict

        self.embeddings = TFMobileBertEmbeddings(config, name="embeddings")
        self.encoder = TFMobileBertEncoder(config, name="encoder")
        self.pooler = TFMobileBertPooler(config, name="pooler") if add_pooling_layer else None

    def get_input_embeddings(self):
        return self.embeddings

    def set_input_embeddings(self, value):
        self.embeddings.word_embeddings = value
        self.embeddings.vocab_size = value.shape[0]

    def _resize_token_embeddings(self, new_num_tokens):
        raise NotImplementedError

    def _prune_heads(self, heads_to_prune):
        """
        Prunes heads of the model. heads_to_prune: dict of {layer_num: list of heads to prune in this layer} See base
        class PreTrainedModel
        """
        raise NotImplementedError

    def call(
        self,
        input_ids=None,
        attention_mask=None,
        token_type_ids=None,
        position_ids=None,
        head_mask=None,
        inputs_embeds=None,
        output_attentions=None,
        output_hidden_states=None,
        return_dict=None,
        training=False,
        **kwargs,
    ):
        inputs = input_processing(
            func=self.call,
            config=self.config,
            input_ids=input_ids,
            attention_mask=attention_mask,
            token_type_ids=token_type_ids,
            position_ids=position_ids,
            head_mask=head_mask,
            inputs_embeds=inputs_embeds,
            output_attentions=output_attentions,
            output_hidden_states=output_hidden_states,
            return_dict=return_dict,
            training=training,
            kwargs_call=kwargs,
        )

        if inputs["input_ids"] is not None and inputs["inputs_embeds"] is not None:
            raise ValueError("You cannot specify both input_ids and inputs_embeds at the same time")
        elif inputs["input_ids"] is not None:
            input_shape = shape_list(inputs["input_ids"])
        elif inputs["inputs_embeds"] is not None:
            input_shape = shape_list(inputs["inputs_embeds"])[:-1]
        else:
            raise ValueError("You have to specify either input_ids or inputs_embeds")

        if inputs["attention_mask"] is None:
            inputs["attention_mask"] = tf.fill(input_shape, 1)

        if inputs["token_type_ids"] is None:
            inputs["token_type_ids"] = tf.fill(input_shape, 0)

        # We create a 3D attention mask from a 2D tensor mask.
        # Sizes are [batch_size, 1, 1, to_seq_length]
        # So we can broadcast to [batch_size, num_heads, from_seq_length, to_seq_length]
        # this attention mask is more simple than the triangular masking of causal attention
        # used in OpenAI GPT, we just need to prepare the broadcast dimension here.
        extended_attention_mask = inputs["attention_mask"][:, tf.newaxis, tf.newaxis, :]

        # Since attention_mask is 1.0 for positions we want to attend and 0.0 for
        # masked positions, this operation will create a tensor which is 0.0 for
        # positions we want to attend and -10000.0 for masked positions.
        # Since we are adding it to the raw scores before the softmax, this is
        # effectively the same as removing these entirely.

        extended_attention_mask = tf.cast(extended_attention_mask, tf.float32)
        extended_attention_mask = (1.0 - extended_attention_mask) * -10000.0

        # Prepare head mask if needed
        # 1.0 in head_mask indicate we keep the head
        # attention_probs has shape bsz x n_heads x N x N
        # input head_mask has shape [num_heads] or [num_hidden_layers x num_heads]
        # and head_mask is converted to shape [num_hidden_layers x batch x num_heads x seq_length x seq_length]
        if inputs["head_mask"] is not None:
            raise NotImplementedError
        else:
            inputs["head_mask"] = [None] * self.num_hidden_layers

        embedding_output = self.embeddings(
            inputs["input_ids"],
            inputs["position_ids"],
            inputs["token_type_ids"],
            inputs["inputs_embeds"],
            training=inputs["training"],
        )
        encoder_outputs = self.encoder(
            embedding_output,
            extended_attention_mask,
            inputs["head_mask"],
            inputs["output_attentions"],
            inputs["output_hidden_states"],
            inputs["return_dict"],
            training=inputs["training"],
        )

        sequence_output = encoder_outputs[0]
        pooled_output = self.pooler(sequence_output) if self.pooler is not None else None

        if not inputs["return_dict"]:
            return (
                sequence_output,
                pooled_output,
            ) + encoder_outputs[1:]

        return TFBaseModelOutputWithPooling(
            last_hidden_state=sequence_output,
            pooler_output=pooled_output,
            hidden_states=encoder_outputs.hidden_states,
            attentions=encoder_outputs.attentions,
        )


class TFMobileBertPreTrainedModel(TFPreTrainedModel):
    """
    An abstract class to handle weights initialization and a simple interface for downloading and loading pretrained
    models.
    """

    config_class = MobileBertConfig
    base_model_prefix = "mobilebert"


@dataclass
class TFMobileBertForPreTrainingOutput(ModelOutput):
    """
    Output type of :class:`~transformers.TFMobileBertForPreTraining`.

    Args:
        prediction_logits (:obj:`tf.Tensor` of shape :obj:`(batch_size, sequence_length, config.vocab_size)`):
            Prediction scores of the language modeling head (scores for each vocabulary token before SoftMax).
        seq_relationship_logits (:obj:`tf.Tensor` of shape :obj:`(batch_size, 2)`):
            Prediction scores of the next sequence prediction (classification) head (scores of True/False continuation
            before SoftMax).
        hidden_states (:obj:`tuple(tf.Tensor)`, `optional`, returned when ``output_hidden_states=True`` is passed or when ``config.output_hidden_states=True``):
            Tuple of :obj:`tf.Tensor` (one for the output of the embeddings + one for the output of each layer) of
            shape :obj:`(batch_size, sequence_length, hidden_size)`.

            Hidden-states of the model at the output of each layer plus the initial embedding outputs.
        attentions (:obj:`tuple(tf.Tensor)`, `optional`, returned when ``output_attentions=True`` is passed or when ``config.output_attentions=True``):
            Tuple of :obj:`tf.Tensor` (one for each layer) of shape :obj:`(batch_size, num_heads, sequence_length,
            sequence_length)`.

            Attentions weights after the attention softmax, used to compute the weighted average in the self-attention
            heads.
    """

    loss: Optional[tf.Tensor] = None
    prediction_logits: tf.Tensor = None
    seq_relationship_logits: tf.Tensor = None
    hidden_states: Optional[Tuple[tf.Tensor]] = None
    attentions: Optional[Tuple[tf.Tensor]] = None


MOBILEBERT_START_DOCSTRING = r"""

    This model inherits from :class:`~transformers.TFPreTrainedModel`. Check the superclass documentation for the
    generic methods the library implements for all its model (such as downloading or saving, resizing the input
    embeddings, pruning heads etc.)

    This model is also a `tf.keras.Model <https://www.tensorflow.org/api_docs/python/tf/keras/Model>`__ subclass. Use
    it as a regular TF 2.0 Keras Model and refer to the TF 2.0 documentation for all matter related to general usage
    and behavior.

    .. note::

        TF 2.0 models accepts two formats as inputs:

        - having all inputs as keyword arguments (like PyTorch models), or
        - having all inputs as a list, tuple or dict in the first positional arguments.

        This second option is useful when using :meth:`tf.keras.Model.fit` method which currently requires having all
        the tensors in the first argument of the model call function: :obj:`model(inputs)`.

        If you choose this second option, there are three possibilities you can use to gather all the input Tensors in
        the first positional argument :

        - a single Tensor with :obj:`input_ids` only and nothing else: :obj:`model(inputs_ids)`
        - a list of varying length with one or several input Tensors IN THE ORDER given in the docstring:
          :obj:`model([input_ids, attention_mask])` or :obj:`model([input_ids, attention_mask, token_type_ids])`
        - a dictionary with one or several input Tensors associated to the input names given in the docstring:
          :obj:`model({"input_ids": input_ids, "token_type_ids": token_type_ids})`

    Parameters:
        config (:class:`~transformers.MobileBertConfig`): Model configuration class with all the parameters of the model.
            Initializing with a config file does not load the weights associated with the model, only the
            configuration. Check out the :meth:`~transformers.PreTrainedModel.from_pretrained` method to load the model
            weights.
"""

MOBILEBERT_INPUTS_DOCSTRING = r"""
    Args:
        input_ids (:obj:`Numpy array` or :obj:`tf.Tensor` of shape :obj:`({0})`):
            Indices of input sequence tokens in the vocabulary.

            Indices can be obtained using :class:`~transformers.MobileBertTokenizer`. See
            :func:`transformers.PreTrainedTokenizer.__call__` and :func:`transformers.PreTrainedTokenizer.encode` for
            details.

            `What are input IDs? <../glossary.html#input-ids>`__
        attention_mask (:obj:`Numpy array` or :obj:`tf.Tensor` of shape :obj:`({0})`, `optional`):
            Mask to avoid performing attention on padding token indices. Mask values selected in ``[0, 1]``:

            - 1 for tokens that are **not masked**,
            - 0 for tokens that are **masked**.

            `What are attention masks? <../glossary.html#attention-mask>`__
        token_type_ids (:obj:`Numpy array` or :obj:`tf.Tensor` of shape :obj:`({0})`, `optional`):
            Segment token indices to indicate first and second portions of the inputs. Indices are selected in ``[0,
            1]``:

            - 0 corresponds to a `sentence A` token,
            - 1 corresponds to a `sentence B` token.

            `What are token type IDs? <../glossary.html#token-type-ids>`__
        position_ids (:obj:`Numpy array` or :obj:`tf.Tensor` of shape :obj:`({0})`, `optional`):
            Indices of positions of each input sequence tokens in the position embeddings. Selected in the range ``[0,
            config.max_position_embeddings - 1]``.

            `What are position IDs? <../glossary.html#position-ids>`__
        head_mask (:obj:`Numpy array` or :obj:`tf.Tensor` of shape :obj:`(num_heads,)` or :obj:`(num_layers, num_heads)`, `optional`):
            Mask to nullify selected heads of the self-attention modules. Mask values selected in ``[0, 1]``:

            - 1 indicates the head is **not masked**,
            - 0 indicates the head is **masked**.

        inputs_embeds (:obj:`tf.Tensor` of shape :obj:`({0}, hidden_size)`, `optional`):
            Optionally, instead of passing :obj:`input_ids` you can choose to directly pass an embedded representation.
            This is useful if you want more control over how to convert :obj:`input_ids` indices into associated
            vectors than the model's internal embedding lookup matrix.
        output_attentions (:obj:`bool`, `optional`):
            Whether or not to return the attentions tensors of all attention layers. See ``attentions`` under returned
            tensors for more detail.
        output_hidden_states (:obj:`bool`, `optional`):
            Whether or not to return the hidden states of all layers. See ``hidden_states`` under returned tensors for
            more detail.
        return_dict (:obj:`bool`, `optional`):
            Whether or not to return a :class:`~transformers.file_utils.ModelOutput` instead of a plain tuple.
        training (:obj:`bool`, `optional`, defaults to :obj:`False`):
            Whether or not to use the model in training mode (some modules like dropout modules have different
            behaviors between training and evaluation).
"""


@add_start_docstrings(
    "The bare MobileBert Model transformer outputting raw hidden-states without any specific head on top.",
    MOBILEBERT_START_DOCSTRING,
)
class TFMobileBertModel(TFMobileBertPreTrainedModel):
    def __init__(self, config, *inputs, **kwargs):
        super().__init__(config, *inputs, **kwargs)
        self.mobilebert = TFMobileBertMainLayer(config, name="mobilebert")

    @add_start_docstrings_to_model_forward(MOBILEBERT_INPUTS_DOCSTRING.format("batch_size, sequence_length"))
    @add_code_sample_docstrings(
        tokenizer_class=_TOKENIZER_FOR_DOC,
        checkpoint="google/mobilebert-uncased",
        output_type=TFBaseModelOutputWithPooling,
        config_class=_CONFIG_FOR_DOC,
    )
    def call(
        self,
        input_ids=None,
        attention_mask=None,
        token_type_ids=None,
        position_ids=None,
        head_mask=None,
        inputs_embeds=None,
        output_attentions=None,
        output_hidden_states=None,
        return_dict=None,
        training=False,
        **kwargs,
    ):
        inputs = input_processing(
            func=self.call,
            config=self.config,
            input_ids=input_ids,
            attention_mask=attention_mask,
            token_type_ids=token_type_ids,
            position_ids=position_ids,
            head_mask=head_mask,
            inputs_embeds=inputs_embeds,
            output_attentions=output_attentions,
            output_hidden_states=output_hidden_states,
            return_dict=return_dict,
            training=training,
            kwargs_call=kwargs,
        )
        outputs = self.mobilebert(
            input_ids=inputs["input_ids"],
            attention_mask=inputs["attention_mask"],
            token_type_ids=inputs["token_type_ids"],
            position_ids=inputs["position_ids"],
            head_mask=inputs["head_mask"],
            inputs_embeds=inputs["inputs_embeds"],
            output_attentions=inputs["output_attentions"],
            output_hidden_states=inputs["output_hidden_states"],
            return_dict=inputs["return_dict"],
            training=inputs["training"],
        )

        return outputs


@add_start_docstrings(
    """
    MobileBert Model with two heads on top as done during the pretraining: a `masked language modeling` head and a
    `next sentence prediction (classification)` head.
    """,
    MOBILEBERT_START_DOCSTRING,
)
class TFMobileBertForPreTraining(TFMobileBertPreTrainedModel):
    def __init__(self, config, *inputs, **kwargs):
        super().__init__(config, *inputs, **kwargs)
        self.mobilebert = TFMobileBertMainLayer(config, name="mobilebert")
        self.predictions = TFMobileBertMLMHead(config, name="predictions___cls")
        self.seq_relationship = TFMobileBertOnlyNSPHead(2, name="seq_relationship___cls")

    def get_output_embeddings(self):
        return self.predictions.predictions

    def get_output_layer_with_bias(self):
        return self.predictions.predictions

    def get_prefix_bias_name(self):
        return self.name + "/" + self.predictions.name + "/" + self.predictions.predictions.name

    @add_start_docstrings_to_model_forward(MOBILEBERT_INPUTS_DOCSTRING.format("batch_size, sequence_length"))
    @replace_return_docstrings(output_type=TFMobileBertForPreTrainingOutput, config_class=_CONFIG_FOR_DOC)
    def call(
        self,
        input_ids=None,
        attention_mask=None,
        token_type_ids=None,
        position_ids=None,
        head_mask=None,
        inputs_embeds=None,
        output_attentions=None,
        output_hidden_states=None,
        return_dict=None,
        training=False,
        **kwargs,
    ):
        r"""
        Return:

        Examples::

            >>> import tensorflow as tf
            >>> from transformers import MobileBertTokenizer, TFMobileBertForPreTraining

            >>> tokenizer = MobileBertTokenizer.from_pretrained('google/mobilebert-uncased')
            >>> model = TFMobileBertForPreTraining.from_pretrained('google/mobilebert-uncased')
            >>> input_ids = tf.constant(tokenizer.encode("Hello, my dog is cute"))[None, :]  # Batch size 1
            >>> outputs = model(input_ids)
            >>> prediction_scores, seq_relationship_scores = outputs[:2]

        """
        inputs = input_processing(
            func=self.call,
            config=self.config,
            input_ids=input_ids,
            attention_mask=attention_mask,
            token_type_ids=token_type_ids,
            position_ids=position_ids,
            head_mask=head_mask,
            inputs_embeds=inputs_embeds,
            output_attentions=output_attentions,
            output_hidden_states=output_hidden_states,
            return_dict=return_dict,
            training=training,
            kwargs_call=kwargs,
        )
        outputs = self.mobilebert(
            inputs["input_ids"],
            attention_mask=inputs["attention_mask"],
            token_type_ids=inputs["token_type_ids"],
            position_ids=inputs["position_ids"],
            head_mask=inputs["head_mask"],
            inputs_embeds=inputs["inputs_embeds"],
            output_attentions=inputs["output_attentions"],
            output_hidden_states=inputs["output_hidden_states"],
            return_dict=inputs["return_dict"],
            training=inputs["training"],
        )

        sequence_output, pooled_output = outputs[:2]
        prediction_scores = self.predictions(sequence_output)
        seq_relationship_score = self.seq_relationship(pooled_output)

        if not inputs["return_dict"]:
            return (prediction_scores, seq_relationship_score) + outputs[2:]

        return TFMobileBertForPreTrainingOutput(
            prediction_logits=prediction_scores,
            seq_relationship_logits=seq_relationship_score,
            hidden_states=outputs.hidden_states,
            attentions=outputs.attentions,
        )


@add_start_docstrings("""MobileBert Model with a `language modeling` head on top. """, MOBILEBERT_START_DOCSTRING)
class TFMobileBertForMaskedLM(TFMobileBertPreTrainedModel, TFMaskedLanguageModelingLoss):
<<<<<<< HEAD

    _keys_to_ignore_on_load_missing = [r"pooler"]
=======
    # names with a '.' represents the authorized unexpected/missing layers when a TF model is loaded from a PT model
    _keys_to_ignore_on_load_unexpected = [
        r"pooler",
        r"seq_relationship___cls",
        r"predictions___cls",
        r"cls.seq_relationship",
    ]
>>>>>>> bfa4ccf7

    def __init__(self, config, *inputs, **kwargs):
        super().__init__(config, *inputs, **kwargs)

        self.mobilebert = TFMobileBertMainLayer(config, add_pooling_layer=False, name="mobilebert")
        self.mlm = TFMobileBertMLMHead(config, name="mlm___cls")

    def get_output_embeddings(self):
        return self.mlm.predictions

    def get_output_layer_with_bias(self):
        return self.mlm.predictions

    def get_prefix_bias_name(self):
        return self.name + "/" + self.mlm.name + "/" + self.mlm.predictions.name

    @add_start_docstrings_to_model_forward(MOBILEBERT_INPUTS_DOCSTRING.format("batch_size, sequence_length"))
    @add_code_sample_docstrings(
        tokenizer_class=_TOKENIZER_FOR_DOC,
        checkpoint="google/mobilebert-uncased",
        output_type=TFMaskedLMOutput,
        config_class=_CONFIG_FOR_DOC,
    )
    def call(
        self,
        input_ids=None,
        attention_mask=None,
        token_type_ids=None,
        position_ids=None,
        head_mask=None,
        inputs_embeds=None,
        output_attentions=None,
        output_hidden_states=None,
        return_dict=None,
        labels=None,
        training=False,
        **kwargs,
    ):
        r"""
        labels (:obj:`tf.Tensor` of shape :obj:`(batch_size, sequence_length)`, `optional`):
            Labels for computing the masked language modeling loss. Indices should be in ``[-100, 0, ...,
            config.vocab_size]`` (see ``input_ids`` docstring) Tokens with indices set to ``-100`` are ignored
            (masked), the loss is only computed for the tokens with labels
        """
        inputs = input_processing(
            func=self.call,
            config=self.config,
            input_ids=input_ids,
            attention_mask=attention_mask,
            token_type_ids=token_type_ids,
            position_ids=position_ids,
            head_mask=head_mask,
            inputs_embeds=inputs_embeds,
            output_attentions=output_attentions,
            output_hidden_states=output_hidden_states,
            return_dict=return_dict,
            labels=labels,
            training=training,
            kwargs_call=kwargs,
        )
        outputs = self.mobilebert(
            inputs["input_ids"],
            attention_mask=inputs["attention_mask"],
            token_type_ids=inputs["token_type_ids"],
            position_ids=inputs["position_ids"],
            head_mask=inputs["head_mask"],
            inputs_embeds=inputs["inputs_embeds"],
            output_attentions=inputs["output_attentions"],
            output_hidden_states=inputs["output_hidden_states"],
            return_dict=inputs["return_dict"],
            training=inputs["training"],
        )
        sequence_output = outputs[0]
        prediction_scores = self.mlm(sequence_output, training=inputs["training"])

        loss = None if inputs["labels"] is None else self.compute_loss(inputs["labels"], prediction_scores)

        if not inputs["return_dict"]:
            output = (prediction_scores,) + outputs[2:]
            return ((loss,) + output) if loss is not None else output

        return TFMaskedLMOutput(
            loss=loss,
            logits=prediction_scores,
            hidden_states=outputs.hidden_states,
            attentions=outputs.attentions,
        )


class TFMobileBertOnlyNSPHead(tf.keras.layers.Layer):
    def __init__(self, config, **kwargs):
        super().__init__(**kwargs)
        self.seq_relationship = tf.keras.layers.Dense(2, name="seq_relationship")

    def call(self, pooled_output):
        seq_relationship_score = self.seq_relationship(pooled_output)
        return seq_relationship_score


@add_start_docstrings(
    """MobileBert Model with a `next sentence prediction (classification)` head on top. """,
    MOBILEBERT_START_DOCSTRING,
)
class TFMobileBertForNextSentencePrediction(TFMobileBertPreTrainedModel, TFNextSentencePredictionLoss):
    # names with a '.' represents the authorized unexpected/missing layers when a TF model is loaded from a PT model
    _keys_to_ignore_on_load_unexpected = [r"predictions___cls", r"cls.predictions"]

    def __init__(self, config, *inputs, **kwargs):
        super().__init__(config, *inputs, **kwargs)

        self.mobilebert = TFMobileBertMainLayer(config, name="mobilebert")
        self.cls = TFMobileBertOnlyNSPHead(config, name="seq_relationship___cls")

    @add_start_docstrings_to_model_forward(MOBILEBERT_INPUTS_DOCSTRING.format("batch_size, sequence_length"))
    @replace_return_docstrings(output_type=TFNextSentencePredictorOutput, config_class=_CONFIG_FOR_DOC)
    def call(
        self,
        input_ids=None,
        attention_mask=None,
        token_type_ids=None,
        position_ids=None,
        head_mask=None,
        inputs_embeds=None,
        output_attentions=None,
        output_hidden_states=None,
        return_dict=None,
        next_sentence_label=None,
        training=False,
        **kwargs,
    ):
        r"""
        Return:

        Examples::

            >>> import tensorflow as tf
            >>> from transformers import MobileBertTokenizer, TFMobileBertForNextSentencePrediction

            >>> tokenizer = MobileBertTokenizer.from_pretrained('google/mobilebert-uncased')
            >>> model = TFMobileBertForNextSentencePrediction.from_pretrained('google/mobilebert-uncased')

            >>> prompt = "In Italy, pizza served in formal settings, such as at a restaurant, is presented unsliced."
            >>> next_sentence = "The sky is blue due to the shorter wavelength of blue light."
            >>> encoding = tokenizer(prompt, next_sentence, return_tensors='tf')

            >>> logits = model(encoding['input_ids'], token_type_ids=encoding['token_type_ids'])[0]
        """
        inputs = input_processing(
            func=self.call,
            config=self.config,
            input_ids=input_ids,
            attention_mask=attention_mask,
            token_type_ids=token_type_ids,
            position_ids=position_ids,
            head_mask=head_mask,
            inputs_embeds=inputs_embeds,
            output_attentions=output_attentions,
            output_hidden_states=output_hidden_states,
            return_dict=return_dict,
            next_sentence_label=next_sentence_label,
            training=training,
            kwargs_call=kwargs,
        )
        outputs = self.mobilebert(
            inputs["input_ids"],
            attention_mask=inputs["attention_mask"],
            token_type_ids=inputs["token_type_ids"],
            position_ids=inputs["position_ids"],
            head_mask=inputs["head_mask"],
            inputs_embeds=inputs["inputs_embeds"],
            output_attentions=inputs["output_attentions"],
            output_hidden_states=inputs["output_hidden_states"],
            return_dict=inputs["return_dict"],
            training=inputs["training"],
        )
        pooled_output = outputs[1]
        seq_relationship_scores = self.cls(pooled_output)

        next_sentence_loss = (
            None
            if inputs["next_sentence_label"] is None
            else self.compute_loss(labels=inputs["next_sentence_label"], logits=seq_relationship_scores)
        )

        if not inputs["return_dict"]:
            output = (seq_relationship_scores,) + outputs[2:]
            return ((next_sentence_loss,) + output) if next_sentence_loss is not None else output

        return TFNextSentencePredictorOutput(
            loss=next_sentence_loss,
            logits=seq_relationship_scores,
            hidden_states=outputs.hidden_states,
            attentions=outputs.attentions,
        )


@add_start_docstrings(
    """
    MobileBert Model transformer with a sequence classification/regression head on top (a linear layer on top of the
    pooled output) e.g. for GLUE tasks.
    """,
    MOBILEBERT_START_DOCSTRING,
)
class TFMobileBertForSequenceClassification(TFMobileBertPreTrainedModel, TFSequenceClassificationLoss):
    # names with a '.' represents the authorized unexpected/missing layers when a TF model is loaded from a PT model
    _keys_to_ignore_on_load_unexpected = [
        r"predictions___cls",
        r"seq_relationship___cls",
        r"cls.predictions",
        r"cls.seq_relationship",
    ]
    _keys_to_ignore_on_load_missing = [r"dropout"]

    def __init__(self, config, *inputs, **kwargs):
        super().__init__(config, *inputs, **kwargs)
        self.num_labels = config.num_labels

        self.mobilebert = TFMobileBertMainLayer(config, name="mobilebert")
        self.dropout = tf.keras.layers.Dropout(config.hidden_dropout_prob)
        self.classifier = tf.keras.layers.Dense(
            config.num_labels, kernel_initializer=get_initializer(config.initializer_range), name="classifier"
        )

    @add_start_docstrings_to_model_forward(MOBILEBERT_INPUTS_DOCSTRING.format("batch_size, sequence_length"))
    @add_code_sample_docstrings(
        tokenizer_class=_TOKENIZER_FOR_DOC,
        checkpoint="google/mobilebert-uncased",
        output_type=TFSequenceClassifierOutput,
        config_class=_CONFIG_FOR_DOC,
    )
    def call(
        self,
        input_ids=None,
        attention_mask=None,
        token_type_ids=None,
        position_ids=None,
        head_mask=None,
        inputs_embeds=None,
        output_attentions=None,
        output_hidden_states=None,
        return_dict=None,
        labels=None,
        training=False,
        **kwargs,
    ):
        r"""
        labels (:obj:`tf.Tensor` of shape :obj:`(batch_size,)`, `optional`):
            Labels for computing the sequence classification/regression loss. Indices should be in :obj:`[0, ...,
            config.num_labels - 1]`. If :obj:`config.num_labels == 1` a regression loss is computed (Mean-Square loss),
            If :obj:`config.num_labels > 1` a classification loss is computed (Cross-Entropy).
        """
        inputs = input_processing(
            func=self.call,
            config=self.config,
            input_ids=input_ids,
            attention_mask=attention_mask,
            token_type_ids=token_type_ids,
            position_ids=position_ids,
            head_mask=head_mask,
            inputs_embeds=inputs_embeds,
            output_attentions=output_attentions,
            output_hidden_states=output_hidden_states,
            return_dict=return_dict,
            labels=labels,
            training=training,
            kwargs_call=kwargs,
        )
        outputs = self.mobilebert(
            inputs["input_ids"],
            attention_mask=inputs["attention_mask"],
            token_type_ids=inputs["token_type_ids"],
            position_ids=inputs["position_ids"],
            head_mask=inputs["head_mask"],
            inputs_embeds=inputs["inputs_embeds"],
            output_attentions=inputs["output_attentions"],
            output_hidden_states=inputs["output_hidden_states"],
            return_dict=inputs["return_dict"],
            training=inputs["training"],
        )
        pooled_output = outputs[1]

        pooled_output = self.dropout(pooled_output, training=inputs["training"])
        logits = self.classifier(pooled_output)

        loss = None if inputs["labels"] is None else self.compute_loss(inputs["labels"], logits)

        if not inputs["return_dict"]:
            output = (logits,) + outputs[2:]
            return ((loss,) + output) if loss is not None else output

        return TFSequenceClassifierOutput(
            loss=loss,
            logits=logits,
            hidden_states=outputs.hidden_states,
            attentions=outputs.attentions,
        )


@add_start_docstrings(
    """
    MobileBert Model with a span classification head on top for extractive question-answering tasks like SQuAD (a
    linear layers on top of the hidden-states output to compute `span start logits` and `span end logits`).
    """,
    MOBILEBERT_START_DOCSTRING,
)
class TFMobileBertForQuestionAnswering(TFMobileBertPreTrainedModel, TFQuestionAnsweringLoss):
<<<<<<< HEAD

    _keys_to_ignore_on_load_missing = [r"pooler"]
=======
    # names with a '.' represents the authorized unexpected/missing layers when a TF model is loaded from a PT model
    _keys_to_ignore_on_load_unexpected = [
        r"pooler",
        r"predictions___cls",
        r"seq_relationship___cls",
        r"cls.predictions",
        r"cls.seq_relationship",
    ]
>>>>>>> bfa4ccf7

    def __init__(self, config, *inputs, **kwargs):
        super().__init__(config, *inputs, **kwargs)
        self.num_labels = config.num_labels

        self.mobilebert = TFMobileBertMainLayer(config, add_pooling_layer=False, name="mobilebert")
        self.qa_outputs = tf.keras.layers.Dense(
            config.num_labels, kernel_initializer=get_initializer(config.initializer_range), name="qa_outputs"
        )

    @add_start_docstrings_to_model_forward(MOBILEBERT_INPUTS_DOCSTRING.format("batch_size, sequence_length"))
    @add_code_sample_docstrings(
        tokenizer_class=_TOKENIZER_FOR_DOC,
        checkpoint="google/mobilebert-uncased",
        output_type=TFQuestionAnsweringModelOutput,
        config_class=_CONFIG_FOR_DOC,
    )
    def call(
        self,
        input_ids=None,
        attention_mask=None,
        token_type_ids=None,
        position_ids=None,
        head_mask=None,
        inputs_embeds=None,
        output_attentions=None,
        output_hidden_states=None,
        return_dict=None,
        start_positions=None,
        end_positions=None,
        training=False,
        **kwargs,
    ):
        r"""
        start_positions (:obj:`tf.Tensor` of shape :obj:`(batch_size,)`, `optional`):
            Labels for position (index) of the start of the labelled span for computing the token classification loss.
            Positions are clamped to the length of the sequence (:obj:`sequence_length`). Position outside of the
            sequence are not taken into account for computing the loss.
        end_positions (:obj:`tf.Tensor` of shape :obj:`(batch_size,)`, `optional`):
            Labels for position (index) of the end of the labelled span for computing the token classification loss.
            Positions are clamped to the length of the sequence (:obj:`sequence_length`). Position outside of the
            sequence are not taken into account for computing the loss.
        """
        inputs = input_processing(
            func=self.call,
            config=self.config,
            input_ids=input_ids,
            attention_mask=attention_mask,
            token_type_ids=token_type_ids,
            position_ids=position_ids,
            head_mask=head_mask,
            inputs_embeds=inputs_embeds,
            output_attentions=output_attentions,
            output_hidden_states=output_hidden_states,
            return_dict=return_dict,
            start_positions=start_positions,
            end_positions=end_positions,
            training=training,
            kwargs_call=kwargs,
        )
        outputs = self.mobilebert(
            inputs["input_ids"],
            attention_mask=inputs["attention_mask"],
            token_type_ids=inputs["token_type_ids"],
            position_ids=inputs["position_ids"],
            head_mask=inputs["head_mask"],
            inputs_embeds=inputs["inputs_embeds"],
            output_attentions=inputs["output_attentions"],
            output_hidden_states=inputs["output_hidden_states"],
            return_dict=inputs["return_dict"],
            training=inputs["training"],
        )
        sequence_output = outputs[0]

        logits = self.qa_outputs(sequence_output)
        start_logits, end_logits = tf.split(logits, 2, axis=-1)
        start_logits = tf.squeeze(start_logits, axis=-1)
        end_logits = tf.squeeze(end_logits, axis=-1)

        loss = None
        if inputs["start_positions"] is not None and inputs["end_positions"] is not None:
            labels = {"start_position": inputs["start_positions"]}
            labels["end_position"] = inputs["end_positions"]
            loss = self.compute_loss(labels, (start_logits, end_logits))

        if not inputs["return_dict"]:
            output = (start_logits, end_logits) + outputs[2:]
            return ((loss,) + output) if loss is not None else output

        return TFQuestionAnsweringModelOutput(
            loss=loss,
            start_logits=start_logits,
            end_logits=end_logits,
            hidden_states=outputs.hidden_states,
            attentions=outputs.attentions,
        )


@add_start_docstrings(
    """
    MobileBert Model with a multiple choice classification head on top (a linear layer on top of the pooled output and
    a softmax) e.g. for RocStories/SWAG tasks.
    """,
    MOBILEBERT_START_DOCSTRING,
)
class TFMobileBertForMultipleChoice(TFMobileBertPreTrainedModel, TFMultipleChoiceLoss):
    # names with a '.' represents the authorized unexpected/missing layers when a TF model is loaded from a PT model
    _keys_to_ignore_on_load_unexpected = [
        r"predictions___cls",
        r"seq_relationship___cls",
        r"cls.predictions",
        r"cls.seq_relationship",
    ]
    _keys_to_ignore_on_load_missing = [r"dropout"]

    def __init__(self, config, *inputs, **kwargs):
        super().__init__(config, *inputs, **kwargs)

        self.mobilebert = TFMobileBertMainLayer(config, name="mobilebert")
        self.dropout = tf.keras.layers.Dropout(config.hidden_dropout_prob)
        self.classifier = tf.keras.layers.Dense(
            1, kernel_initializer=get_initializer(config.initializer_range), name="classifier"
        )

    @property
    def dummy_inputs(self):
        """
        Dummy inputs to build the network.

        Returns:
            tf.Tensor with dummy inputs
        """
        return {"input_ids": tf.constant(MULTIPLE_CHOICE_DUMMY_INPUTS)}

    @add_start_docstrings_to_model_forward(
        MOBILEBERT_INPUTS_DOCSTRING.format("batch_size, num_choices, sequence_length")
    )
    @add_code_sample_docstrings(
        tokenizer_class=_TOKENIZER_FOR_DOC,
        checkpoint="google/mobilebert-uncased",
        output_type=TFMultipleChoiceModelOutput,
        config_class=_CONFIG_FOR_DOC,
    )
    def call(
        self,
        input_ids=None,
        attention_mask=None,
        token_type_ids=None,
        position_ids=None,
        head_mask=None,
        inputs_embeds=None,
        output_attentions=None,
        output_hidden_states=None,
        return_dict=None,
        labels=None,
        training=False,
        **kwargs,
    ):
        r"""
        labels (:obj:`tf.Tensor` of shape :obj:`(batch_size,)`, `optional`):
            Labels for computing the multiple choice classification loss. Indices should be in ``[0, ...,
            num_choices]`` where :obj:`num_choices` is the size of the second dimension of the input tensors. (See
            :obj:`input_ids` above)
        """
        inputs = input_processing(
            func=self.call,
            config=self.config,
            input_ids=input_ids,
            attention_mask=attention_mask,
            token_type_ids=token_type_ids,
            position_ids=position_ids,
            head_mask=head_mask,
            inputs_embeds=inputs_embeds,
            output_attentions=output_attentions,
            output_hidden_states=output_hidden_states,
            return_dict=return_dict,
            labels=labels,
            training=training,
            kwargs_call=kwargs,
        )

        if inputs["input_ids"] is not None:
            num_choices = shape_list(inputs["input_ids"])[1]
            seq_length = shape_list(inputs["input_ids"])[2]
        else:
            num_choices = shape_list(inputs["inputs_embeds"])[1]
            seq_length = shape_list(inputs["inputs_embeds"])[2]

        flat_input_ids = tf.reshape(inputs["input_ids"], (-1, seq_length)) if inputs["input_ids"] is not None else None
        flat_attention_mask = (
            tf.reshape(inputs["attention_mask"], (-1, seq_length)) if inputs["attention_mask"] is not None else None
        )
        flat_token_type_ids = (
            tf.reshape(inputs["token_type_ids"], (-1, seq_length)) if inputs["token_type_ids"] is not None else None
        )
        flat_position_ids = (
            tf.reshape(inputs["position_ids"], (-1, seq_length)) if inputs["position_ids"] is not None else None
        )
        flat_inputs_embeds = (
            tf.reshape(inputs["inputs_embeds"], (-1, seq_length, shape_list(inputs["inputs_embeds"])[3]))
            if inputs["inputs_embeds"] is not None
            else None
        )
        outputs = self.mobilebert(
            flat_input_ids,
            flat_attention_mask,
            flat_token_type_ids,
            flat_position_ids,
            inputs["head_mask"],
            flat_inputs_embeds,
            inputs["output_attentions"],
            inputs["output_hidden_states"],
            return_dict=inputs["return_dict"],
            training=inputs["training"],
        )
        pooled_output = outputs[1]
        pooled_output = self.dropout(pooled_output, training=inputs["training"])
        logits = self.classifier(pooled_output)
        reshaped_logits = tf.reshape(logits, (-1, num_choices))

        loss = None if inputs["labels"] is None else self.compute_loss(inputs["labels"], reshaped_logits)

        if not inputs["return_dict"]:
            output = (reshaped_logits,) + outputs[2:]
            return ((loss,) + output) if loss is not None else output

        return TFMultipleChoiceModelOutput(
            loss=loss,
            logits=reshaped_logits,
            hidden_states=outputs.hidden_states,
            attentions=outputs.attentions,
        )


@add_start_docstrings(
    """
    MobileBert Model with a token classification head on top (a linear layer on top of the hidden-states output) e.g.
    for Named-Entity-Recognition (NER) tasks.
    """,
    MOBILEBERT_START_DOCSTRING,
)
class TFMobileBertForTokenClassification(TFMobileBertPreTrainedModel, TFTokenClassificationLoss):
<<<<<<< HEAD

    _keys_to_ignore_on_load_missing = [r"pooler"]
=======
    # names with a '.' represents the authorized unexpected/missing layers when a TF model is loaded from a PT model
    _keys_to_ignore_on_load_unexpected = [
        r"pooler",
        r"predictions___cls",
        r"seq_relationship___cls",
        r"cls.predictions",
        r"cls.seq_relationship",
    ]
    _keys_to_ignore_on_load_missing = [r"dropout"]
>>>>>>> bfa4ccf7

    def __init__(self, config, *inputs, **kwargs):
        super().__init__(config, *inputs, **kwargs)
        self.num_labels = config.num_labels

        self.mobilebert = TFMobileBertMainLayer(config, add_pooling_layer=False, name="mobilebert")
        self.dropout = tf.keras.layers.Dropout(config.hidden_dropout_prob)
        self.classifier = tf.keras.layers.Dense(
            config.num_labels, kernel_initializer=get_initializer(config.initializer_range), name="classifier"
        )

    @add_start_docstrings_to_model_forward(MOBILEBERT_INPUTS_DOCSTRING.format("batch_size, sequence_length"))
    @add_code_sample_docstrings(
        tokenizer_class=_TOKENIZER_FOR_DOC,
        checkpoint="google/mobilebert-uncased",
        output_type=TFTokenClassifierOutput,
        config_class=_CONFIG_FOR_DOC,
    )
    def call(
        self,
        input_ids=None,
        attention_mask=None,
        token_type_ids=None,
        position_ids=None,
        head_mask=None,
        inputs_embeds=None,
        output_attentions=None,
        output_hidden_states=None,
        return_dict=None,
        labels=None,
        training=False,
        **kwargs,
    ):
        r"""
        labels (:obj:`tf.Tensor` of shape :obj:`(batch_size, sequence_length)`, `optional`):
            Labels for computing the token classification loss. Indices should be in ``[0, ..., config.num_labels -
            1]``.
        """
        inputs = input_processing(
            func=self.call,
            config=self.config,
            input_ids=input_ids,
            attention_mask=attention_mask,
            token_type_ids=token_type_ids,
            position_ids=position_ids,
            head_mask=head_mask,
            inputs_embeds=inputs_embeds,
            output_attentions=output_attentions,
            output_hidden_states=output_hidden_states,
            return_dict=return_dict,
            labels=labels,
            training=training,
            kwargs_call=kwargs,
        )
        outputs = self.mobilebert(
            inputs["input_ids"],
            attention_mask=inputs["attention_mask"],
            token_type_ids=inputs["token_type_ids"],
            position_ids=inputs["position_ids"],
            head_mask=inputs["head_mask"],
            inputs_embeds=inputs["inputs_embeds"],
            output_attentions=inputs["output_attentions"],
            output_hidden_states=inputs["output_hidden_states"],
            return_dict=return_dict,
            training=inputs["training"],
        )
        sequence_output = outputs[0]

        sequence_output = self.dropout(sequence_output, training=inputs["training"])
        logits = self.classifier(sequence_output)

        loss = None if inputs["labels"] is None else self.compute_loss(inputs["labels"], logits)

        if not inputs["return_dict"]:
            output = (logits,) + outputs[2:]
            return ((loss,) + output) if loss is not None else output

        return TFTokenClassifierOutput(
            loss=loss,
            logits=logits,
            hidden_states=outputs.hidden_states,
            attentions=outputs.attentions,
        )<|MERGE_RESOLUTION|>--- conflicted
+++ resolved
@@ -1112,10 +1112,6 @@
 
 @add_start_docstrings("""MobileBert Model with a `language modeling` head on top. """, MOBILEBERT_START_DOCSTRING)
 class TFMobileBertForMaskedLM(TFMobileBertPreTrainedModel, TFMaskedLanguageModelingLoss):
-<<<<<<< HEAD
-
-    _keys_to_ignore_on_load_missing = [r"pooler"]
-=======
     # names with a '.' represents the authorized unexpected/missing layers when a TF model is loaded from a PT model
     _keys_to_ignore_on_load_unexpected = [
         r"pooler",
@@ -1123,7 +1119,6 @@
         r"predictions___cls",
         r"cls.seq_relationship",
     ]
->>>>>>> bfa4ccf7
 
     def __init__(self, config, *inputs, **kwargs):
         super().__init__(config, *inputs, **kwargs)
@@ -1430,10 +1425,6 @@
     MOBILEBERT_START_DOCSTRING,
 )
 class TFMobileBertForQuestionAnswering(TFMobileBertPreTrainedModel, TFQuestionAnsweringLoss):
-<<<<<<< HEAD
-
-    _keys_to_ignore_on_load_missing = [r"pooler"]
-=======
     # names with a '.' represents the authorized unexpected/missing layers when a TF model is loaded from a PT model
     _keys_to_ignore_on_load_unexpected = [
         r"pooler",
@@ -1442,7 +1433,6 @@
         r"cls.predictions",
         r"cls.seq_relationship",
     ]
->>>>>>> bfa4ccf7
 
     def __init__(self, config, *inputs, **kwargs):
         super().__init__(config, *inputs, **kwargs)
@@ -1685,10 +1675,6 @@
     MOBILEBERT_START_DOCSTRING,
 )
 class TFMobileBertForTokenClassification(TFMobileBertPreTrainedModel, TFTokenClassificationLoss):
-<<<<<<< HEAD
-
-    _keys_to_ignore_on_load_missing = [r"pooler"]
-=======
     # names with a '.' represents the authorized unexpected/missing layers when a TF model is loaded from a PT model
     _keys_to_ignore_on_load_unexpected = [
         r"pooler",
@@ -1698,7 +1684,6 @@
         r"cls.seq_relationship",
     ]
     _keys_to_ignore_on_load_missing = [r"dropout"]
->>>>>>> bfa4ccf7
 
     def __init__(self, config, *inputs, **kwargs):
         super().__init__(config, *inputs, **kwargs)
