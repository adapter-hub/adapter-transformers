--- conflicted
+++ resolved
@@ -300,15 +300,11 @@
         hidden_states = self.wi(hidden_states)
         hidden_states = self.act(hidden_states)
         hidden_states = self.dropout(hidden_states)
-<<<<<<< HEAD
-        if hidden_states.dtype != self.wo.weight.dtype and self.wo.weight.dtype != torch.int8:
-=======
         if (
             isinstance(self.wo.weight, torch.Tensor)
             and hidden_states.dtype != self.wo.weight.dtype
             and self.wo.weight.dtype != torch.int8
         ):
->>>>>>> a8ba46c9
             hidden_states = hidden_states.to(self.wo.weight.dtype)
         hidden_states = self.wo(hidden_states)
         return hidden_states
@@ -332,15 +328,11 @@
         # To make 8bit quantization work for google/flan-t5-xxl, self.wo is kept in float32.
         # See https://github.com/huggingface/transformers/issues/20287
         # we also make sure the weights are not in `int8` in case users will force `_keep_in_fp32_modules` to be `None``
-<<<<<<< HEAD
-        if hidden_states.dtype != self.wo.weight.dtype and self.wo.weight.dtype != torch.int8:
-=======
         if (
             isinstance(self.wo.weight, torch.Tensor)
             and hidden_states.dtype != self.wo.weight.dtype
             and self.wo.weight.dtype != torch.int8
         ):
->>>>>>> a8ba46c9
             hidden_states = hidden_states.to(self.wo.weight.dtype)
 
         hidden_states = self.wo(hidden_states)
