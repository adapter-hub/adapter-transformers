--- conflicted
+++ resolved
@@ -16,13 +16,10 @@
 from collections import OrderedDict
 from typing import Any, Dict, Iterable, Mapping, Optional
 
-<<<<<<< HEAD
+from transformers import PreTrainedTokenizer, TensorType
+
+from ... import is_torch_available
 from ...adapters.model_mixin import ModelConfigAdaptersMixin
-=======
-from transformers import PreTrainedTokenizer, TensorType
-
-from ... import is_torch_available
->>>>>>> edb3539d
 from ...configuration_utils import PretrainedConfig
 from ...onnx import OnnxConfigWithPast
 from ...utils import logging
@@ -147,11 +144,10 @@
     def num_hidden_layers(self):
         return self.num_layers
 
-<<<<<<< HEAD
     @property
     def hidden_dropout_prob(self):
         return self.dropout_rate
-=======
+
 
 class T5OnnxConfig(OnnxConfigWithPast):
     @property
@@ -250,5 +246,4 @@
 
             return flatten_output
 
-        return super().flatten_output_collection_property(name, field)
->>>>>>> edb3539d
+        return super().flatten_output_collection_property(name, field)