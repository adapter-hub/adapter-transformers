--- conflicted
+++ resolved
@@ -103,11 +103,8 @@
         use_cache=True,
         pad_token_id=0,
         eos_token_id=1,
-<<<<<<< HEAD
-=======
         gradient_checkpointing=False,
         attention_probs_dropout_prob=0.1,
->>>>>>> 4da97310
         **kwargs
     ):
         self.vocab_size = vocab_size
@@ -125,16 +122,14 @@
         self.initializer_factor = initializer_factor
         self.feed_forward_proj = feed_forward_proj
         self.use_cache = use_cache
-<<<<<<< HEAD
+        self.gradient_checkpointing = gradient_checkpointing
+        self.attention_probs_dropout_prob = attention_probs_dropout_prob
         super().__init__(
             pad_token_id=pad_token_id,
             eos_token_id=eos_token_id,
             is_encoder_decoder=is_encoder_decoder,
             **kwargs,
         )
-=======
-        self.gradient_checkpointing = gradient_checkpointing
-        self.attention_probs_dropout_prob = attention_probs_dropout_prob
 
     @property
     def hidden_size(self):
@@ -147,7 +142,6 @@
     @property
     def num_hidden_layers(self):
         return self.num_layers
->>>>>>> 4da97310
 
     @property
     def hidden_dropout_prob(self):
