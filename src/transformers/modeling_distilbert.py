# coding=utf-8
# Copyright 2019-present, the HuggingFace Inc. team, The Google AI Language Team and Facebook, Inc.
#
# Licensed under the Apache License, Version 2.0 (the "License");
# you may not use this file except in compliance with the License.
# You may obtain a copy of the License at
#
#     http://www.apache.org/licenses/LICENSE-2.0
#
# Unless required by applicable law or agreed to in writing, software
# distributed under the License is distributed on an "AS IS" BASIS,
# WITHOUT WARRANTIES OR CONDITIONS OF ANY KIND, either express or implied.
# See the License for the specific language governing permissions and
# limitations under the License.
""" PyTorch DistilBERT model
    adapted in part from Facebook, Inc XLM model (https://github.com/facebookresearch/XLM)
    and in part from HuggingFace PyTorch version of Google AI Bert model (https://github.com/google-research/bert)
"""


import logging
import math
import warnings

import numpy as np
import torch
import torch.nn as nn
from torch.nn import CrossEntropyLoss

from .activations import gelu
from .adapter_distilbert import (
    DistilBertModelAdaptersMixin,
    DistilBertModelHeadsMixin,
    DistilBertTransfomerBlockAdaptersMixin,
    DistilBertTransformerAdaptersMixin,
)
from .adapter_model_mixin import ModelWithHeadsAdaptersMixin
from .configuration_distilbert import DistilBertConfig
from .file_utils import add_code_sample_docstrings, add_start_docstrings, add_start_docstrings_to_callable
from .modeling_utils import PreTrainedModel, find_pruneable_heads_and_indices, prune_linear_layer


logger = logging.getLogger(__name__)

_TOKENIZER_FOR_DOC = "DistilBertTokenizer"

DISTILBERT_PRETRAINED_MODEL_ARCHIVE_LIST = [
    "distilbert-base-uncased",
    "distilbert-base-uncased-distilled-squad",
    "distilbert-base-cased",
    "distilbert-base-cased-distilled-squad",
    "distilbert-base-german-cased",
    "distilbert-base-multilingual-cased",
    "distilbert-base-uncased-finetuned-sst-2-english",
    # See all DistilBERT models at https://huggingface.co/models?filter=distilbert
]


# UTILS AND BUILDING BLOCKS OF THE ARCHITECTURE #


def create_sinusoidal_embeddings(n_pos, dim, out):
    position_enc = np.array([[pos / np.power(10000, 2 * (j // 2) / dim) for j in range(dim)] for pos in range(n_pos)])
    out[:, 0::2] = torch.FloatTensor(np.sin(position_enc[:, 0::2]))
    out[:, 1::2] = torch.FloatTensor(np.cos(position_enc[:, 1::2]))
    out.detach_()
    out.requires_grad = False


class Embeddings(nn.Module):
    def __init__(self, config):
        super().__init__()
        self.word_embeddings = nn.Embedding(config.vocab_size, config.dim, padding_idx=config.pad_token_id)
        self.position_embeddings = nn.Embedding(config.max_position_embeddings, config.dim)
        if config.sinusoidal_pos_embds:
            create_sinusoidal_embeddings(
                n_pos=config.max_position_embeddings, dim=config.dim, out=self.position_embeddings.weight
            )

        self.LayerNorm = nn.LayerNorm(config.dim, eps=1e-12)
        self.dropout = nn.Dropout(config.dropout)

    def forward(self, input_ids):
        """
        Parameters
        ----------
        input_ids: torch.tensor(bs, max_seq_length)
            The token ids to embed.

        Outputs
        -------
        embeddings: torch.tensor(bs, max_seq_length, dim)
            The embedded tokens (plus position embeddings, no token_type embeddings)
        """
        seq_length = input_ids.size(1)
        position_ids = torch.arange(seq_length, dtype=torch.long, device=input_ids.device)  # (max_seq_length)
        position_ids = position_ids.unsqueeze(0).expand_as(input_ids)  # (bs, max_seq_length)

        word_embeddings = self.word_embeddings(input_ids)  # (bs, max_seq_length, dim)
        position_embeddings = self.position_embeddings(position_ids)  # (bs, max_seq_length, dim)

        embeddings = word_embeddings + position_embeddings  # (bs, max_seq_length, dim)
        embeddings = self.LayerNorm(embeddings)  # (bs, max_seq_length, dim)
        embeddings = self.dropout(embeddings)  # (bs, max_seq_length, dim)
        return embeddings


class MultiHeadSelfAttention(nn.Module):
    def __init__(self, config):
        super().__init__()

        self.n_heads = config.n_heads
        self.dim = config.dim
        self.dropout = nn.Dropout(p=config.attention_dropout)

        assert self.dim % self.n_heads == 0

        self.q_lin = nn.Linear(in_features=config.dim, out_features=config.dim)
        self.k_lin = nn.Linear(in_features=config.dim, out_features=config.dim)
        self.v_lin = nn.Linear(in_features=config.dim, out_features=config.dim)
        self.out_lin = nn.Linear(in_features=config.dim, out_features=config.dim)

        self.pruned_heads = set()

    def prune_heads(self, heads):
        attention_head_size = self.dim // self.n_heads
        if len(heads) == 0:
            return
        heads, index = find_pruneable_heads_and_indices(heads, self.n_heads, attention_head_size, self.pruned_heads)
        # Prune linear layers
        self.q_lin = prune_linear_layer(self.q_lin, index)
        self.k_lin = prune_linear_layer(self.k_lin, index)
        self.v_lin = prune_linear_layer(self.v_lin, index)
        self.out_lin = prune_linear_layer(self.out_lin, index, dim=1)
        # Update hyper params
        self.n_heads = self.n_heads - len(heads)
        self.dim = attention_head_size * self.n_heads
        self.pruned_heads = self.pruned_heads.union(heads)

    def forward(self, query, key, value, mask, head_mask=None, output_attentions=False):
        """
        Parameters
        ----------
        query: torch.tensor(bs, seq_length, dim)
        key: torch.tensor(bs, seq_length, dim)
        value: torch.tensor(bs, seq_length, dim)
        mask: torch.tensor(bs, seq_length)

        Outputs
        -------
        weights: torch.tensor(bs, n_heads, seq_length, seq_length)
            Attention weights
        context: torch.tensor(bs, seq_length, dim)
            Contextualized layer. Optional: only if `output_attentions=True`
        """
        bs, q_length, dim = query.size()
        k_length = key.size(1)
        # assert dim == self.dim, 'Dimensions do not match: %s input vs %s configured' % (dim, self.dim)
        # assert key.size() == value.size()

        dim_per_head = self.dim // self.n_heads

        mask_reshp = (bs, 1, 1, k_length)

        def shape(x):
            """ separate heads """
            return x.view(bs, -1, self.n_heads, dim_per_head).transpose(1, 2)

        def unshape(x):
            """ group heads """
            return x.transpose(1, 2).contiguous().view(bs, -1, self.n_heads * dim_per_head)

        q = shape(self.q_lin(query))  # (bs, n_heads, q_length, dim_per_head)
        k = shape(self.k_lin(key))  # (bs, n_heads, k_length, dim_per_head)
        v = shape(self.v_lin(value))  # (bs, n_heads, k_length, dim_per_head)

        q = q / math.sqrt(dim_per_head)  # (bs, n_heads, q_length, dim_per_head)
        scores = torch.matmul(q, k.transpose(2, 3))  # (bs, n_heads, q_length, k_length)
        mask = (mask == 0).view(mask_reshp).expand_as(scores)  # (bs, n_heads, q_length, k_length)
        scores.masked_fill_(mask, -float("inf"))  # (bs, n_heads, q_length, k_length)

        weights = nn.Softmax(dim=-1)(scores)  # (bs, n_heads, q_length, k_length)
        weights = self.dropout(weights)  # (bs, n_heads, q_length, k_length)

        # Mask heads if we want to
        if head_mask is not None:
            weights = weights * head_mask

        context = torch.matmul(weights, v)  # (bs, n_heads, q_length, dim_per_head)
        context = unshape(context)  # (bs, q_length, dim)
        context = self.out_lin(context)  # (bs, q_length, dim)

        if output_attentions:
            return (context, weights)
        else:
            return (context,)


class FFN(nn.Module):
    def __init__(self, config):
        super().__init__()
        self.dropout = nn.Dropout(p=config.dropout)
        self.lin1 = nn.Linear(in_features=config.dim, out_features=config.hidden_dim)
        self.lin2 = nn.Linear(in_features=config.hidden_dim, out_features=config.dim)
        assert config.activation in ["relu", "gelu"], "activation ({}) must be in ['relu', 'gelu']".format(
            config.activation
        )
        self.activation = gelu if config.activation == "gelu" else nn.ReLU()

    def forward(self, input):
        x = self.lin1(input)
        x = self.activation(x)
        x = self.lin2(x)
        x = self.dropout(x)
        return x


class TransformerBlock(DistilBertTransfomerBlockAdaptersMixin, nn.Module):
    def __init__(self, config):
        super().__init__()
        self.config = config

        assert config.dim % config.n_heads == 0

        self.attention = MultiHeadSelfAttention(config)
        self.sa_layer_norm = nn.LayerNorm(normalized_shape=config.dim, eps=1e-12)

        self.ffn = FFN(config)
        self.output_layer_norm = nn.LayerNorm(normalized_shape=config.dim, eps=1e-12)

<<<<<<< HEAD
        self._init_adapter_modules()

    def forward(self, x, attn_mask=None, head_mask=None, adapter_names=None):
=======
    def forward(self, x, attn_mask=None, head_mask=None, output_attentions=False):
>>>>>>> 64d6cda8
        """
        Parameters
        ----------
        x: torch.tensor(bs, seq_length, dim)
        attn_mask: torch.tensor(bs, seq_length)

        Outputs
        -------
        sa_weights: torch.tensor(bs, n_heads, seq_length, seq_length)
            The attention weights
        ffn_output: torch.tensor(bs, seq_length, dim)
            The output of the transformer block contextualization.
        """
        # Self-Attention
        sa_output = self.attention(
            query=x, key=x, value=x, mask=attn_mask, head_mask=head_mask, output_attentions=output_attentions,
        )
        if output_attentions:
            sa_output, sa_weights = sa_output  # (bs, seq_length, dim), (bs, n_heads, seq_length, seq_length)
        else:  # To handle these `output_attention` or `output_hidden_states` cases returning tuples
            assert type(sa_output) == tuple
            sa_output = sa_output[0]
        sa_output = self.attention_adapters.adapters_forward(
            sa_output, x, attention_mask=attn_mask, adapter_names=adapter_names
        )  # (bs, seq_length, dim)

        # Feed Forward Network
        ffn_output = self.ffn(sa_output)  # (bs, seq_length, dim)
        ffn_output = self.output_adapters.adapters_forward(
            ffn_output, sa_output, adapter_names=adapter_names
        )  # (bs, seq_length, dim)

        output = (ffn_output,)
        if output_attentions:
            output = (sa_weights,) + output
        return output


class Transformer(DistilBertTransformerAdaptersMixin, nn.Module):
    def __init__(self, config):
        super().__init__()
        self.config = config
        self.n_layers = config.n_layers

        self.layer = nn.ModuleList([TransformerBlock(config) for _ in range(config.n_layers)])

<<<<<<< HEAD
    def forward(self, x, attn_mask=None, head_mask=None, adapter_names=None):
=======
    def forward(self, x, attn_mask=None, head_mask=None, output_attentions=False, output_hidden_states=False):
>>>>>>> 64d6cda8
        """
        Parameters
        ----------
        x: torch.tensor(bs, seq_length, dim)
            Input sequence embedded.
        attn_mask: torch.tensor(bs, seq_length)
            Attention mask on the sequence.

        Outputs
        -------
        hidden_state: torch.tensor(bs, seq_length, dim)
            Sequence of hiddens states in the last (top) layer
        all_hidden_states: Tuple[torch.tensor(bs, seq_length, dim)]
            Tuple of length n_layers with the hidden states from each layer.
            Optional: only if output_hidden_states=True
        all_attentions: Tuple[torch.tensor(bs, n_heads, seq_length, seq_length)]
            Tuple of length n_layers with the attention weights from each layer
            Optional: only if output_attentions=True
        """
        all_hidden_states = ()
        all_attentions = ()

        hidden_state = x
        for i, layer_module in enumerate(self.layer):
            if output_hidden_states:
                all_hidden_states = all_hidden_states + (hidden_state,)

            layer_outputs = layer_module(
<<<<<<< HEAD
                x=hidden_state, attn_mask=attn_mask, head_mask=head_mask[i], adapter_names=adapter_names
=======
                x=hidden_state, attn_mask=attn_mask, head_mask=head_mask[i], output_attentions=output_attentions
>>>>>>> 64d6cda8
            )
            hidden_state = layer_outputs[-1]

            if output_attentions:
                assert len(layer_outputs) == 2
                attentions = layer_outputs[0]
                all_attentions = all_attentions + (attentions,)
            else:
                assert len(layer_outputs) == 1

        # Add last layer
        if output_hidden_states:
            all_hidden_states = all_hidden_states + (hidden_state,)

        outputs = (hidden_state,)
        if output_hidden_states:
            outputs = outputs + (all_hidden_states,)
        if output_attentions:
            outputs = outputs + (all_attentions,)
        return outputs  # last-layer hidden state, (all hidden states), (all attentions)


# INTERFACE FOR ENCODER AND TASK SPECIFIC MODEL #
class DistilBertPreTrainedModel(PreTrainedModel):
    """ An abstract class to handle weights initialization and
        a simple interface for downloading and loading pretrained models.
    """

    config_class = DistilBertConfig
    load_tf_weights = None
    base_model_prefix = "distilbert"

    def _init_weights(self, module):
        """ Initialize the weights.
        """
        if isinstance(module, nn.Embedding):
            if module.weight.requires_grad:
                module.weight.data.normal_(mean=0.0, std=self.config.initializer_range)
        if isinstance(module, nn.Linear):
            module.weight.data.normal_(mean=0.0, std=self.config.initializer_range)
        elif isinstance(module, nn.LayerNorm):
            module.bias.data.zero_()
            module.weight.data.fill_(1.0)
        if isinstance(module, nn.Linear) and module.bias is not None:
            module.bias.data.zero_()


DISTILBERT_START_DOCSTRING = r"""

    This model is a PyTorch `torch.nn.Module <https://pytorch.org/docs/stable/nn.html#torch.nn.Module>`_ sub-class.
    Use it as a regular PyTorch Module and refer to the PyTorch documentation for all matter related to general
    usage and behavior.

    Parameters:
        config (:class:`~transformers.DistilBertConfig`): Model configuration class with all the parameters of the model.
            Initializing with a config file does not load the weights associated with the model, only the configuration.
            Check out the :meth:`~transformers.PreTrainedModel.from_pretrained` method to load the model weights.
"""

DISTILBERT_INPUTS_DOCSTRING = r"""
    Args:
        input_ids (:obj:`torch.LongTensor` of shape :obj:`(batch_size, sequence_length)`):
            Indices of input sequence tokens in the vocabulary.

            Indices can be obtained using :class:`transformers.DistilBertTokenizer`.
            See :func:`transformers.PreTrainedTokenizer.encode` and
            :func:`transformers.PreTrainedTokenizer.__call__` for details.

            `What are input IDs? <../glossary.html#input-ids>`__
        attention_mask (:obj:`torch.FloatTensor` of shape :obj:`(batch_size, sequence_length)`, `optional`, defaults to :obj:`None`):
            Mask to avoid performing attention on padding token indices.
            Mask values selected in ``[0, 1]``:
            ``1`` for tokens that are NOT MASKED, ``0`` for MASKED tokens.

            `What are attention masks? <../glossary.html#attention-mask>`__
        head_mask (:obj:`torch.FloatTensor` of shape :obj:`(num_heads,)` or :obj:`(num_layers, num_heads)`, `optional`, defaults to :obj:`None`):
            Mask to nullify selected heads of the self-attention modules.
            Mask values selected in ``[0, 1]``:
            :obj:`1` indicates the head is **not masked**, :obj:`0` indicates the head is **masked**.
        inputs_embeds (:obj:`torch.FloatTensor` of shape :obj:`(batch_size, sequence_length, hidden_size)`, `optional`, defaults to :obj:`None`):
            Optionally, instead of passing :obj:`input_ids` you can choose to directly pass an embedded representation.
            This is useful if you want more control over how to convert `input_ids` indices into associated vectors
            than the model's internal embedding lookup matrix.
        output_attentions (:obj:`bool`, `optional`, defaults to :obj:`None`):
            If set to ``True``, the attentions tensors of all attention layers are returned. See ``attentions`` under returned tensors for more detail.
"""


@add_start_docstrings(
    "The bare DistilBERT encoder/transformer outputting raw hidden-states without any specific head on top.",
    DISTILBERT_START_DOCSTRING,
)
class DistilBertModel(DistilBertModelAdaptersMixin, DistilBertPreTrainedModel):
    def __init__(self, config):
        super().__init__(config)

        self.embeddings = Embeddings(config)  # Embeddings
        self.transformer = Transformer(config)  # Encoder

        self._init_adapter_modules()

        self.init_weights()

    def get_input_embeddings(self):
        return self.embeddings.word_embeddings

    def set_input_embeddings(self, new_embeddings):
        self.embeddings.word_embeddings = new_embeddings

    def _prune_heads(self, heads_to_prune):
        """ Prunes heads of the model.
            heads_to_prune: dict of {layer_num: list of heads to prune in this layer}
            See base class PreTrainedModel
        """
        for layer, heads in heads_to_prune.items():
            self.transformer.layer[layer].attention.prune_heads(heads)

    @add_start_docstrings_to_callable(DISTILBERT_INPUTS_DOCSTRING)
<<<<<<< HEAD
    def forward(self, input_ids=None, attention_mask=None, head_mask=None, inputs_embeds=None, adapter_names=None):
=======
    @add_code_sample_docstrings(tokenizer_class=_TOKENIZER_FOR_DOC, checkpoint="distilbert-base-uncased")
    def forward(
        self,
        input_ids=None,
        attention_mask=None,
        head_mask=None,
        inputs_embeds=None,
        output_attentions=None,
        output_hidden_states=None,
    ):
>>>>>>> 64d6cda8
        r"""
    Return:
        :obj:`tuple(torch.FloatTensor)` comprising various elements depending on the configuration (:class:`~transformers.DistilBertConfig`) and inputs:
        last_hidden_state (:obj:`torch.FloatTensor` of shape :obj:`(batch_size, sequence_length, hidden_size)`):
            Sequence of hidden-states at the output of the last layer of the model.
        hidden_states (:obj:`tuple(torch.FloatTensor)`, `optional`, returned when ``output_hidden_states=True`` is passed or when ``config.output_hidden_states=True``):
            Tuple of :obj:`torch.FloatTensor` (one for the output of the embeddings + one for the output of each layer)
            of shape :obj:`(batch_size, sequence_length, hidden_size)`.

            Hidden-states of the model at the output of each layer plus the initial embedding outputs.
        attentions (:obj:`tuple(torch.FloatTensor)`, `optional`, returned when ``output_attentions=True`` is passed or when ``config.output_attentions=True``):
            Tuple of :obj:`torch.FloatTensor` (one for each layer) of shape
            :obj:`(batch_size, num_heads, sequence_length, sequence_length)`.

            Attentions weights after the attention softmax, used to compute the weighted average in the self-attention
            heads.
        """
<<<<<<< HEAD
        # override the default active adapters with those passed in the method call
        adapter_names = adapter_names or self.active_adapters
        # some warnings if we don't use available adapters
        if not adapter_names and self.has_adapters():
            logger.warning("There are adapters available but none are passed to model.forward")
=======
        output_attentions = output_attentions if output_attentions is not None else self.config.output_attentions
        output_hidden_states = (
            output_hidden_states if output_hidden_states is not None else self.config.output_hidden_states
        )
>>>>>>> 64d6cda8

        if input_ids is not None and inputs_embeds is not None:
            raise ValueError("You cannot specify both input_ids and inputs_embeds at the same time")
        elif input_ids is not None:
            input_shape = input_ids.size()
        elif inputs_embeds is not None:
            input_shape = inputs_embeds.size()[:-1]
        else:
            raise ValueError("You have to specify either input_ids or inputs_embeds")

        device = input_ids.device if input_ids is not None else inputs_embeds.device

        if attention_mask is None:
            attention_mask = torch.ones(input_shape, device=device)  # (bs, seq_length)

        # Prepare head mask if needed
        head_mask = self.get_head_mask(head_mask, self.config.num_hidden_layers)

        if inputs_embeds is None:
            inputs_embeds = self.embeddings(input_ids)  # (bs, seq_length, dim)
<<<<<<< HEAD
        inputs_embeds = self.invertible_adapters_forward(inputs_embeds, adapter_names=adapter_names)

        tfmr_output = self.transformer(
            x=inputs_embeds, attn_mask=attention_mask, head_mask=head_mask, adapter_names=adapter_names
=======
        tfmr_output = self.transformer(
            x=inputs_embeds,
            attn_mask=attention_mask,
            head_mask=head_mask,
            output_attentions=output_attentions,
            output_hidden_states=output_hidden_states,
>>>>>>> 64d6cda8
        )
        hidden_state = tfmr_output[0]
        output = (hidden_state,) + tfmr_output[1:]

        return output  # last-layer hidden-state, (all hidden_states), (all attentions)


@add_start_docstrings(
    """DistilBert Model transformer with the option to add multiple flexible heads on top.""",
    DISTILBERT_START_DOCSTRING,
)
class DistilBertModelWithHeads(DistilBertModelHeadsMixin, DistilBertPreTrainedModel):
    def __init__(self, config):
        super().__init__(config)
        self.distilbert = DistilBertModel(config)

        self._init_head_modules()

        self.init_weights()

    @add_start_docstrings_to_callable(DISTILBERT_INPUTS_DOCSTRING)
    def forward(
        self,
        input_ids=None,
        attention_mask=None,
        head_mask=None,
        inputs_embeds=None,
        labels=None,
        adapter_names=None,
        head=None,
    ):
        distilbert_output = self.distilbert(
            input_ids=input_ids,
            attention_mask=attention_mask,
            head_mask=head_mask,
            inputs_embeds=inputs_embeds,
            adapter_names=adapter_names,
        )

        outputs = self.forward_head(distilbert_output, head_name=head, attention_mask=attention_mask, labels=labels,)

        return outputs


@add_start_docstrings(
    """DistilBert Model with a `masked language modeling` head on top. """, DISTILBERT_START_DOCSTRING,
)
class DistilBertForMaskedLM(ModelWithHeadsAdaptersMixin, DistilBertPreTrainedModel):
    def __init__(self, config):
        super().__init__(config)

        self.distilbert = DistilBertModel(config)
        self.vocab_transform = nn.Linear(config.dim, config.dim)
        self.vocab_layer_norm = nn.LayerNorm(config.dim, eps=1e-12)
        self.vocab_projector = nn.Linear(config.dim, config.vocab_size)

        self.init_weights()

        self.mlm_loss_fct = nn.CrossEntropyLoss()

    def get_output_embeddings(self):
        return self.vocab_projector

    @add_start_docstrings_to_callable(DISTILBERT_INPUTS_DOCSTRING)
<<<<<<< HEAD
=======
    @add_code_sample_docstrings(tokenizer_class=_TOKENIZER_FOR_DOC, checkpoint="distilbert-base-uncased")
>>>>>>> 64d6cda8
    def forward(
        self,
        input_ids=None,
        attention_mask=None,
        head_mask=None,
        inputs_embeds=None,
<<<<<<< HEAD
        masked_lm_labels=None,
        adapter_names=None,
=======
        labels=None,
        output_attentions=None,
        output_hidden_states=None,
        **kwargs
>>>>>>> 64d6cda8
    ):
        r"""
        labels (:obj:`torch.LongTensor` of shape :obj:`(batch_size, sequence_length)`, `optional`, defaults to :obj:`None`):
            Labels for computing the masked language modeling loss.
            Indices should be in ``[-100, 0, ..., config.vocab_size]`` (see ``input_ids`` docstring)
            Tokens with indices set to ``-100`` are ignored (masked), the loss is only computed for the tokens with labels
            in ``[0, ..., config.vocab_size]``
        kwargs (:obj:`Dict[str, any]`, optional, defaults to `{}`):
            Used to hide legacy arguments that have been deprecated.

    Returns:
        :obj:`tuple(torch.FloatTensor)` comprising various elements depending on the configuration (:class:`~transformers.DistilBertConfig`) and inputs:
        loss (`optional`, returned when ``labels`` is provided) ``torch.FloatTensor`` of shape ``(1,)``:
            Masked language modeling loss.
        prediction_scores (:obj:`torch.FloatTensor` of shape :obj:`(batch_size, sequence_length, config.vocab_size)`)
            Prediction scores of the language modeling head (scores for each vocabulary token before SoftMax).
        hidden_states (:obj:`tuple(torch.FloatTensor)`, `optional`, returned when ``output_hidden_states=True`` is passed or when ``config.output_hidden_states=True``):
            Tuple of :obj:`torch.FloatTensor` (one for the output of the embeddings + one for the output of each layer)
            of shape :obj:`(batch_size, sequence_length, hidden_size)`.

            Hidden-states of the model at the output of each layer plus the initial embedding outputs.
        attentions (:obj:`tuple(torch.FloatTensor)`, `optional`, returned when ``output_attentions=True`` is passed or when ``config.output_attentions=True``):
            Tuple of :obj:`torch.FloatTensor` (one for each layer) of shape
            :obj:`(batch_size, num_heads, sequence_length, sequence_length)`.

            Attentions weights after the attention softmax, used to compute the weighted average in the self-attention
            heads.

        """
        if "masked_lm_labels" in kwargs:
            warnings.warn(
                "The `masked_lm_labels` argument is deprecated and will be removed in a future version, use `labels` instead.",
                DeprecationWarning,
            )
            labels = kwargs.pop("masked_lm_labels")
        assert kwargs == {}, f"Unexpected keyword arguments: {list(kwargs.keys())}."

        dlbrt_output = self.distilbert(
            input_ids=input_ids,
            attention_mask=attention_mask,
            head_mask=head_mask,
            inputs_embeds=inputs_embeds,
<<<<<<< HEAD
            adapter_names=adapter_names,
=======
            output_attentions=output_attentions,
            output_hidden_states=output_hidden_states,
>>>>>>> 64d6cda8
        )
        hidden_states = dlbrt_output[0]  # (bs, seq_length, dim)
        prediction_logits = self.vocab_transform(hidden_states)  # (bs, seq_length, dim)
        prediction_logits = gelu(prediction_logits)  # (bs, seq_length, dim)
        prediction_logits = self.vocab_layer_norm(prediction_logits)  # (bs, seq_length, dim)
        prediction_logits = self.distilbert.invertible_adapters_forward(
            prediction_logits, adapter_names=adapter_names, rev=True
        )
        prediction_logits = self.vocab_projector(prediction_logits)  # (bs, seq_length, vocab_size)

        outputs = (prediction_logits,) + dlbrt_output[1:]
        if labels is not None:
            mlm_loss = self.mlm_loss_fct(prediction_logits.view(-1, prediction_logits.size(-1)), labels.view(-1))
            outputs = (mlm_loss,) + outputs
        return outputs  # (mlm_loss), prediction_logits, (all hidden_states), (all attentions)


@add_start_docstrings(
    """DistilBert Model transformer with a sequence classification/regression head on top (a linear layer on top of
    the pooled output) e.g. for GLUE tasks. """,
    DISTILBERT_START_DOCSTRING,
)
class DistilBertForSequenceClassification(ModelWithHeadsAdaptersMixin, DistilBertPreTrainedModel):
    def __init__(self, config):
        super().__init__(config)
        self.num_labels = config.num_labels

        self.distilbert = DistilBertModel(config)
        self.pre_classifier = nn.Linear(config.dim, config.dim)
        self.classifier = nn.Linear(config.dim, config.num_labels)
        self.dropout = nn.Dropout(config.seq_classif_dropout)

        self.init_weights()

    @add_start_docstrings_to_callable(DISTILBERT_INPUTS_DOCSTRING)
<<<<<<< HEAD
    def forward(
        self, input_ids=None, attention_mask=None, head_mask=None, inputs_embeds=None, labels=None, adapter_names=None,
=======
    @add_code_sample_docstrings(tokenizer_class=_TOKENIZER_FOR_DOC, checkpoint="distilbert-base-uncased")
    def forward(
        self,
        input_ids=None,
        attention_mask=None,
        head_mask=None,
        inputs_embeds=None,
        labels=None,
        output_attentions=None,
        output_hidden_states=None,
>>>>>>> 64d6cda8
    ):
        r"""
        labels (:obj:`torch.LongTensor` of shape :obj:`(batch_size,)`, `optional`, defaults to :obj:`None`):
            Labels for computing the sequence classification/regression loss.
            Indices should be in :obj:`[0, ..., config.num_labels - 1]`.
            If :obj:`config.num_labels == 1` a regression loss is computed (Mean-Square loss),
            If :obj:`config.num_labels > 1` a classification loss is computed (Cross-Entropy).

    Returns:
        :obj:`tuple(torch.FloatTensor)` comprising various elements depending on the configuration (:class:`~transformers.DistilBertConfig`) and inputs:
        loss (:obj:`torch.FloatTensor` of shape :obj:`(1,)`, `optional`, returned when :obj:`label` is provided):
            Classification (or regression if config.num_labels==1) loss.
        logits (:obj:`torch.FloatTensor` of shape :obj:`(batch_size, config.num_labels)`):
            Classification (or regression if config.num_labels==1) scores (before SoftMax).
        hidden_states (:obj:`tuple(torch.FloatTensor)`, `optional`, returned when ``output_hidden_states=True`` is passed or when ``config.output_hidden_states=True``):
            Tuple of :obj:`torch.FloatTensor` (one for the output of the embeddings + one for the output of each layer)
            of shape :obj:`(batch_size, sequence_length, hidden_size)`.

            Hidden-states of the model at the output of each layer plus the initial embedding outputs.
        attentions (:obj:`tuple(torch.FloatTensor)`, `optional`, returned when ``output_attentions=True`` is passed or when ``config.output_attentions=True``):
            Tuple of :obj:`torch.FloatTensor` (one for each layer) of shape
            :obj:`(batch_size, num_heads, sequence_length, sequence_length)`.

            Attentions weights after the attention softmax, used to compute the weighted average in the self-attention
            heads.

        """
        distilbert_output = self.distilbert(
            input_ids=input_ids,
            attention_mask=attention_mask,
            head_mask=head_mask,
            inputs_embeds=inputs_embeds,
<<<<<<< HEAD
            adapter_names=adapter_names,
=======
            output_attentions=output_attentions,
            output_hidden_states=output_hidden_states,
>>>>>>> 64d6cda8
        )
        hidden_state = distilbert_output[0]  # (bs, seq_len, dim)
        pooled_output = hidden_state[:, 0]  # (bs, dim)
        pooled_output = self.pre_classifier(pooled_output)  # (bs, dim)
        pooled_output = nn.ReLU()(pooled_output)  # (bs, dim)
        pooled_output = self.dropout(pooled_output)  # (bs, dim)
        logits = self.classifier(pooled_output)  # (bs, dim)

        outputs = (logits,) + distilbert_output[1:]
        if labels is not None:
            if self.num_labels == 1:
                loss_fct = nn.MSELoss()
                loss = loss_fct(logits.view(-1), labels.view(-1))
            else:
                loss_fct = nn.CrossEntropyLoss()
                loss = loss_fct(logits.view(-1, self.num_labels), labels.view(-1))
            outputs = (loss,) + outputs

        return outputs  # (loss), logits, (hidden_states), (attentions)


@add_start_docstrings(
    """DistilBert Model with a span classification head on top for extractive question-answering tasks like SQuAD (a linear layers on top of
    the hidden-states output to compute `span start logits` and `span end logits`). """,
    DISTILBERT_START_DOCSTRING,
)
class DistilBertForQuestionAnswering(ModelWithHeadsAdaptersMixin, DistilBertPreTrainedModel):
    def __init__(self, config):
        super().__init__(config)

        self.distilbert = DistilBertModel(config)
        self.qa_outputs = nn.Linear(config.dim, config.num_labels)
        assert config.num_labels == 2
        self.dropout = nn.Dropout(config.qa_dropout)

        self.init_weights()

    @add_start_docstrings_to_callable(DISTILBERT_INPUTS_DOCSTRING)
    @add_code_sample_docstrings(tokenizer_class=_TOKENIZER_FOR_DOC, checkpoint="distilbert-base-uncased")
    def forward(
        self,
        input_ids=None,
        attention_mask=None,
        head_mask=None,
        inputs_embeds=None,
        start_positions=None,
        end_positions=None,
<<<<<<< HEAD
        adapter_names=None,
=======
        output_attentions=None,
        output_hidden_states=None,
>>>>>>> 64d6cda8
    ):
        r"""
        start_positions (:obj:`torch.LongTensor` of shape :obj:`(batch_size,)`, `optional`, defaults to :obj:`None`):
            Labels for position (index) of the start of the labelled span for computing the token classification loss.
            Positions are clamped to the length of the sequence (`sequence_length`).
            Position outside of the sequence are not taken into account for computing the loss.
        end_positions (:obj:`torch.LongTensor` of shape :obj:`(batch_size,)`, `optional`, defaults to :obj:`None`):
            Labels for position (index) of the end of the labelled span for computing the token classification loss.
            Positions are clamped to the length of the sequence (`sequence_length`).
            Position outside of the sequence are not taken into account for computing the loss.

    Returns:
        :obj:`tuple(torch.FloatTensor)` comprising various elements depending on the configuration (:class:`~transformers.DistilBertConfig`) and inputs:
        loss (:obj:`torch.FloatTensor` of shape :obj:`(1,)`, `optional`, returned when :obj:`labels` is provided):
            Total span extraction loss is the sum of a Cross-Entropy for the start and end positions.
        start_scores (:obj:`torch.FloatTensor` of shape :obj:`(batch_size, sequence_length,)`):
            Span-start scores (before SoftMax).
        end_scores (:obj:`torch.FloatTensor` of shape :obj:`(batch_size, sequence_length,)`):
            Span-end scores (before SoftMax).
        hidden_states (:obj:`tuple(torch.FloatTensor)`, `optional`, returned when ``output_hidden_states=True`` is passed or when ``config.output_hidden_states=True``):
            Tuple of :obj:`torch.FloatTensor` (one for the output of the embeddings + one for the output of each layer)
            of shape :obj:`(batch_size, sequence_length, hidden_size)`.

            Hidden-states of the model at the output of each layer plus the initial embedding outputs.
        attentions (:obj:`tuple(torch.FloatTensor)`, `optional`, returned when ``output_attentions=True`` is passed or when ``config.output_attentions=True``):
            Tuple of :obj:`torch.FloatTensor` (one for each layer) of shape
            :obj:`(batch_size, num_heads, sequence_length, sequence_length)`.

            Attentions weights after the attention softmax, used to compute the weighted average in the self-attention
            heads.
        """
        distilbert_output = self.distilbert(
            input_ids=input_ids,
            attention_mask=attention_mask,
            head_mask=head_mask,
            inputs_embeds=inputs_embeds,
<<<<<<< HEAD
            adapter_names=adapter_names,
=======
            output_attentions=output_attentions,
            output_hidden_states=output_hidden_states,
>>>>>>> 64d6cda8
        )
        hidden_states = distilbert_output[0]  # (bs, max_query_len, dim)

        hidden_states = self.dropout(hidden_states)  # (bs, max_query_len, dim)
        logits = self.qa_outputs(hidden_states)  # (bs, max_query_len, 2)
        start_logits, end_logits = logits.split(1, dim=-1)
        start_logits = start_logits.squeeze(-1)  # (bs, max_query_len)
        end_logits = end_logits.squeeze(-1)  # (bs, max_query_len)

        outputs = (start_logits, end_logits,) + distilbert_output[1:]
        if start_positions is not None and end_positions is not None:
            # If we are on multi-GPU, split add a dimension
            if len(start_positions.size()) > 1:
                start_positions = start_positions.squeeze(-1)
            if len(end_positions.size()) > 1:
                end_positions = end_positions.squeeze(-1)
            # sometimes the start/end positions are outside our model inputs, we ignore these terms
            ignored_index = start_logits.size(1)
            start_positions.clamp_(0, ignored_index)
            end_positions.clamp_(0, ignored_index)

            loss_fct = nn.CrossEntropyLoss(ignore_index=ignored_index)
            start_loss = loss_fct(start_logits, start_positions)
            end_loss = loss_fct(end_logits, end_positions)
            total_loss = (start_loss + end_loss) / 2
            outputs = (total_loss,) + outputs

        return outputs  # (loss), start_logits, end_logits, (hidden_states), (attentions)


@add_start_docstrings(
    """DistilBert Model with a token classification head on top (a linear layer on top of
    the hidden-states output) e.g. for Named-Entity-Recognition (NER) tasks. """,
    DISTILBERT_START_DOCSTRING,
)
class DistilBertForTokenClassification(ModelWithHeadsAdaptersMixin, DistilBertPreTrainedModel):
    def __init__(self, config):
        super().__init__(config)
        self.num_labels = config.num_labels

        self.distilbert = DistilBertModel(config)
        self.dropout = nn.Dropout(config.dropout)
        self.classifier = nn.Linear(config.hidden_size, config.num_labels)

        self.init_weights()

    @add_start_docstrings_to_callable(DISTILBERT_INPUTS_DOCSTRING)
<<<<<<< HEAD
    def forward(
        self, input_ids=None, attention_mask=None, head_mask=None, inputs_embeds=None, labels=None, adapter_names=None,
=======
    @add_code_sample_docstrings(tokenizer_class=_TOKENIZER_FOR_DOC, checkpoint="distilbert-base-uncased")
    def forward(
        self,
        input_ids=None,
        attention_mask=None,
        head_mask=None,
        inputs_embeds=None,
        labels=None,
        output_attentions=None,
        output_hidden_states=None,
>>>>>>> 64d6cda8
    ):
        r"""
        labels (:obj:`torch.LongTensor` of shape :obj:`(batch_size, sequence_length)`, `optional`, defaults to :obj:`None`):
            Labels for computing the token classification loss.
            Indices should be in ``[0, ..., config.num_labels - 1]``.

    Returns:
        :obj:`tuple(torch.FloatTensor)` comprising various elements depending on the configuration (:class:`~transformers.DistilBertConfig`) and inputs:
        loss (:obj:`torch.FloatTensor` of shape :obj:`(1,)`, `optional`, returned when ``labels`` is provided) :
            Classification loss.
        scores (:obj:`torch.FloatTensor` of shape :obj:`(batch_size, sequence_length, config.num_labels)`)
            Classification scores (before SoftMax).
        hidden_states (:obj:`tuple(torch.FloatTensor)`, `optional`, returned when ``output_hidden_states=True`` is passed or when ``config.output_hidden_states=True``):
            Tuple of :obj:`torch.FloatTensor` (one for the output of the embeddings + one for the output of each layer)
            of shape :obj:`(batch_size, sequence_length, hidden_size)`.

            Hidden-states of the model at the output of each layer plus the initial embedding outputs.
        attentions (:obj:`tuple(torch.FloatTensor)`, `optional`, returned when ``output_attentions=True`` is passed or when ``config.output_attentions=True``):
            Tuple of :obj:`torch.FloatTensor` (one for each layer) of shape
            :obj:`(batch_size, num_heads, sequence_length, sequence_length)`.

            Attentions weights after the attention softmax, used to compute the weighted average in the self-attention
            heads.
        """

        outputs = self.distilbert(
            input_ids,
            attention_mask=attention_mask,
            head_mask=head_mask,
            inputs_embeds=inputs_embeds,
<<<<<<< HEAD
            adapter_names=adapter_names,
=======
            output_attentions=output_attentions,
            output_hidden_states=output_hidden_states,
>>>>>>> 64d6cda8
        )

        sequence_output = outputs[0]

        sequence_output = self.dropout(sequence_output)
        logits = self.classifier(sequence_output)

        outputs = (logits,) + outputs[1:]  # add hidden states and attention if they are here
        if labels is not None:
            loss_fct = CrossEntropyLoss()
            # Only keep active parts of the loss
            if attention_mask is not None:
                active_loss = attention_mask.view(-1) == 1
                active_logits = logits.view(-1, self.num_labels)
                active_labels = torch.where(
                    active_loss, labels.view(-1), torch.tensor(loss_fct.ignore_index).type_as(labels)
                )
                loss = loss_fct(active_logits, active_labels)
            else:
                loss = loss_fct(logits.view(-1, self.num_labels), labels.view(-1))
            outputs = (loss,) + outputs

        return outputs  # (loss), scores, (hidden_states), (attentions)


@add_start_docstrings(
    """DistilBert Model with a multiple choice classification head on top (a linear layer on top of
    the pooled output and a softmax) e.g. for RocStories/SWAG tasks. """,
    DISTILBERT_START_DOCSTRING,
)
class DistilBertForMultipleChoice(DistilBertPreTrainedModel):
    def __init__(self, config):
        super().__init__(config)

        self.distilbert = DistilBertModel(config)
        self.pre_classifier = nn.Linear(config.dim, config.dim)
        self.classifier = nn.Linear(config.dim, 1)
        self.dropout = nn.Dropout(config.seq_classif_dropout)

        self.init_weights()

    @add_start_docstrings_to_callable(DISTILBERT_INPUTS_DOCSTRING.format("(batch_size, num_choices, sequence_length)"))
    def forward(
        self,
        input_ids=None,
        attention_mask=None,
        head_mask=None,
        inputs_embeds=None,
        labels=None,
        output_attentions=None,
        output_hidden_states=None,
    ):
        r"""
        labels (:obj:`torch.LongTensor` of shape :obj:`(batch_size,)`, `optional`, defaults to :obj:`None`):
            Labels for computing the multiple choice classification loss.
            Indices should be in ``[0, ..., num_choices-1]`` where `num_choices` is the size of the second dimension
            of the input tensors. (see `input_ids` above)

    Returns:
        :obj:`tuple(torch.FloatTensor)` comprising various elements depending on the configuration (:class:`~transformers.BertConfig`) and inputs:
        loss (:obj:`torch.FloatTensor` of shape `(1,)`, `optional`, returned when :obj:`labels` is provided):
            Classification loss.
        classification_scores (:obj:`torch.FloatTensor` of shape :obj:`(batch_size, num_choices)`):
            `num_choices` is the second dimension of the input tensors. (see `input_ids` above).

            Classification scores (before SoftMax).
        hidden_states (:obj:`tuple(torch.FloatTensor)`, `optional`, returned when ``output_hidden_states=True`` is passed or when ``config.output_hidden_states=True``):
            Tuple of :obj:`torch.FloatTensor` (one for the output of the embeddings + one for the output of each layer)
            of shape :obj:`(batch_size, sequence_length, hidden_size)`.

            Hidden-states of the model at the output of each layer plus the initial embedding outputs.
        attentions (:obj:`tuple(torch.FloatTensor)`, `optional`, returned when ``output_attentions=True`` is passed or when ``config.output_attentions=True``):
            Tuple of :obj:`torch.FloatTensor` (one for each layer) of shape
            :obj:`(batch_size, num_heads, sequence_length, sequence_length)`.

            Attentions weights after the attention softmax, used to compute the weighted average in the self-attention
            heads.

    Examples::

        >>> from transformers import DistilBertTokenizer, DistilBertForMultipleChoice
        >>> import torch

        >>> tokenizer = DistilBertTokenizer.from_pretrained('distilbert-base-cased')
        >>> model = DistilBertForMultipleChoice.from_pretrained('distilbert-base-cased')

        >>> prompt = "In Italy, pizza served in formal settings, such as at a restaurant, is presented unsliced."
        >>> choice0 = "It is eaten with a fork and a knife."
        >>> choice1 = "It is eaten while held in the hand."
        >>> labels = torch.tensor(0).unsqueeze(0)  # choice0 is correct (according to Wikipedia ;)), batch size 1

        >>> encoding = tokenizer([[prompt, choice0], [prompt, choice1]], return_tensors='pt', padding=True)
        >>> outputs = model(**{k: v.unsqueeze(0) for k,v in encoding.items()}, labels=labels) # batch size is 1

        >>> # the linear classifier still needs to be trained
        >>> loss, logits = outputs[:2]

        """
        num_choices = input_ids.shape[1] if input_ids is not None else inputs_embeds.shape[1]

        input_ids = input_ids.view(-1, input_ids.size(-1)) if input_ids is not None else None
        attention_mask = attention_mask.view(-1, attention_mask.size(-1)) if attention_mask is not None else None
        inputs_embeds = (
            inputs_embeds.view(-1, inputs_embeds.size(-2), inputs_embeds.size(-1))
            if inputs_embeds is not None
            else None
        )

        outputs = self.distilbert(
            input_ids,
            attention_mask=attention_mask,
            head_mask=head_mask,
            inputs_embeds=inputs_embeds,
            output_attentions=output_attentions,
            output_hidden_states=output_hidden_states,
        )

        hidden_state = outputs[0]  # (bs * num_choices, seq_len, dim)
        pooled_output = hidden_state[:, 0]  # (bs * num_choices, dim)
        pooled_output = self.pre_classifier(pooled_output)  # (bs * num_choices, dim)
        pooled_output = nn.ReLU()(pooled_output)  # (bs * num_choices, dim)
        pooled_output = self.dropout(pooled_output)  # (bs * num_choices, dim)
        logits = self.classifier(pooled_output)  # (bs * num_choices, 1)

        reshaped_logits = logits.view(-1, num_choices)  # (bs, num_choices)

        outputs = (reshaped_logits,) + outputs[1:]  # add hidden states and attention if they are here

        if labels is not None:
            loss_fct = CrossEntropyLoss()
            loss = loss_fct(reshaped_logits, labels)
            outputs = (loss,) + outputs

        return outputs  # (loss), reshaped_logits, (hidden_states), (attentions)<|MERGE_RESOLUTION|>--- conflicted
+++ resolved
@@ -228,13 +228,9 @@
         self.ffn = FFN(config)
         self.output_layer_norm = nn.LayerNorm(normalized_shape=config.dim, eps=1e-12)
 
-<<<<<<< HEAD
         self._init_adapter_modules()
 
-    def forward(self, x, attn_mask=None, head_mask=None, adapter_names=None):
-=======
-    def forward(self, x, attn_mask=None, head_mask=None, output_attentions=False):
->>>>>>> 64d6cda8
+    def forward(self, x, attn_mask=None, head_mask=None, output_attentions=False, adapter_names=None):
         """
         Parameters
         ----------
@@ -258,7 +254,7 @@
             assert type(sa_output) == tuple
             sa_output = sa_output[0]
         sa_output = self.attention_adapters.adapters_forward(
-            sa_output, x, attention_mask=attn_mask, adapter_names=adapter_names
+            sa_output, x, adapter_names=adapter_names
         )  # (bs, seq_length, dim)
 
         # Feed Forward Network
@@ -281,11 +277,15 @@
 
         self.layer = nn.ModuleList([TransformerBlock(config) for _ in range(config.n_layers)])
 
-<<<<<<< HEAD
-    def forward(self, x, attn_mask=None, head_mask=None, adapter_names=None):
-=======
-    def forward(self, x, attn_mask=None, head_mask=None, output_attentions=False, output_hidden_states=False):
->>>>>>> 64d6cda8
+    def forward(
+        self,
+        x,
+        attn_mask=None,
+        head_mask=None,
+        output_attentions=False,
+        output_hidden_states=False,
+        adapter_names=None,
+    ):
         """
         Parameters
         ----------
@@ -314,11 +314,11 @@
                 all_hidden_states = all_hidden_states + (hidden_state,)
 
             layer_outputs = layer_module(
-<<<<<<< HEAD
-                x=hidden_state, attn_mask=attn_mask, head_mask=head_mask[i], adapter_names=adapter_names
-=======
-                x=hidden_state, attn_mask=attn_mask, head_mask=head_mask[i], output_attentions=output_attentions
->>>>>>> 64d6cda8
+                x=hidden_state,
+                attn_mask=attn_mask,
+                head_mask=head_mask[i],
+                output_attentions=output_attentions,
+                adapter_names=adapter_names,
             )
             hidden_state = layer_outputs[-1]
 
@@ -437,9 +437,6 @@
             self.transformer.layer[layer].attention.prune_heads(heads)
 
     @add_start_docstrings_to_callable(DISTILBERT_INPUTS_DOCSTRING)
-<<<<<<< HEAD
-    def forward(self, input_ids=None, attention_mask=None, head_mask=None, inputs_embeds=None, adapter_names=None):
-=======
     @add_code_sample_docstrings(tokenizer_class=_TOKENIZER_FOR_DOC, checkpoint="distilbert-base-uncased")
     def forward(
         self,
@@ -449,8 +446,8 @@
         inputs_embeds=None,
         output_attentions=None,
         output_hidden_states=None,
+        adapter_names=None,
     ):
->>>>>>> 64d6cda8
         r"""
     Return:
         :obj:`tuple(torch.FloatTensor)` comprising various elements depending on the configuration (:class:`~transformers.DistilBertConfig`) and inputs:
@@ -468,18 +465,15 @@
             Attentions weights after the attention softmax, used to compute the weighted average in the self-attention
             heads.
         """
-<<<<<<< HEAD
+        output_attentions = output_attentions if output_attentions is not None else self.config.output_attentions
+        output_hidden_states = (
+            output_hidden_states if output_hidden_states is not None else self.config.output_hidden_states
+        )
         # override the default active adapters with those passed in the method call
         adapter_names = adapter_names or self.active_adapters
         # some warnings if we don't use available adapters
         if not adapter_names and self.has_adapters():
             logger.warning("There are adapters available but none are passed to model.forward")
-=======
-        output_attentions = output_attentions if output_attentions is not None else self.config.output_attentions
-        output_hidden_states = (
-            output_hidden_states if output_hidden_states is not None else self.config.output_hidden_states
-        )
->>>>>>> 64d6cda8
 
         if input_ids is not None and inputs_embeds is not None:
             raise ValueError("You cannot specify both input_ids and inputs_embeds at the same time")
@@ -500,19 +494,15 @@
 
         if inputs_embeds is None:
             inputs_embeds = self.embeddings(input_ids)  # (bs, seq_length, dim)
-<<<<<<< HEAD
         inputs_embeds = self.invertible_adapters_forward(inputs_embeds, adapter_names=adapter_names)
 
-        tfmr_output = self.transformer(
-            x=inputs_embeds, attn_mask=attention_mask, head_mask=head_mask, adapter_names=adapter_names
-=======
         tfmr_output = self.transformer(
             x=inputs_embeds,
             attn_mask=attention_mask,
             head_mask=head_mask,
             output_attentions=output_attentions,
             output_hidden_states=output_hidden_states,
->>>>>>> 64d6cda8
+            adapter_names=adapter_names,
         )
         hidden_state = tfmr_output[0]
         output = (hidden_state,) + tfmr_output[1:]
@@ -577,112 +567,6 @@
         return self.vocab_projector
 
     @add_start_docstrings_to_callable(DISTILBERT_INPUTS_DOCSTRING)
-<<<<<<< HEAD
-=======
-    @add_code_sample_docstrings(tokenizer_class=_TOKENIZER_FOR_DOC, checkpoint="distilbert-base-uncased")
->>>>>>> 64d6cda8
-    def forward(
-        self,
-        input_ids=None,
-        attention_mask=None,
-        head_mask=None,
-        inputs_embeds=None,
-<<<<<<< HEAD
-        masked_lm_labels=None,
-        adapter_names=None,
-=======
-        labels=None,
-        output_attentions=None,
-        output_hidden_states=None,
-        **kwargs
->>>>>>> 64d6cda8
-    ):
-        r"""
-        labels (:obj:`torch.LongTensor` of shape :obj:`(batch_size, sequence_length)`, `optional`, defaults to :obj:`None`):
-            Labels for computing the masked language modeling loss.
-            Indices should be in ``[-100, 0, ..., config.vocab_size]`` (see ``input_ids`` docstring)
-            Tokens with indices set to ``-100`` are ignored (masked), the loss is only computed for the tokens with labels
-            in ``[0, ..., config.vocab_size]``
-        kwargs (:obj:`Dict[str, any]`, optional, defaults to `{}`):
-            Used to hide legacy arguments that have been deprecated.
-
-    Returns:
-        :obj:`tuple(torch.FloatTensor)` comprising various elements depending on the configuration (:class:`~transformers.DistilBertConfig`) and inputs:
-        loss (`optional`, returned when ``labels`` is provided) ``torch.FloatTensor`` of shape ``(1,)``:
-            Masked language modeling loss.
-        prediction_scores (:obj:`torch.FloatTensor` of shape :obj:`(batch_size, sequence_length, config.vocab_size)`)
-            Prediction scores of the language modeling head (scores for each vocabulary token before SoftMax).
-        hidden_states (:obj:`tuple(torch.FloatTensor)`, `optional`, returned when ``output_hidden_states=True`` is passed or when ``config.output_hidden_states=True``):
-            Tuple of :obj:`torch.FloatTensor` (one for the output of the embeddings + one for the output of each layer)
-            of shape :obj:`(batch_size, sequence_length, hidden_size)`.
-
-            Hidden-states of the model at the output of each layer plus the initial embedding outputs.
-        attentions (:obj:`tuple(torch.FloatTensor)`, `optional`, returned when ``output_attentions=True`` is passed or when ``config.output_attentions=True``):
-            Tuple of :obj:`torch.FloatTensor` (one for each layer) of shape
-            :obj:`(batch_size, num_heads, sequence_length, sequence_length)`.
-
-            Attentions weights after the attention softmax, used to compute the weighted average in the self-attention
-            heads.
-
-        """
-        if "masked_lm_labels" in kwargs:
-            warnings.warn(
-                "The `masked_lm_labels` argument is deprecated and will be removed in a future version, use `labels` instead.",
-                DeprecationWarning,
-            )
-            labels = kwargs.pop("masked_lm_labels")
-        assert kwargs == {}, f"Unexpected keyword arguments: {list(kwargs.keys())}."
-
-        dlbrt_output = self.distilbert(
-            input_ids=input_ids,
-            attention_mask=attention_mask,
-            head_mask=head_mask,
-            inputs_embeds=inputs_embeds,
-<<<<<<< HEAD
-            adapter_names=adapter_names,
-=======
-            output_attentions=output_attentions,
-            output_hidden_states=output_hidden_states,
->>>>>>> 64d6cda8
-        )
-        hidden_states = dlbrt_output[0]  # (bs, seq_length, dim)
-        prediction_logits = self.vocab_transform(hidden_states)  # (bs, seq_length, dim)
-        prediction_logits = gelu(prediction_logits)  # (bs, seq_length, dim)
-        prediction_logits = self.vocab_layer_norm(prediction_logits)  # (bs, seq_length, dim)
-        prediction_logits = self.distilbert.invertible_adapters_forward(
-            prediction_logits, adapter_names=adapter_names, rev=True
-        )
-        prediction_logits = self.vocab_projector(prediction_logits)  # (bs, seq_length, vocab_size)
-
-        outputs = (prediction_logits,) + dlbrt_output[1:]
-        if labels is not None:
-            mlm_loss = self.mlm_loss_fct(prediction_logits.view(-1, prediction_logits.size(-1)), labels.view(-1))
-            outputs = (mlm_loss,) + outputs
-        return outputs  # (mlm_loss), prediction_logits, (all hidden_states), (all attentions)
-
-
-@add_start_docstrings(
-    """DistilBert Model transformer with a sequence classification/regression head on top (a linear layer on top of
-    the pooled output) e.g. for GLUE tasks. """,
-    DISTILBERT_START_DOCSTRING,
-)
-class DistilBertForSequenceClassification(ModelWithHeadsAdaptersMixin, DistilBertPreTrainedModel):
-    def __init__(self, config):
-        super().__init__(config)
-        self.num_labels = config.num_labels
-
-        self.distilbert = DistilBertModel(config)
-        self.pre_classifier = nn.Linear(config.dim, config.dim)
-        self.classifier = nn.Linear(config.dim, config.num_labels)
-        self.dropout = nn.Dropout(config.seq_classif_dropout)
-
-        self.init_weights()
-
-    @add_start_docstrings_to_callable(DISTILBERT_INPUTS_DOCSTRING)
-<<<<<<< HEAD
-    def forward(
-        self, input_ids=None, attention_mask=None, head_mask=None, inputs_embeds=None, labels=None, adapter_names=None,
-=======
     @add_code_sample_docstrings(tokenizer_class=_TOKENIZER_FOR_DOC, checkpoint="distilbert-base-uncased")
     def forward(
         self,
@@ -693,7 +577,99 @@
         labels=None,
         output_attentions=None,
         output_hidden_states=None,
->>>>>>> 64d6cda8
+        adapter_names=None,
+        **kwargs
+    ):
+        r"""
+        labels (:obj:`torch.LongTensor` of shape :obj:`(batch_size, sequence_length)`, `optional`, defaults to :obj:`None`):
+            Labels for computing the masked language modeling loss.
+            Indices should be in ``[-100, 0, ..., config.vocab_size]`` (see ``input_ids`` docstring)
+            Tokens with indices set to ``-100`` are ignored (masked), the loss is only computed for the tokens with labels
+            in ``[0, ..., config.vocab_size]``
+        kwargs (:obj:`Dict[str, any]`, optional, defaults to `{}`):
+            Used to hide legacy arguments that have been deprecated.
+
+    Returns:
+        :obj:`tuple(torch.FloatTensor)` comprising various elements depending on the configuration (:class:`~transformers.DistilBertConfig`) and inputs:
+        loss (`optional`, returned when ``labels`` is provided) ``torch.FloatTensor`` of shape ``(1,)``:
+            Masked language modeling loss.
+        prediction_scores (:obj:`torch.FloatTensor` of shape :obj:`(batch_size, sequence_length, config.vocab_size)`)
+            Prediction scores of the language modeling head (scores for each vocabulary token before SoftMax).
+        hidden_states (:obj:`tuple(torch.FloatTensor)`, `optional`, returned when ``output_hidden_states=True`` is passed or when ``config.output_hidden_states=True``):
+            Tuple of :obj:`torch.FloatTensor` (one for the output of the embeddings + one for the output of each layer)
+            of shape :obj:`(batch_size, sequence_length, hidden_size)`.
+
+            Hidden-states of the model at the output of each layer plus the initial embedding outputs.
+        attentions (:obj:`tuple(torch.FloatTensor)`, `optional`, returned when ``output_attentions=True`` is passed or when ``config.output_attentions=True``):
+            Tuple of :obj:`torch.FloatTensor` (one for each layer) of shape
+            :obj:`(batch_size, num_heads, sequence_length, sequence_length)`.
+
+            Attentions weights after the attention softmax, used to compute the weighted average in the self-attention
+            heads.
+
+        """
+        if "masked_lm_labels" in kwargs:
+            warnings.warn(
+                "The `masked_lm_labels` argument is deprecated and will be removed in a future version, use `labels` instead.",
+                DeprecationWarning,
+            )
+            labels = kwargs.pop("masked_lm_labels")
+        assert kwargs == {}, f"Unexpected keyword arguments: {list(kwargs.keys())}."
+
+        dlbrt_output = self.distilbert(
+            input_ids=input_ids,
+            attention_mask=attention_mask,
+            head_mask=head_mask,
+            inputs_embeds=inputs_embeds,
+            output_attentions=output_attentions,
+            output_hidden_states=output_hidden_states,
+            adapter_names=adapter_names,
+        )
+        hidden_states = dlbrt_output[0]  # (bs, seq_length, dim)
+        prediction_logits = self.vocab_transform(hidden_states)  # (bs, seq_length, dim)
+        prediction_logits = gelu(prediction_logits)  # (bs, seq_length, dim)
+        prediction_logits = self.vocab_layer_norm(prediction_logits)  # (bs, seq_length, dim)
+        prediction_logits = self.distilbert.invertible_adapters_forward(
+            prediction_logits, adapter_names=adapter_names, rev=True
+        )
+        prediction_logits = self.vocab_projector(prediction_logits)  # (bs, seq_length, vocab_size)
+
+        outputs = (prediction_logits,) + dlbrt_output[1:]
+        if labels is not None:
+            mlm_loss = self.mlm_loss_fct(prediction_logits.view(-1, prediction_logits.size(-1)), labels.view(-1))
+            outputs = (mlm_loss,) + outputs
+        return outputs  # (mlm_loss), prediction_logits, (all hidden_states), (all attentions)
+
+
+@add_start_docstrings(
+    """DistilBert Model transformer with a sequence classification/regression head on top (a linear layer on top of
+    the pooled output) e.g. for GLUE tasks. """,
+    DISTILBERT_START_DOCSTRING,
+)
+class DistilBertForSequenceClassification(ModelWithHeadsAdaptersMixin, DistilBertPreTrainedModel):
+    def __init__(self, config):
+        super().__init__(config)
+        self.num_labels = config.num_labels
+
+        self.distilbert = DistilBertModel(config)
+        self.pre_classifier = nn.Linear(config.dim, config.dim)
+        self.classifier = nn.Linear(config.dim, config.num_labels)
+        self.dropout = nn.Dropout(config.seq_classif_dropout)
+
+        self.init_weights()
+
+    @add_start_docstrings_to_callable(DISTILBERT_INPUTS_DOCSTRING)
+    @add_code_sample_docstrings(tokenizer_class=_TOKENIZER_FOR_DOC, checkpoint="distilbert-base-uncased")
+    def forward(
+        self,
+        input_ids=None,
+        attention_mask=None,
+        head_mask=None,
+        inputs_embeds=None,
+        labels=None,
+        output_attentions=None,
+        output_hidden_states=None,
+        adapter_names=None,
     ):
         r"""
         labels (:obj:`torch.LongTensor` of shape :obj:`(batch_size,)`, `optional`, defaults to :obj:`None`):
@@ -726,12 +702,9 @@
             attention_mask=attention_mask,
             head_mask=head_mask,
             inputs_embeds=inputs_embeds,
-<<<<<<< HEAD
-            adapter_names=adapter_names,
-=======
             output_attentions=output_attentions,
             output_hidden_states=output_hidden_states,
->>>>>>> 64d6cda8
+            adapter_names=adapter_names,
         )
         hidden_state = distilbert_output[0]  # (bs, seq_len, dim)
         pooled_output = hidden_state[:, 0]  # (bs, dim)
@@ -779,12 +752,9 @@
         inputs_embeds=None,
         start_positions=None,
         end_positions=None,
-<<<<<<< HEAD
-        adapter_names=None,
-=======
         output_attentions=None,
         output_hidden_states=None,
->>>>>>> 64d6cda8
+        adapter_names=None,
     ):
         r"""
         start_positions (:obj:`torch.LongTensor` of shape :obj:`(batch_size,)`, `optional`, defaults to :obj:`None`):
@@ -821,12 +791,9 @@
             attention_mask=attention_mask,
             head_mask=head_mask,
             inputs_embeds=inputs_embeds,
-<<<<<<< HEAD
-            adapter_names=adapter_names,
-=======
             output_attentions=output_attentions,
             output_hidden_states=output_hidden_states,
->>>>>>> 64d6cda8
+            adapter_names=adapter_names,
         )
         hidden_states = distilbert_output[0]  # (bs, max_query_len, dim)
 
@@ -874,10 +841,6 @@
         self.init_weights()
 
     @add_start_docstrings_to_callable(DISTILBERT_INPUTS_DOCSTRING)
-<<<<<<< HEAD
-    def forward(
-        self, input_ids=None, attention_mask=None, head_mask=None, inputs_embeds=None, labels=None, adapter_names=None,
-=======
     @add_code_sample_docstrings(tokenizer_class=_TOKENIZER_FOR_DOC, checkpoint="distilbert-base-uncased")
     def forward(
         self,
@@ -888,7 +851,7 @@
         labels=None,
         output_attentions=None,
         output_hidden_states=None,
->>>>>>> 64d6cda8
+        adapter_names=None,
     ):
         r"""
         labels (:obj:`torch.LongTensor` of shape :obj:`(batch_size, sequence_length)`, `optional`, defaults to :obj:`None`):
@@ -919,12 +882,9 @@
             attention_mask=attention_mask,
             head_mask=head_mask,
             inputs_embeds=inputs_embeds,
-<<<<<<< HEAD
-            adapter_names=adapter_names,
-=======
             output_attentions=output_attentions,
             output_hidden_states=output_hidden_states,
->>>>>>> 64d6cda8
+            adapter_names=adapter_names,
         )
 
         sequence_output = outputs[0]
