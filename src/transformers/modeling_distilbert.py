--- conflicted
+++ resolved
@@ -295,7 +295,6 @@
         self.layer = nn.ModuleList([TransformerBlock(config) for _ in range(config.n_layers)])
 
     def forward(
-<<<<<<< HEAD
         self,
         x,
         attn_mask=None,
@@ -305,10 +304,6 @@
         return_dict=None,
         adapter_names=None,
     ):
-=======
-        self, x, attn_mask=None, head_mask=None, output_attentions=False, output_hidden_states=False, return_dict=None
-    ):  # docstyle-ignore
->>>>>>> d5b3e56d
         """
         Parameters:
             x: torch.tensor(bs, seq_length, dim) Input sequence embedded.
