import hashlib
import inspect
import json
import logging
import os
import re
import shutil
import tarfile
from collections.abc import Mapping
from dataclasses import asdict, dataclass, is_dataclass
from enum import Enum
from os.path import basename, isdir, isfile, join
from pathlib import Path
from typing import Callable, List, Optional, Union
from urllib.parse import urlparse
from zipfile import ZipFile, is_zipfile

import requests
from filelock import FileLock
from huggingface_hub import HfApi, snapshot_download

from .. import __adapters_version__
from ..file_utils import get_from_cache, is_remote_url, torch_cache_home


logger = logging.getLogger(__name__)

CONFIG_NAME = "adapter_config.json"
WEIGHTS_NAME = "pytorch_adapter.bin"
HEAD_CONFIG_NAME = "head_config.json"
HEAD_WEIGHTS_NAME = "pytorch_model_head.bin"
ADAPTERFUSION_CONFIG_NAME = "adapter_fusion_config.json"
ADAPTERFUSION_WEIGHTS_NAME = "pytorch_model_adapter_fusion.bin"
EMBEDDING_FILE = "embedding.pt"
TOKENIZER_PATH = "tokenizer"

ADAPTER_HUB_URL = "https://raw.githubusercontent.com/Adapter-Hub/Hub/master/dist/v2/"
ADAPTER_HUB_INDEX_FILE = ADAPTER_HUB_URL + "index/{}.json"
ADAPTER_HUB_CONFIG_FILE = ADAPTER_HUB_URL + "architectures.json"
ADAPTER_HUB_ALL_FILE = ADAPTER_HUB_URL + "all.json"
ADAPTER_HUB_ADAPTER_ENTRY_JSON = ADAPTER_HUB_URL + "adapters/{}/{}.json"

# the download cache
ADAPTER_CACHE = join(torch_cache_home, "adapters")

# these keys are ignored when calculating the config hash
ADAPTER_CONFIG_HASH_IGNORE = []

<<<<<<< HEAD
ADAPTER_CONFIG_HASH_IGNORE_DEFAULT = {
    "phm_layer": True,
    "phm_dim": 4,
    "factorized_phm_W": True,
    "shared_W_phm": False,
    "shared_phm_rule": True,
    "factorized_phm_rule": False,
    "phm_c_init": "normal",
    "phm_init_range": 0.0001,
    "learn_phm": True,
    "hypercomplex_nonlinearity": "glorot-uniform",
    "phm_rank": 1,
    "phm_bias": True,
    "init_weights": "bert",
    "scaling": 1.0,
=======
# old: new
ACTIVATION_RENAME = {
    "gelu": "gelu_new",
    "gelu_orig": "gelu",
>>>>>>> 07ee0b0a
}


class AdapterType(str, Enum):
    """Models all currently available model adapter types."""

    text_task = "text_task"
    text_lang = "text_lang"

    @classmethod
    def has(cls, value):
        return value in cls.__members__.values()

    def __repr__(self):
        return self.value


@dataclass
class AdapterInfo:
    """
    Holds information about an adapter publicly available on AdapterHub or huggingface.co. Returned by
    :func:`list_adapters()`.

    Args:
        source (str): The source repository of this adapter. Can be either "ah" (AdapterHub) or "hf" (huggingface.co).
        adapter_id (str): The unique identifier of this adapter.
        model_name (str, optional): The identifier of the model this adapter was trained for.
        task (str, optional): The task this adapter was trained for.
        subtask (str, optional): The subtask or dataset this adapter was trained on.
        username (str, optional): The username of author(s) of this adapter.
        adapter_config (dict, optional): The configuration dictionary of this adapter.
    """

    source: str
    adapter_id: str
    model_name: Optional[str] = None
    task: Optional[str] = None
    subtask: Optional[str] = None
    username: Optional[str] = None
    adapter_config: Optional[dict] = None
    sha1_checksum: Optional[str] = None


class DataclassJSONEncoder(json.JSONEncoder):
    def default(self, o):
        if is_dataclass(o):
            return asdict(o)
        return super().default(o)


def _minimize_dict(d):
    if isinstance(d, Mapping):
        return {k: _minimize_dict(v) for (k, v) in d.items() if v}
    else:
        return d


def get_adapter_config_hash(config, length=16):
    """
    Calculates the hash of a given adapter configuration which is used to identify this configuration.

    Returns:
        str: The resulting hash of the given config dict.
    """
    minimized_config = _minimize_dict({k: v for (k, v) in config.items() if k not in ADAPTER_CONFIG_HASH_IGNORE})
    # ensure hash is kept consistent to previous versions
    for name, default in ADAPTER_CONFIG_HASH_IGNORE_DEFAULT.items():
        if minimized_config.get(name, None) == default:
            del minimized_config[name]
    dict_str = json.dumps(minimized_config, sort_keys=True)
    h = hashlib.sha1()
    h.update(dict_str.encode(encoding="utf-8"))
    return h.hexdigest()[:length]


def inherit_doc(cls):
    for name, func in vars(cls).items():
        if isinstance(func, Callable) and not func.__doc__:
            for parent in cls.__bases__:
                parfunc = getattr(parent, name, None)
                if parfunc and getattr(parfunc, "__doc__", None):
                    func.__doc__ = parfunc.__doc__
                    break
    return cls


def urljoin(*args):
    return "/".join([s.strip("/") for s in args])


def remote_file_exists(url):
    r = requests.head(url)
    return r.status_code == 200


def download_cached(url, checksum=None, checksum_algo="sha1", cache_dir=None, force_extract=False, **kwargs):
    if not cache_dir:
        cache_dir = ADAPTER_CACHE
    if isinstance(url, Path):
        url = str(url)
    if isinstance(cache_dir, Path):
        cache_dir = str(cache_dir)

    if is_remote_url(url):
        output_path = get_from_cache(url, cache_dir=cache_dir, **kwargs)
    else:
        raise ValueError("Unable to parse '{}' as a URL".format(url))

    if not output_path:
        return None

    # if checksum is given, verify it
    if checksum and checksum_algo:
        h = hashlib.new(checksum_algo)
        with open(output_path, "rb") as f:
            h.update(f.read())
        calculated_checksum = h.hexdigest()
        if calculated_checksum != checksum.lower():
            raise EnvironmentError("Failed to verify checksum of '{}'".format(output_path))

    if not is_zipfile(output_path) and not tarfile.is_tarfile(output_path):
        return output_path

    # Path where we extract compressed archives
    # We avoid '.' in dir name and add "-extracted" at the end: "./model.zip" => "./model-zip-extracted/"
    output_dir, output_file = os.path.split(output_path)
    output_extract_dir_name = output_file.replace(".", "-") + "-extracted"
    output_path_extracted = os.path.join(output_dir, output_extract_dir_name)

    if os.path.isdir(output_path_extracted) and os.listdir(output_path_extracted) and not force_extract:
        return output_path_extracted

    # Prevent parallel extractions
    lock_path = output_path + ".lock"
    with FileLock(lock_path):
        shutil.rmtree(output_path_extracted, ignore_errors=True)
        os.makedirs(output_path_extracted)
        if is_zipfile(output_path):
            with ZipFile(output_path, "r") as zip_file:
                # we want to extract all files into a flat folder structure (i.e. no subfolders)
                for file in zip_file.namelist():
                    # check if we have a valid file
                    if basename(file):
                        file_data = zip_file.read(file)
                        with open(join(output_path_extracted, basename(file)), "wb") as f:
                            f.write(file_data)
        elif tarfile.is_tarfile(output_path):
            tar_file = tarfile.open(output_path)
            tar_file.extractall(output_path_extracted)
            tar_file.close()
        else:
            raise EnvironmentError("Archive format of {} could not be identified".format(output_path))

    return output_path_extracted


def resolve_adapter_config(config: Union[dict, str], local_map=None, try_loading_from_hub=True, **kwargs) -> dict:
    """
    Resolves a given adapter configuration specifier to a full configuration dictionary.

    Args:
        config (Union[dict, str]): The configuration to resolve. Can be either:

            - a dictionary: returned without further action
            - an identifier string available in local_map
            - the path to a file containing a full adapter configuration
            - an identifier string available in Adapter-Hub

    Returns:
        dict: The resolved adapter configuration dictionary.
    """
    # already a dict, so we don't have to do anything
    if isinstance(config, Mapping):
        return config
    # first, look in local map
    if local_map and config in local_map:
        return local_map[config]
    # load from file system if it's a local file
    if isfile(config):
        with open(config, "r") as f:
            loaded_config = json.load(f)
            # search for nested config if the loaded dict has the form of a config saved with an adapter module
            if "config" in loaded_config:
                return loaded_config["config"]
            else:
                return loaded_config
    # now, try to find in hub index
    if try_loading_from_hub:
        index_file = download_cached(ADAPTER_HUB_CONFIG_FILE, **kwargs)
        if not index_file:
            raise EnvironmentError("Unable to load adapter hub index file. The file might be temporarily unavailable.")
        with open(index_file, "r") as f:
            config_index = json.load(f)
        if config in config_index:
            return config_index[config]
    raise ValueError("Could not identify '{}' as a valid adapter configuration.".format(config))


def _split_identifier(identifier):
    task, subtask, org_name = None, None, None
    identifier = identifier.split("@")
    if len(identifier) > 1:
        org_name = identifier[1]
    identifier = identifier[0].split("/")
    if len(identifier) > 1:
        subtask = identifier[1]
    task = identifier[0]
    return task, subtask, org_name


def _dict_extract(d, primary_key, secondary_key=None):
    for k, v in d.items():
        if k == primary_key:
            if secondary_key:
                if secondary_key in v.keys():
                    yield v[secondary_key]
            else:
                for k, v in v.items():
                    yield v
        elif secondary_key is None:
            for k, v in v.items():
                if k == primary_key:
                    yield v


def find_in_index(
    identifier: str,
    model_name: str,
    adapter_config: Optional[dict] = None,
    strict: bool = False,
    index_file: str = None,
) -> Optional[str]:
    identifier = identifier.strip()
    # identifiers of form "@<org>/<file>" are unique and can be retrieved directly
    match = re.match(r"@(\S+)\/(\S+)", identifier)
    if match:
        return ADAPTER_HUB_ADAPTER_ENTRY_JSON.format(match.group(1), match.group(2))

    if not index_file:
        index_file = download_cached(ADAPTER_HUB_INDEX_FILE.format(model_name))
    if not index_file:
        raise EnvironmentError("Unable to load adapter hub index file. The file might be temporarily unavailable.")
    with open(index_file, "r") as f:
        adapter_index = json.load(f)
    # split into <task>/<subtask>@<org>
    task, subtask, org = _split_identifier(identifier)
    # find all entries for this task and subtask
    entries = list(_dict_extract(adapter_index, task, subtask))
    if not entries:
        # we found no matching entry
        return None
    elif len(entries) == 1:
        index_entry = entries[0]
    else:
        # there are multiple possible options for this identifier
        raise ValueError("Found multiple possible adapters matching '{}'.".format(identifier))
    # go on with searching a matching adapter_config hash in the task entry
    if adapter_config:
        config_hash = get_adapter_config_hash(adapter_config)
        if config_hash in index_entry:
            # now match the org if given
            hub_entry = _get_matching_version(index_entry[config_hash], org)
            if hub_entry:
                logger.info("Found matching adapter at: {}".format(hub_entry))
            return hub_entry
    # if we're here, no matching config is available or no config was given
    if not adapter_config or not strict:
        if "default" in index_entry:
            logger.info("No exactly matching adapter config found for this specifier, falling back to default.")
            return index_entry["default"]
        # there's only one possible config and we allow matches with different configs
        elif len(index_entry) == 1:
            logger.info("Only one configuration available for this adapter, using default.")
            config_entry = list(index_entry.values())[0]
            return _get_matching_version(config_entry, org)
    raise ValueError("No adapter '{}' found for the current model or configuration.".format(identifier))


def _get_matching_version(config_entry, org):
    if org:
        return config_entry["versions"].get(org, None)
    elif len(config_entry["versions"]) == 1:
        return list(config_entry["versions"].values())[0]
    elif "default" in config_entry:
        return config_entry["default"]
    else:
        raise ValueError("Multiple adapters with this name are available for this config.")


def http_get_json(url):
    # check if it's a relative url
    if not urlparse(url).netloc:
        url = urljoin(ADAPTER_HUB_URL, url)
    response = requests.get(url)
    if response.status_code == 200:
        return response.json()
    else:
        raise EnvironmentError("Failed to get file {}".format(url))


def get_checksum(file_entry: dict):
    for algo in hashlib.algorithms_guaranteed:
        if algo in file_entry:
            return algo, file_entry[algo]


def pull_from_hub(
    specifier: str,
    model_name: str,
    adapter_config: Optional[Union[dict, str]] = None,
    version: str = None,
    strict: bool = False,
    **kwargs
) -> str:
    """
    Downloads a pre-trained adapter module from Adapter-Hub

    Args:
        specifier (str): A string specifying the adapter to be loaded.
        model_name (str): The identifier of the pre-trained model for which to load an adapter.
        adapter_config (Union[dict, str], optional): The configuration of the adapter to be loaded.
        version (str, optional): The version of the adapter to be loaded. Defaults to None.
        strict (bool, optional): If set to True, only allow adapters exactly matching the given config to be loaded. Defaults to False.

    Returns:
        str: The local path to which the adapter has been downloaded.
    """
    if not model_name:
        raise ValueError("Unable to resolve adapter without the name of a model. Please specify model_name.")
    # resolve config if it's an identifier
    if adapter_config:
        adapter_config = resolve_adapter_config(adapter_config)
    # search the correct entry in the index
    hub_entry_url = find_in_index(specifier, model_name, adapter_config=adapter_config, strict=strict)
    if not hub_entry_url:
        raise EnvironmentError("No adapter with name '{}' was found in the adapter index.".format(specifier))
    hub_entry = http_get_json(hub_entry_url)

    # set version
    if not version:
        version = hub_entry["default_version"]
    elif version not in hub_entry["files"]:
        logger.warn("Version '{}' of adapter '{}' not found. Falling back to default.".format(version, specifier))
        version = hub_entry["default_version"]
    file_entry = hub_entry["files"][version]

    # start downloading
    logger.info("Resolved adapter files at {}.".format(file_entry["url"]))
    checksum_algo, checksum = get_checksum(file_entry)
    download_path = download_cached(file_entry["url"], checksum=checksum, checksum_algo=checksum_algo, **kwargs)
    if not download_path:
        raise EnvironmentError("Unable to load file from {}. The file might be unavailable.".format(file_entry["url"]))
    return download_path


def pull_from_hf_model_hub(specifier: str, version: str = None, **kwargs) -> str:
    download_path = snapshot_download(
        specifier,
        revision=version,
        cache_dir=kwargs.pop("cache_dir", None),
        library_name="adapter-transformers",
        library_version=__adapters_version__,
    )
    return download_path


def resolve_adapter_path(
    adapter_name_or_path,
    model_name: str = None,
    adapter_config: Union[dict, str] = None,
    version: str = None,
    source: str = "ah",
    **kwargs
) -> str:
    """
    Resolves the path to a pre-trained adapter module. Note: If attempting to resolve an adapter from the Hub,
    adapter_config and model_name must be present.

    Args:
        adapter_name_or_path (str): Can be either:

            - the path to a folder in the file system containing the adapter configuration and weights
            - an url pointing to a zip folder containing the adapter configuration and weights
            - a specifier matching a pre-trained adapter uploaded to Adapter-Hub
        model_name (str, optional): The identifier of the pre-trained model for which to load an adapter.
        adapter_config (Union[dict, str], optional): The configuration of the adapter to be loaded.
        version (str, optional): The version of the adapter to be loaded. Defaults to None.

    Returns:
        str: The local path from where the adapter module can be loaded.
    """
    # url of a folder containing pretrained adapters -> try to load from this url
    if is_remote_url(adapter_name_or_path):
        resolved_folder = download_cached(adapter_name_or_path, **kwargs)
        if not resolved_folder:
            raise EnvironmentError(
                "Unable to load file from {}. The file might be unavailable.".format(resolved_folder)
            )
        return resolved_folder
    # path to a local folder saved using save()
    elif isdir(adapter_name_or_path):
        if isfile(join(adapter_name_or_path, WEIGHTS_NAME)) and isfile(join(adapter_name_or_path, CONFIG_NAME)):
            return adapter_name_or_path
        else:
            raise EnvironmentError(
                "No file {} or no file {} found in directory {}".format(
                    WEIGHTS_NAME, CONFIG_NAME, adapter_name_or_path
                )
            )
    elif source == "ah":
        return pull_from_hub(
            adapter_name_or_path, model_name, adapter_config=adapter_config, version=version, **kwargs
        )
    elif source == "hf":
        return pull_from_hf_model_hub(adapter_name_or_path, version=version, **kwargs)
    else:
        raise ValueError("Unable to identify {} as a valid module location.".format(adapter_name_or_path))


def list_adapters(source: str = None, model_name: str = None) -> List[AdapterInfo]:
    """
    Retrieves a list of all publicly available adapters on AdapterHub.ml or on huggingface.co.

    Args:
        source (str, optional): Identifier of the source(s) from where to get adapters. Can be either:

            - "ah": search on AdapterHub.ml.
            - "hf": search on HuggingFace model hub (huggingface.co).
            - None (default): search on all sources

        model_name (str, optional): If specified, only returns adapters trained for the model with this identifier.
    """
    adapters = []
    if source == "ah" or source is None:
        try:
            all_ah_adapters_file = download_cached(ADAPTER_HUB_ALL_FILE)
        except requests.exceptions.HTTPError:
            raise EnvironmentError(
                "Unable to load list of adapters from AdapterHub.ml. The service might be temporarily unavailable."
            )
        with open(all_ah_adapters_file, "r") as f:
            all_ah_adapters_data = json.load(f)
        adapters += [AdapterInfo(**info) for info in all_ah_adapters_data]
    if source == "hf" or source is None:
        if "fetch_config" in inspect.signature(HfApi.list_models).parameters:
            kwargs = {"full": True, "fetch_config": True}
        else:
            logger.warning(
                "Using old version of huggingface-hub package for fetching. Please upgrade to latest version for accurate results."
            )
            kwargs = {"full": True}
        all_hf_adapters_data = HfApi().list_models(filter="adapter-transformers", **kwargs)
        for model_info in all_hf_adapters_data:
            adapter_info = AdapterInfo(
                source="hf",
                adapter_id=model_info.modelId,
                model_name=model_info.config.get("adapter_transformers", {}).get("model_name")
                if model_info.config
                else None,
                username=model_info.modelId.split("/")[0],
                sha1_checksum=model_info.sha,
            )
            adapters.append(adapter_info)

    if model_name is not None:
        adapters = [adapter for adapter in adapters if adapter.model_name == model_name]
    return adapters


def get_adapter_info(adapter_id: str, source: str = "ah") -> Optional[AdapterInfo]:
    """
    Retrieves information about a specific adapter.

    Args:
        adapter_id (str): The identifier of the adapter to retrieve.
        source (str, optional): Identifier of the source(s) from where to get adapters. Can be either:

            - "ah": search on AdapterHub.ml.
            - "hf": search on HuggingFace model hub (huggingface.co).

    Returns:
        AdapterInfo: The adapter information or None if the adapter was not found.
    """
    if source == "ah":
        if adapter_id.startswith("@"):
            adapter_id = adapter_id[1:]
        try:
            data = http_get_json(f"/adapters/{adapter_id}.json")
            return AdapterInfo(**data["info"])
        except EnvironmentError:
            return None
    elif source == "hf":
        try:
            model_info = HfApi().model_info(adapter_id)
            return AdapterInfo(
                source="hf",
                adapter_id=model_info.modelId,
                model_name=model_info.config.get("adapter_transformers", {}).get("model_name")
                if model_info.config
                else None,
                username=model_info.modelId.split("/")[0],
                sha1_checksum=model_info.sha,
            )
        except requests.exceptions.HTTPError:
            return None
    else:
        raise ValueError("Please specify either 'ah' or 'hf' as source.")<|MERGE_RESOLUTION|>--- conflicted
+++ resolved
@@ -46,7 +46,12 @@
 # these keys are ignored when calculating the config hash
 ADAPTER_CONFIG_HASH_IGNORE = []
 
-<<<<<<< HEAD
+# old: new
+ACTIVATION_RENAME = {
+    "gelu": "gelu_new",
+    "gelu_orig": "gelu",
+}
+
 ADAPTER_CONFIG_HASH_IGNORE_DEFAULT = {
     "phm_layer": True,
     "phm_dim": 4,
@@ -62,12 +67,6 @@
     "phm_bias": True,
     "init_weights": "bert",
     "scaling": 1.0,
-=======
-# old: new
-ACTIVATION_RENAME = {
-    "gelu": "gelu_new",
-    "gelu_orig": "gelu",
->>>>>>> 07ee0b0a
 }
 
 
