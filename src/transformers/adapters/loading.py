--- conflicted
+++ resolved
@@ -522,11 +522,7 @@
         adapter_fusion_name = load_as or config["name"]
         if adapter_fusion_name in self.model.config.adapters.fusions:
             logger.warning("Overwriting existing adapter fusion module '{}'".format(adapter_fusion_name))
-<<<<<<< HEAD
-        self.model.add_adapter_fusion(adapter_fusion_name, config["config"], overwrite_ok=True)
-=======
-        self.model.add_adapter_fusion(adapter_fusion_name, config["config"], set_active=kwargs.pop("set_active", True))
->>>>>>> 5ddfd1e0
+        self.model.add_adapter_fusion(adapter_fusion_name, config["config"], overwrite_ok=True, set_active=kwargs.pop("set_active", True))
 
         # Load AdapterFusion weights
         filter_func = self.filter_func(adapter_fusion_name)
