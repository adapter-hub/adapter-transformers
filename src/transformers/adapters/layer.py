--- conflicted
+++ resolved
@@ -4,11 +4,7 @@
 import torch
 from torch import nn
 
-<<<<<<< HEAD
-from .composition import AdapterCompositionBlock, BatchSplit, Fuse, Parallel, Split, Stack
-=======
-from .composition import AdapterCompositionBlock, Fuse, Parallel, Split, Stack, parse_composition
->>>>>>> 6c81d2f1
+from .composition import AdapterCompositionBlock, BatchSplit, Fuse, Parallel, Split, Stack, parse_composition
 from .modeling import Adapter, BertFusion
 
 
@@ -350,15 +346,20 @@
         hidden_states = torch.cat(children_hidden, 0)
         return hidden_states, input_tensor
 
-<<<<<<< HEAD
     def adapter_batchsplit(self, adapter_setup: BatchSplit, hidden_states, input_tensor, lvl=0):
         if not sum(adapter_setup.batch_sizes) == hidden_states.shape[0]:
-            raise IndexError("The given batch has a size of {} which is not compatibel with batch_sizes {}".format(
-                hidden_states.shape[0], adapter_setup.batch_sizes))
+            raise IndexError(
+                "The given batch has a size of {} which is not compatibel with batch_sizes {}".format(
+                    hidden_states.shape[0], adapter_setup.batch_sizes
+                )
+            )
         children_hidden = []
         for i, adapter_block in enumerate(adapter_setup):
             # compute ids of sequences thet should be passed to the ith adapter
-            batch_idx = range(sum(adapter_setup.batch_sizes[:i]), min(hidden_states.shape[0], sum(adapter_setup.batch_sizes[: i + 1])))
+            batch_idx = range(
+                sum(adapter_setup.batch_sizes[:i]),
+                min(hidden_states.shape[0], sum(adapter_setup.batch_sizes[: i + 1])),
+            )
             # Case 1: We have a nested stack -> call stack method
             if isinstance(adapter_block, Stack):
                 child, _, _ = self.adapter_stack(
@@ -398,10 +399,7 @@
         hidden_states = torch.cat(children_hidden, dim=0)
         return hidden_states
 
-    def adapters_forward(self, hidden_states, input_tensor):
-=======
     def adapters_forward(self, hidden_states, input_tensor, **kwargs):
->>>>>>> 6c81d2f1
         """
         Called for each forward pass through adapters.
         """
