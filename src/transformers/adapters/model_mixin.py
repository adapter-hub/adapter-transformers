import logging
import os
import warnings
from abc import ABC, abstractmethod
from collections import defaultdict
from os.path import join
from typing import Iterable, List, Optional, Tuple, Union

import torch
from torch import nn

from .composition import AdapterCompositionBlock, Fuse, Stack, parse_composition
from .configuration import (
    AdapterConfig,
    AdapterConfigBase,
    AdapterFusionConfig,
    ModelAdaptersConfig,
    get_adapter_config_hash,
)
from .context import AdapterSetup, ForwardContext
from .hub_mixin import PushAdapterToHubMixin
from .layer import AdapterLayer, AdapterLayerBase
from .loading import AdapterFusionLoader, AdapterLoader, PredictionHeadLoader, WeightsLoader
from .modeling import Adapter, GLOWCouplingBlock, NICECouplingBlock
from .prefix_tuning import PrefixTuningPool, PrefixTuningShim
from .utils import EMBEDDING_FILE, TOKENIZER_PATH, inherit_doc


logger = logging.getLogger(__name__)


class InvertibleAdaptersMixin:
    """Mixin for Transformer models adding invertible adapters."""

    def __init__(self, *args, **kwargs):
        super().__init__(*args, **kwargs)
        self.invertible_adapters = nn.ModuleDict(dict())

    def add_invertible_adapter(self, adapter_name: str):
        """
        Adds an invertible adapter module for the adapter with the given name. If the given adapter does not specify an
        invertible adapter config, this method does nothing.

        Args:
            adapter_name (str): The name of the adapter for which to add an invertible adapter module.
        """
        if adapter_name in self.invertible_adapters:
            raise ValueError(f"Model already contains an adapter module for '{adapter_name}'.")
        adapter_config = self.config.adapters.match(
            adapter_name,
            config_type=AdapterConfig,
            location_key="inv_adapter",
        )
        if adapter_config and adapter_config["inv_adapter"]:
            if adapter_config["inv_adapter"] == "nice":
                inv_adap = NICECouplingBlock(
                    [[self.config.hidden_size]],
                    non_linearity=adapter_config["non_linearity"],
                    reduction_factor=adapter_config["inv_adapter_reduction_factor"],
                )
            elif adapter_config["inv_adapter"] == "glow":
                inv_adap = GLOWCouplingBlock(
                    [[self.config.hidden_size]],
                    non_linearity=adapter_config["non_linearity"],
                    reduction_factor=adapter_config["inv_adapter_reduction_factor"],
                )
            else:
                raise ValueError(f"Invalid invertible adapter type '{adapter_config['inv_adapter']}'.")
            self.invertible_adapters[adapter_name] = inv_adap
            self.invertible_adapters[adapter_name].apply(Adapter.init_bert_weights)

    def delete_invertible_adapter(self, adapter_name: str):
        if adapter_name in self.invertible_adapters:
            del self.invertible_adapters[adapter_name]

    def get_invertible_adapter(self):
        # TODO: Currently no fusion over invertible adapters, takes only very first language adapter position
        if self.config.adapters.active_setup is not None and len(self.config.adapters.active_setup) > 0:
            first_adapter = self.config.adapters.active_setup.first()
            if first_adapter in self.invertible_adapters:
                return self.invertible_adapters[first_adapter]
        return None

    def enable_invertible_adapters(self, adapter_names):
        for adapter_name in adapter_names:
            if adapter_name in self.invertible_adapters:
                for param in self.invertible_adapters[adapter_name].parameters():
                    param.requires_grad = True

    def invertible_adapters_forward(self, hidden_states, rev=False):
        # TODO: Currently no fusion over invertible adapters, takes only very first language adapter position
        if self.config.adapters.active_setup is not None and len(self.config.adapters.active_setup) > 0:
            first_adapter = self.config.adapters.active_setup.first()
            if first_adapter in self.invertible_adapters:
                hidden_states = self.invertible_adapters[first_adapter](hidden_states, rev=rev)

        return hidden_states


class ModelConfigAdaptersMixin(ABC):
    """
    Mixin for model config classes, adding support for adapters.

    Besides adding this mixin to the config class of a model supporting adapters, make sure the following attributes/
    properties are present: hidden_dropout_prob, attention_probs_dropout_prob.
    """

    def __init__(self, *args, **kwargs):
        super().__init__(*args, **kwargs)

        # adapter configuration
        adapter_config_dict = kwargs.pop("adapters", None)
        if adapter_config_dict:
            self.adapters = ModelAdaptersConfig(**adapter_config_dict)
        else:
            self.adapters = ModelAdaptersConfig()
        # Convert AdapterFusions from old format for backwards compatibility
        fusion_models = kwargs.pop("adapter_fusion_models", [])
        fusion_config = kwargs.pop("adapter_fusion", None)
        for fusion_adapter_names in fusion_models:
            self.adapters.add_fusion(fusion_adapter_names, config=fusion_config)


class ModelAdaptersMixin(PushAdapterToHubMixin, ABC):
    """Mixin for transformer models adding support for loading/ saving adapters."""

    def __init__(self, config, *args, **kwargs):
        super().__init__(config, *args, **kwargs)
        self.model_name = None
        self.loaded_embeddings = {}
        self._active_embedding = "default"

        # In some cases, the config is not an instance of a directly supported config class such as BertConfig.
        # Thus, we check the adapters config here to make sure everything is correct.
        if not hasattr(config, "adapters"):
            config.adapters = ModelAdaptersConfig()
        elif config.adapters is not None and not isinstance(config.adapters, ModelAdaptersConfig):
            config.adapters = ModelAdaptersConfig(**config.adapters)

    def _link_prefix_to_pool(self, layer):
        if isinstance(layer, PrefixTuningShim):
            layer.set_pool(self.base_model.prefix_tuning)

    def _init_adapter_modules(self, add_prefix_tuning_pool=True):
        """
        This method initializes adapter modules and fusion modules from the model config.
        """
        # Link all prefix tunings
        if add_prefix_tuning_pool:
            self.base_model.prefix_tuning = PrefixTuningPool(self.config)
            self.apply_to_adapter_layers(lambda i, layer: self._link_prefix_to_pool(layer))

        # Initialize adapters from config
        for adapter_name in self.config.adapters:
            self.apply_to_adapter_layers(lambda i, layer: layer.add_adapter(adapter_name, i))
        # Initialize fusion from config
        for fusion_name in self.config.adapters.fusions:
            self.apply_to_adapter_layers(lambda i, layer: layer.add_fusion_layer(fusion_name))

        self.loaded_embeddings["default"] = self.get_input_embeddings()

    # These methods have to be implemented by every deriving class:

    @abstractmethod
    def iter_layers(self) -> Iterable[Tuple[int, nn.Module]]:
        """
        Iterates over all layers of the model.

        This abstract method has to ne implemented by every implementing model.
        """
        pass

    def apply_to_adapter_layers(self, fn):
        """
        Applies a function to all adapter layers of the model.
        """
        for i, layer in self.iter_layers():
            for module in layer.modules():
                if isinstance(module, AdapterLayerBase):
                    fn(i, module)

    def train_adapter(self, adapter_setup: Union[list, AdapterCompositionBlock], train_embeddings=False):
        """Sets the model into mode for training the given adapters."""
        self.train()
        self.freeze_model(True)
        adapter_setup = parse_composition(adapter_setup)
        self.apply_to_adapter_layers(lambda i, layer: layer.enable_adapters(adapter_setup, True, False))
        if isinstance(self, InvertibleAdaptersMixin):
            self.enable_invertible_adapters(adapter_setup.flatten())
        # use the adapters to be trained by default in every forward pass
        self.set_active_adapters(adapter_setup)
        if train_embeddings:
            self.get_input_embeddings().train()

    def train_fusion(self, adapter_setup: Union[list, AdapterCompositionBlock], unfreeze_adapters=False):
        """Sets the model into mode for training of adapter fusion determined by a list of adapter names."""
        warnings.warn(
            "add_fusion() has been deprecated in favor of add_adapter_fusion(). Please use the newer method instead.",
            FutureWarning,
        )
        self.train_adapter_fusion(adapter_setup, unfreeze_adapters=unfreeze_adapters)

    def train_adapter_fusion(self, adapter_setup: Union[list, AdapterCompositionBlock], unfreeze_adapters=False):
        """Sets the model into mode for training of adapter fusion determined by a list of adapter names."""
        self.train()
        self.freeze_model(True)
        adapter_setup = parse_composition(adapter_setup)
        self.apply_to_adapter_layers(lambda i, layer: layer.enable_adapters(adapter_setup, unfreeze_adapters, True))
        # use the adapters to be trained by default in every forward pass
        self.set_active_adapters(adapter_setup)
        # TODO implement fusion for invertible adapters

    def has_adapters(self):
        if not getattr(self.config, "adapters", None):
            return False
        return len(self.config.adapters.adapters) > 0

    @property
    def has_parallel_adapters(self) -> bool:
        if self.config.adapters.active_setup:
            return self.config.adapters.active_setup.parallel_channels > 1
        else:
            return False

    @property
    def active_adapters(self) -> AdapterCompositionBlock:
        return self.config.adapters.active_setup

    @active_adapters.setter
    def active_adapters(self, adapter_setup: Union[list, AdapterCompositionBlock]):
        self.set_active_adapters(adapter_setup)

    def set_active_adapters(
        self, adapter_setup: Union[list, AdapterCompositionBlock], skip_layers: Optional[List[int]] = None
    ):
        """
        Sets the adapter modules to be used by default in every forward pass. If no adapter with the given name is
        found, no module of the respective type will be activated.

        Args:
            adapter_setup (list): The list of adapters to be activated by default. Can be a fusion or stacking configuration.
        """
        adapter_setup = parse_composition(adapter_setup, model_type=self.config.model_type)
        if adapter_setup:
            for adapter_name in adapter_setup.flatten():
                if adapter_name not in self.config.adapters.adapters:
                    raise ValueError(
                        f"No adapter with name '{adapter_name}' found. Please make sure that all specified adapters are correctly loaded."
                    )

        self.config.adapters.active_setup = adapter_setup
        self.config.adapters.skip_layers = skip_layers

    def add_adapter(self, adapter_name: str, config=None, overwrite_ok: bool = False, set_active: bool = False):
        """
        Adds a new adapter module of the specified type to the model.

        Args:

            adapter_name (str): The name of the adapter module to be added.
            config (str or dict or AdapterConfigBase, optional): The adapter configuration, can be either:

                - the string identifier of a pre-defined configuration dictionary
                - a configuration dictionary specifying the full config
                - if not given, the default configuration for this adapter type will be used
            overwrite_ok (bool, optional): Overwrite an adapter with the same name if it exists. By default (False), an exception is thrown.
            set_active (bool, optional): Set the adapter to be the active one. By default (False), the adapter is added but not activated.
        """
        if isinstance(config, dict):
            config = AdapterConfigBase.load(config)  # ensure config is ok and up-to-date
        # In case adapter already exists and we allow overwriting, explicitly delete the existing one first
        if overwrite_ok and adapter_name in self.config.adapters:
            self.delete_adapter(adapter_name)
        self.config.adapters.add(adapter_name, config=config)
        try:
            self.apply_to_adapter_layers(lambda i, layer: layer.add_adapter(adapter_name, i))
            # Prefix Tuning
            for module in self.modules():
                if isinstance(module, PrefixTuningPool):
                    module.confirm_prefix(adapter_name)
            if isinstance(self, InvertibleAdaptersMixin):
                self.add_invertible_adapter(adapter_name)
        except ValueError as ex:
            self.delete_adapter(adapter_name)
            raise ex
        if set_active:
            self.set_active_adapters(adapter_name)

    def add_fusion(self, adapter_names: Union[Fuse, list], adapter_fusion_config=None, override_kwargs=None):
        warnings.warn(
            "add_fusion() has been deprecated in favor of add_adapter_fusion(). Please use the newer method instead.",
            FutureWarning,
        )
        adapter_fusion_config = AdapterFusionConfig.from_dict(adapter_fusion_config).replace(**override_kwargs)
        self.add_adapter_fusion(adapter_names, adapter_fusion_config)

    def add_adapter_fusion(
        self,
        adapter_names: Union[Fuse, list, str],
        config=None,
        overwrite_ok: bool = False,
        set_active: bool = False,
    ):
        """
        Adds AdapterFusion to the model with alll the necessary configurations and weight initializations

        Args:
            adapter_names (Fuse or list or str): AdapterFusion layer to add. Can be either:

                - a ``Fuse`` composition block
                - a list of adapter names to fuse
                - a comma-separated string of adapter names to fuse
            config (str or dict): adapter fusion configuration, can be either:

                - a string identifying a pre-defined adapter fusion configuration
                - a dictionary representing the adapter fusion configuration
                - the path to a file containing the adapter fusion configuration
            overwrite_ok (bool, optional): Overwrite an AdapterFusion layer with the same name if it exists. By default (False), an exception is thrown.
            set_active (bool, optional): Activate the added AdapterFusion. By default (False), the AdapterFusion is added but not activated.
        """
        if isinstance(adapter_names, Fuse):
            adapter_names = adapter_names.children
        elif isinstance(adapter_names, str):
            adapter_names = adapter_names.split(",")

        if isinstance(config, dict):
            config = AdapterFusionConfig.from_dict(config)  # ensure config is ok and up-to-date
        # In case adapter already exists and we allow overwriting, explicitly delete the existing one first
        if overwrite_ok and self.config.adapters.get_fusion(adapter_names) is not None:
            self.delete_adapter_fusion(adapter_names)
        self.config.adapters.add_fusion(adapter_names, config=config)
        self.apply_to_adapter_layers(lambda i, layer: layer.add_fusion_layer(adapter_names))
        if set_active:
            if not isinstance(adapter_names, list):
                adapter_names = adapter_names.split(",")
            self.set_active_adapters(Fuse(*adapter_names))

    def delete_adapter(self, adapter_name: str):
        """
        Deletes the adapter with the specified name from the model.

        Args:
            adapter_name (str): The name of the adapter.
        """
        if adapter_name not in self.config.adapters:
            logger.info("No adapter '%s' found for deletion. Skipping.", adapter_name)
            return
        del self.config.adapters.adapters[adapter_name]
        self.apply_to_adapter_layers(lambda i, layer: layer.delete_adapter(adapter_name))
        if isinstance(self, InvertibleAdaptersMixin):
            self.delete_invertible_adapter(adapter_name)
        # Reset active adapters if this was the only active adapter
        if self.active_adapters == Stack(adapter_name):
            self.active_adapters = None

    def delete_adapter_fusion(self, adapter_names: Union[Fuse, list, str]):
        """
        Deletes the AdapterFusion layer of the specified adapters.

        Args:
            adapter_names (Union[Fuse, list, str]): AdapterFusion layer to delete.
        """
        if isinstance(adapter_names, Fuse):
            adapter_fusion_name = ",".join(adapter_names.children)
        elif isinstance(adapter_names, list):
            adapter_fusion_name = ",".join(adapter_names)
        elif isinstance(adapter_names, str):
            adapter_fusion_name = adapter_names
        else:
            raise ValueError("Invalid AdapterFusion definition: {}".format(adapter_names))

        if adapter_fusion_name not in self.config.adapters.fusions:
            logger.info("No AdapterFusion '%s' found for deletion. Skipping.", adapter_fusion_name)
            return
        del self.config.adapters.fusions[adapter_fusion_name]
        self.apply_to_adapter_layers(lambda i, layer: layer.delete_fusion_layer(adapter_fusion_name))
        # Reset active adapters if this was the active setup
        if self.active_adapters == adapter_names:
            self.active_adapters = None

    def save_adapter(
        self,
        save_directory: str,
        adapter_name: str,
        meta_dict: dict = None,
        custom_weights_loaders: Optional[List[WeightsLoader]] = None,
    ):
        """
        Saves an adapter and its configuration file to a directory so that it can be shared or reloaded using
        `load_adapter()`.

        Args:
            save_directory (str): Path to a directory where the adapter should be saved.
            adapter_name (str): Name of the adapter to be saved.

        Raises:
            ValueError: If the given adapter name is invalid.
        """
        loader = AdapterLoader(self)
        loader.save(save_directory, adapter_name, meta_dict)
        # save additional custom weights
        if custom_weights_loaders:
            for weights_loader in custom_weights_loaders:
                weights_loader.save(save_directory, adapter_name)

    def save_adapter_fusion(
        self,
        save_directory: str,
        adapter_names: Union[Fuse, list, str],
        meta_dict: dict = None,
        custom_weights_loaders: Optional[List[WeightsLoader]] = None,
    ):
        """
        Saves an AdapterFusion layer and its configuration file to a directory so that it can be shared or reloaded
        using `load_adapter_fusion()`.

        Args:
            save_directory (str): Path to a directory where the AdapterFusion should be saved.
            adapter_names (Union[Fuse, list, str]): AdapterFusion to be saved.

        Raises:
            ValueError: If the given AdapterFusion name is invalid.
        """
        if isinstance(adapter_names, Fuse):
            adapter_fusion_name = ",".join(adapter_names.children)
        elif isinstance(adapter_names, list):
            adapter_fusion_name = ",".join(adapter_names)
        elif isinstance(adapter_names, str):
            adapter_fusion_name = adapter_names
        else:
            raise ValueError("Invalid AdapterFusion definition: {}".format(adapter_names))

        loader = AdapterFusionLoader(self)
        loader.save(save_directory, adapter_fusion_name, meta_dict)
        # save additional custom weights
        if custom_weights_loaders:
            for weights_loader in custom_weights_loaders:
                weights_loader.save(save_directory, adapter_fusion_name)

    def load_adapter(
        self,
        adapter_name_or_path: str,
        config: Union[dict, str] = None,
        version: str = None,
        model_name: str = None,
        load_as: str = None,
        source: str = "ah",
        custom_weights_loaders: Optional[List[WeightsLoader]] = None,
        leave_out: Optional[List[int]] = None,
        id2label=None,
        set_active: bool = False,
        **kwargs
    ) -> str:
        """
        Loads a pre-trained pytorch adapter module from the local file system or a remote location.

        Args:
            adapter_name_or_path (str): can be either:

                - the identifier of a pre-trained task adapter to be loaded from Adapter Hub
                - a path to a directory containing adapter weights saved using `model.saved_adapter()`
                - a URL pointing to a zip folder containing a saved adapter module
            config (dict or str, optional): The requested configuration of the adapter.
                If not specified, will be either: - the default adapter config for the requested adapter if specified -
                the global default adapter config
            version (str, optional): The version of the adapter to be loaded.
            model_name (str, optional): The string identifier of the pre-trained model.
            load_as (str, optional): Load the adapter using this name. By default, the name with which the adapter was
                    saved will be used.
            source (str, optional): Identifier of the source(s) from where to load the adapter. Can be:

                - "ah" (default): search on AdapterHub.
                - "hf": search on HuggingFace model hub.
                - None: only search on local file system
            leave_out: Dynamically drop adapter modules in the specified Transformer layers when loading the adapter.
            set_active (bool, optional): Set the loaded adapter to be the active one. By default (False), the adapter is loaded but not activated.

        Returns:
            str: The name with which the adapter was added to the model.
        """
        loader = AdapterLoader(self)
        load_dir, load_name = loader.load(
            adapter_name_or_path,
            config,
            version,
            model_name,
            load_as,
            source=source,
            leave_out=leave_out,
            set_active=set_active,
            **kwargs,
        )
        # load additional custom weights
        if custom_weights_loaders:
            for weights_loader in custom_weights_loaders:
                weights_loader.load(
                    load_dir,
                    load_as=load_as,
                    loading_info=kwargs.get("loading_info", None),
                    main_load_name=load_name,
                    id2label=id2label,
                    set_active=set_active,
                )
        return load_name

    def load_adapter_fusion(
        self,
        adapter_fusion_name_or_path: str,
        load_as: str = None,
        custom_weights_loaders: Optional[List[WeightsLoader]] = None,
        set_active: bool = False,
        **kwargs
    ) -> str:
        """
        Loads a pre-trained AdapterFusion layer from the local file system.

        Args:
            adapter_fusion_name_or_path (str): a path to a directory containing AdapterFusion weights saved using `model.save_adapter_fusion()`.
            load_as (str, optional): Load the AdapterFusion using this name.
                    By default, the name with which the AdapterFusion layer was saved will be used.
            set_active (bool, optional): Activate the loaded AdapterFusion. By default (False), the AdapterFusion is loaded but not activated.

        Returns:
            str: The name with which the AdapterFusion was added to the model.
        """

        loader = AdapterFusionLoader(self)
        load_dir, load_name = loader.load(adapter_fusion_name_or_path, load_as, set_active=set_active)
        # load additional custom weights
        if custom_weights_loaders:
            for weights_loader in custom_weights_loaders:
                weights_loader.load(
                    load_dir,
                    load_as=load_as,
                    loading_info=kwargs.get("loading_info", None),
                    main_load_name=load_name,
                    set_active=set_active,
                )
        return load_name

    def save_all_adapters(
        self,
        save_directory: str,
        meta_dict: dict = None,
        custom_weights_loaders: Optional[List[WeightsLoader]] = None,
    ):
        """
        Saves all adapters of this model together with their configuration to subfolders of the given location.

        Args:
            save_directory (str): Path to a directory where the adapters should be saved.
        """
        for name in self.config.adapters:
            adapter_config = self.config.adapters.get(name)
            h = get_adapter_config_hash(adapter_config)
            save_path = join(save_directory, name)
            if meta_dict:
                meta_dict.update({"config_id": h})
            else:
                meta_dict = {"config_id": h}
            self.save_adapter(save_path, name, meta_dict=meta_dict, custom_weights_loaders=custom_weights_loaders)

    def save_all_adapter_fusions(
        self,
        save_directory: str,
        meta_dict: dict = None,
        custom_weights_loaders: Optional[List[WeightsLoader]] = None,
    ):
        """
        Saves all AdapterFusion layers of this model together with their configuration to subfolders of the given
        location.

        Args:
            save_directory (str): Path to a directory where the AdapterFusion layers should be saved.
        """
        for name in self.config.adapters.fusions:
            adapter_fusion_config = self.config.adapters.get_fusion(name)
            h = get_adapter_config_hash(adapter_fusion_config)
            save_path = join(save_directory, name)
            if meta_dict:
                meta_dict.update({"config_id": h})
            else:
                meta_dict = {"config_id": h}
            self.save_adapter_fusion(
                save_path, name, meta_dict=meta_dict, custom_weights_loaders=custom_weights_loaders
            )

    def freeze_model(self, freeze=True):
        """Freezes all weights of the model."""
        # first freeze/ unfreeze all model weights
        for param in self.base_model.parameters():
            param.requires_grad = not freeze
        self.model_frozen = freeze

    def forward_context(self, context: ForwardContext, *args, **kwargs):
        """
        This method is called by the ``ForwardContext`` at the beginning of the forward pass.
        """
        # some warnings if we don't use available adapters
<<<<<<< HEAD
        active_adapters = self.active_adapters or AdapterSetup.get_context()
        if not active_adapters:
            if self.has_adapters():
                logger.warning("There are adapters available but none are activated for the forward pass.")
            return
=======
        active_adapters = getattr(self, "active_adapters", None) or AdapterSetup.get_context()
        if not active_adapters and self.has_adapters():
            logger.warning("There are adapters available but none are activated for the forward pass.")
>>>>>>> b4e21ca6

        context.adapters_parallelized = False

        # Prefix tuning
        input_tensor = kwargs.get("input_ids", None)
        if input_tensor is None:
            input_tensor = kwargs.get("decoder_input_ids", None)
        if input_tensor is None:
            input_tensor = kwargs.get("attention_mask", None)
        if input_tensor is None:
            input_tensor = args[0]
        context.prefix_states = self.base_model.prefix_tuning(input_tensor.shape[0])

    def load_embeddings(self, path: str, name: str):
        """
        Load a saved embedding from the given path. If the embedding was saved with a tokenizer it is returned

        Args:
            path: the path to the saved embedding
            name: the name the embedding should be loaded as

        Returns: a tokenizer if it ws saved with the embedding otherwise None

        """
        from ..models.auto.tokenization_auto import AutoTokenizer

        if name in self.loaded_embeddings:
            raise ValueError("An embedding with the name {} already exists".format(name))
        tokenizer = None
        tokenizer_path = os.path.join(path, TOKENIZER_PATH)
        if os.path.isdir(tokenizer_path):
            tokenizer = AutoTokenizer.from_pretrained(tokenizer_path)

        embedding_path = os.path.join(path, EMBEDDING_FILE)
        if not os.path.isfile(embedding_path):
            raise FileNotFoundError("No embeddings found at {}".format(embedding_path))
        weights = torch.load(embedding_path)

        self.loaded_embeddings[name] = nn.Embedding.from_pretrained(weights)
        self.set_active_embeddings(name)
        return tokenizer

    def add_embeddings(self, name, tokenizer, reference_embedding=None, reference_tokenizer=None, embedding_dim=None):
        """
        Add a new embedding to the model. If a reference embedding and reference tokenizer are provided tokens in the
        present in both tokenizers are initialized to the embedding in the reference_embedding.

        Args:
            name: the name of the embedding
            tokenizer: the tokenizer determining the vocab of the embedding
            reference_embedding: the reference embedding to use for initializing the embeddings of tokens present in the newly created embedding
            reference_tokenizer: the tokenizer providing the vocab for the reference embedding
            embedding_dim: the dimension of the embeddings (if None the hidden_size from the config is used)

        """
        if name in self.loaded_embeddings:
            raise ValueError("An embedding with the name {} already exists".format(name))
        if embedding_dim is None:
            embedding_dim = self.config.hidden_size
        embedding = nn.Embedding(tokenizer.vocab_size, embedding_dim)
        embedding.requires_grad_(False)
        if (reference_embedding is not None and reference_tokenizer is None) or (
            reference_tokenizer is not None and reference_embedding is None
        ):
            raise KeyError(
                "Reference embedding and reference tokenizer are required to use initialize embeddings from reference embedding"
            )
        if reference_embedding is not None and reference_tokenizer is not None:
            tokens = set(tokenizer.get_vocab().keys()) & set(reference_tokenizer.get_vocab().keys())
            reference_vocab = reference_tokenizer.get_vocab()
            vocab = tokenizer.get_vocab()
            for t in tokens:
                idx_reference = reference_vocab[t]
                idx = vocab[t]
                embedding.weight[idx] = self.loaded_embeddings[reference_embedding].weight[idx_reference].clone()
        embedding.train(False)
        self.loaded_embeddings[name] = embedding
        self.set_active_embeddings(name)

    def delete_embeddings(self, name):
        """
        Deletes the embedding with the given name

        Args:
            name: The name of the embedding that should be deleted

        """
        if name not in self.loaded_embeddings:
            raise ValueError("No embedding with name {}".format(name))
        if self.active_embeddings == name:
            logger.warning("The active embedding is deleted. Setting the default embedding as active.")
            self.set_active_embeddings("default")
        del self.loaded_embeddings[name]

    def save_embeddings(self, path, name, tokenizer=None):
        """
        Saves the embedding with the given name. If a tokenizer is passed as well the tokenizer is saved together with
        the embedding.

        Args:
            path: The path where the embedding should be saved
            name: The name of the embedding that should be saved
            tokenizer: optionally a tokenizer to save with the embedding (default is None)

        """
        if self.active_embeddings == name:
            self.loaded_embeddings[name] = self.get_input_embeddings()
        os.makedirs(path, exist_ok=True)
        embedding_path = os.path.join(path, EMBEDDING_FILE)
        torch.save(self.loaded_embeddings[name].weight, embedding_path)
        if tokenizer:
            tokenizer_path = os.path.join(path, TOKENIZER_PATH)
            tokenizer.save_pretrained(tokenizer_path)

    def set_active_embeddings(self, name):
        """
        Sets the active embedding for the forward pass of the model

        Args:
            name: The name of the embedding that should be used

        """
        self.loaded_embeddings[self.active_embeddings] = self.get_input_embeddings()
        self.set_input_embeddings(self.loaded_embeddings[name])
        self._active_embedding = name

    @property
    def active_embeddings(self):
        return self._active_embedding

    def get_fusion_regularization_loss(self):
        reg_loss = 0.0

        target = torch.zeros((self.config.hidden_size, self.config.hidden_size)).fill_diagonal_(1.0).to(self.device)
        for i, layer in self.iter_layers():
            for module in layer.modules():
                if isinstance(module, AdapterLayer):
                    for _, layer_fusion in module.adapter_fusion_layer.items():
                        if hasattr(layer_fusion, "value"):
                            reg_loss += 0.01 * (target - layer_fusion.value.weight).pow(2).sum()

        return reg_loss

    def get_adapter(self, name) -> dict:
        """
        Returns a dictionary with all weights of the adapter with the specified name.

        Args:
            name (str): The adapter name.

        Returns:
            dict: A nested dictionary containing the weights of the adapter. The dictionary is structured as follow:
            {<layer id>: {<module location>: <nn.Module>}}.
        """
        destination = defaultdict(dict)

        # use a custom index to ensure numbering is from 0 to N layers
        for i, (_, layer) in enumerate(self.iter_layers()):
            for module in layer.modules():
                if isinstance(module, AdapterLayerBase):
                    adapter_module = module.get_adapter(name)
                    if adapter_module is not None:
                        destination[i][module.location_key] = adapter_module

        return dict(destination)


@inherit_doc
class ModelWithHeadsAdaptersMixin(ModelAdaptersMixin):
    """
    Mixin adding support for loading/ saving adapters to transformer models with head(s).
    """

    def __init__(self, config, *args, **kwargs):
        super().__init__(config, *args, **kwargs)
        self._convert_to_flex_head = False

    def iter_layers(self) -> Iterable[Tuple[int, nn.Module]]:
        """
        Iterates over all layers of the model.
        """
        if self.base_model is self:
            return super().iter_layers()
        else:
            return self.base_model.iter_layers()

    def add_adapter(self, adapter_name: str, config=None, overwrite_ok: bool = False, set_active: bool = False):
        """
        Adds a new adapter module of the specified type to the model.

        Args:
            adapter_name (str): The name of the adapter module to be added.
            config (str or dict, optional): The adapter configuration, can be either:

                - the string identifier of a pre-defined configuration dictionary
                - a configuration dictionary specifying the full config
                - if not given, the default configuration for this adapter type will be used
            overwrite_ok (bool, optional): Overwrite an adapter with the same name if it exists. By default (False), an exception is thrown.
            set_active (bool, optional): Set the adapter to be the active one. By default (False), the adapter is added but not activated.

        If self.base_model is self, must inherit from a class that implements this method, to preclude infinite
        recursion
        """
        if self.base_model is self:
            super().add_adapter(adapter_name, config, overwrite_ok=overwrite_ok, set_active=set_active)
        else:
            self.base_model.add_adapter(adapter_name, config, overwrite_ok=overwrite_ok, set_active=set_active)

    def train_adapter(self, adapter_setup: Union[list, AdapterCompositionBlock], train_embeddings=False):
        """
        Sets the model into mode for training the given adapters. If self.base_model is self, must inherit from a class
        that implements this method, to preclude infinite recursion
        """
        if self.base_model is self:
            super().train_adapter(adapter_setup, train_embeddings)
        else:
            self.base_model.train_adapter(adapter_setup, train_embeddings)

    def train_adapter_fusion(self, adapter_setup: Union[list, AdapterCompositionBlock], unfreeze_adapters=False):
        """
        Sets the model into mode for training of adapter fusion determined by a list of adapter names. If
        self.base_model is self, must inherit from a class that implements this method, to preclude infinite recursion
        """
        if self.base_model is self:
            super().train_adapter_fusion(adapter_setup, unfreeze_adapters=unfreeze_adapters)
        else:
            self.base_model.train_adapter_fusion(adapter_setup, unfreeze_adapters=unfreeze_adapters)

    def save_head(self, save_directory: str, head_name: str = None):
        loader = PredictionHeadLoader(self)
        loader.save(save_directory, name=head_name)

    def load_head(self, save_directory, load_as=None, id2label=None, **kwargs):
        loader = PredictionHeadLoader(self, convert_to_flex_head=self._convert_to_flex_head)
        return loader.load(save_directory, load_as=load_as, id2label=id2label, **kwargs)

    def save_adapter(
        self,
        save_directory: str,
        adapter_name: str,
        with_head: bool = True,
        meta_dict: dict = None,
        custom_weights_loaders: Optional[List[WeightsLoader]] = None,
    ):
        if with_head:
            if custom_weights_loaders is None:
                custom_weights_loaders = []
            custom_weights_loaders.append(PredictionHeadLoader(self, error_on_missing=False))
        super().save_adapter(
            save_directory,
            adapter_name,
            meta_dict=meta_dict,
            custom_weights_loaders=custom_weights_loaders,
        )

    def load_adapter(
        self,
        adapter_name_or_path: str,
        config: Union[dict, str] = None,
        version: str = None,
        model_name: str = None,
        load_as: str = None,
        source: str = "ah",
        with_head: bool = True,
        custom_weights_loaders: Optional[List[WeightsLoader]] = None,
        leave_out: Optional[List[int]] = None,
        id2label=None,
        set_active: bool = False,
        **kwargs
    ) -> str:
        if with_head:
            if custom_weights_loaders is None:
                custom_weights_loaders = []
            custom_weights_loaders.append(
                PredictionHeadLoader(
                    self,
                    error_on_missing=False,
                    convert_to_flex_head=self._convert_to_flex_head,
                )
            )
        # Support passing a num_labels for compatibility reasons. Convert to label map here.
        num_labels = kwargs.pop("num_labels", None)
        if num_labels is not None:
            id2label = {i: "LABEL_" + str(i) for i in range(num_labels)}
        return super().load_adapter(
            adapter_name_or_path,
            config=config,
            version=version,
            model_name=model_name,
            load_as=load_as,
            source=source,
            custom_weights_loaders=custom_weights_loaders,
            leave_out=leave_out,
            id2label=id2label,
            set_active=set_active,
            **kwargs,
        )

    def save_all_adapters(
        self,
        save_directory: str,
        with_head: bool = True,
        meta_dict: dict = None,
        custom_weights_loaders: Optional[List[WeightsLoader]] = None,
    ):
        if with_head:
            if custom_weights_loaders is None:
                custom_weights_loaders = []
            custom_weights_loaders.append(PredictionHeadLoader(self, error_on_missing=False))
        super().save_all_adapters(
            save_directory,
            meta_dict=meta_dict,
            custom_weights_loaders=custom_weights_loaders,
        )

    def save_adapter_fusion(
        self,
        save_directory: str,
        adapter_names: Union[Fuse, list, str],
        meta_dict: dict = None,
        custom_weights_loaders: Optional[List[WeightsLoader]] = None,
        with_head: Union[bool, str] = False,
    ):
        """
        Saves an AdapterFusion layer and its configuration file to a directory so that it can be shared or reloaded
        using `load_adapter_fusion()`.

        Args:
            save_directory (str): Path to a directory where the AdapterFusion should be saved.
            adapter_names (Union[Fuse, list, str]): AdapterFusion to be saved.
            with_head (Union[bool, str]): If True, will save a head with the same name as the AdapterFusionLayer. If a string,
                this will be used as the name of the head to be saved.

        Raises:
            ValueError: If the given AdapterFusion name is invalid.
        """
        super().save_adapter_fusion(save_directory, adapter_names, meta_dict, custom_weights_loaders)

        if with_head:
            # Make sure to cover the different options for adapter_names
            if isinstance(with_head, str):
                head_name = with_head
            elif isinstance(adapter_names, Fuse):
                head_name = adapter_names.name
            elif isinstance(adapter_names, list):
                head_name = ",".join(adapter_names)
            else:
                head_name = adapter_names
            if head_name not in self.heads:
                raise ValueError("No head with name {} found".format(head_name))
            loader = PredictionHeadLoader(self)
            loader.save(save_directory, head_name)

    def load_adapter_fusion(
        self,
        adapter_fusion_name_or_path: str,
        load_as: str = None,
        custom_weights_loaders: Optional[List[WeightsLoader]] = None,
        set_active: bool = False,
        with_head: bool = True,
        **kwargs
    ) -> str:
        if with_head:
            if custom_weights_loaders is None:
                custom_weights_loaders = []
            custom_weights_loaders.append(PredictionHeadLoader(self, error_on_missing=False))
        super().load_adapter_fusion(adapter_fusion_name_or_path, load_as, custom_weights_loaders, set_active)

    def save_all_heads(self, save_directory):
        for head_name in self.heads:
            save_path = join(save_directory, head_name)
            self.save_head(save_path, head_name)

    def get_labels(self):
        return list(self.config.id2label.values())

    def get_labels_dict(self):
        return self.config.id2label

    def get_adapter(self, name):
        """
        If self.base_model is self, must inherit from a class that implements this method, to preclude infinite
        recursion
        """
        if self.base_model is self:
            return super().get_adapter(name)
        else:
            return self.base_model.get_adapter(name)

    def load_embeddings(self, path: str, name: str):
        if self.base_model is self:
            return super().load_embeddings(path, name)
        else:
            return self.base_model.load_embeddings(path, name)

    def save_embeddings(self, path, name, tokenizer=None):
        if self.base_model is self:
            return super().save_embeddings(path, name, tokenizer)
        else:
            return self.base_model.save_embeddings(path, name, tokenizer)

    def add_embeddings(self, name, tokenizer, reference_embedding=None, reference_tokenizer=None, embedding_dim=None):
        if self.base_model is None:
            return super().add_embeddings(name, tokenizer, reference_embedding, reference_tokenizer, embedding_dim)
        else:
            return self.base_model.add_embeddings(
                name, tokenizer, reference_embedding, reference_tokenizer, embedding_dim
            )

    def set_active_embeddings(self, name):
        if self.base_model is None:
            return super().set_active_embeddings(name)
        else:
            return self.base_model.set_active_embeddings(name)

    def delete_embeddings(self, name):
        if self.base_model is None:
            return super().delete_embeddings(name)
        else:
            return self.base_model.delete_embeddings(name)<|MERGE_RESOLUTION|>--- conflicted
+++ resolved
@@ -597,17 +597,11 @@
         This method is called by the ``ForwardContext`` at the beginning of the forward pass.
         """
         # some warnings if we don't use available adapters
-<<<<<<< HEAD
-        active_adapters = self.active_adapters or AdapterSetup.get_context()
+        active_adapters = getattr(self, "active_adapters", None) or AdapterSetup.get_context()
         if not active_adapters:
             if self.has_adapters():
                 logger.warning("There are adapters available but none are activated for the forward pass.")
             return
-=======
-        active_adapters = getattr(self, "active_adapters", None) or AdapterSetup.get_context()
-        if not active_adapters and self.has_adapters():
-            logger.warning("There are adapters available but none are activated for the forward pass.")
->>>>>>> b4e21ca6
 
         context.adapters_parallelized = False
 
