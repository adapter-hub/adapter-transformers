--- conflicted
+++ resolved
@@ -54,23 +54,16 @@
             the `example scripts <https://github.com/huggingface/transformers/tree/master/examples>`__ for more
             details.
         do_predict (:obj:`bool`, `optional`, defaults to :obj:`False`):
-<<<<<<< HEAD
-            Whether to run predictions on the test set or not.
-=======
             Whether to run predictions on the test set or not. This argument is not directly used by
             :class:`~transformers.Trainer`, it's intended to be used by your training/evaluation scripts instead. See
             the `example scripts <https://github.com/huggingface/transformers/tree/master/examples>`__ for more
             details.
->>>>>>> bfa4ccf7
         evaluation_strategy (:obj:`str` or :class:`~transformers.trainer_utils.EvaluationStrategy`, `optional`, defaults to :obj:`"no"`):
             The evaluation strategy to adopt during training. Possible values are:
 
                 * :obj:`"no"`: No evaluation is done during training.
                 * :obj:`"steps"`: Evaluation is done (and logged) every :obj:`eval_steps`.
-<<<<<<< HEAD
-=======
                 * :obj:`"epoch"`: Evaluation is done at the end of each epoch.
->>>>>>> bfa4ccf7
 
         per_device_train_batch_size (:obj:`int`, `optional`, defaults to 8):
             The batch size per GPU/TPU core/CPU for training.
