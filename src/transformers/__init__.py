# flake8: noqa
# There's no way to ignore "F401 '...' imported but unused" warnings in this
# module, but to preserve other warnings. So, don't check this module at all.

<<<<<<< HEAD
__version__ = "2.0.1"
__hf_version__ = "4.6.1"
=======
__version__ = "2.1.0a0"
__hf_version__ = "4.5.1"
>>>>>>> 94ff58db

# Work around to update TensorFlow's absl.logging threshold which alters the
# default Python logging output behavior when present.
# see: https://github.com/abseil/abseil-py/issues/99
# and: https://github.com/tensorflow/tensorflow/issues/26691#issuecomment-500369493
try:
    import absl.logging
except ImportError:
    pass
else:
    absl.logging.set_verbosity("info")
    absl.logging.set_stderrthreshold("info")
    absl.logging._warn_preinit_stderr = False

from typing import TYPE_CHECKING

# Check the dependencies satisfy the minimal versions required.
from . import dependency_versions_check
from .file_utils import (
    _BaseLazyModule,
    is_flax_available,
    is_sentencepiece_available,
    is_speech_available,
    is_tf_available,
    is_tokenizers_available,
    is_torch_available,
    is_vision_available,
)
from .utils import logging


logger = logging.get_logger(__name__)  # pylint: disable=invalid-name


# Base objects, independent of any specific backend
_import_structure = {
    "configuration_utils": ["PretrainedConfig"],
    "data": [
        "DataProcessor",
        "InputExample",
        "InputFeatures",
        "SingleSentenceClassificationProcessor",
        "SquadExample",
        "SquadFeatures",
        "SquadV1Processor",
        "SquadV2Processor",
        "glue_compute_metrics",
        "glue_convert_examples_to_features",
        "glue_output_modes",
        "glue_processors",
        "glue_tasks_num_labels",
        "squad_convert_examples_to_features",
        "xnli_compute_metrics",
        "xnli_output_modes",
        "xnli_processors",
        "xnli_tasks_num_labels",
    ],
    "feature_extraction_sequence_utils": ["BatchFeature", "SequenceFeatureExtractor"],
    "file_utils": [
        "CONFIG_NAME",
        "MODEL_CARD_NAME",
        "PYTORCH_PRETRAINED_BERT_CACHE",
        "PYTORCH_TRANSFORMERS_CACHE",
        "SPIECE_UNDERLINE",
        "TF2_WEIGHTS_NAME",
        "TF_WEIGHTS_NAME",
        "TRANSFORMERS_CACHE",
        "WEIGHTS_NAME",
        "TensorType",
        "add_end_docstrings",
        "add_start_docstrings",
        "cached_path",
        "is_apex_available",
        "is_datasets_available",
        "is_faiss_available",
        "is_flax_available",
        "is_psutil_available",
        "is_py3nvml_available",
        "is_sentencepiece_available",
        "is_sklearn_available",
        "is_speech_available",
        "is_tf_available",
        "is_tokenizers_available",
        "is_torch_available",
        "is_torch_tpu_available",
        "is_vision_available",
    ],
    "hf_argparser": ["HfArgumentParser"],
    "integrations": [
        "is_comet_available",
        "is_optuna_available",
        "is_ray_available",
        "is_ray_tune_available",
        "is_tensorboard_available",
        "is_wandb_available",
    ],
    "modelcard": ["ModelCard"],
    "modeling_tf_pytorch_utils": [
        "convert_tf_weight_name_to_pt_weight_name",
        "load_pytorch_checkpoint_in_tf2_model",
        "load_pytorch_model_in_tf2_model",
        "load_pytorch_weights_in_tf2_model",
        "load_tf2_checkpoint_in_pytorch_model",
        "load_tf2_model_in_pytorch_model",
        "load_tf2_weights_in_pytorch_model",
    ],
    # Models
    "models": [],
    "models.albert": ["ALBERT_PRETRAINED_CONFIG_ARCHIVE_MAP", "AlbertConfig"],
    "models.auto": [
        "ALL_PRETRAINED_CONFIG_ARCHIVE_MAP",
        "CONFIG_MAPPING",
        "FEATURE_EXTRACTOR_MAPPING",
        "MODEL_NAMES_MAPPING",
        "TOKENIZER_MAPPING",
        "AutoConfig",
        "AutoFeatureExtractor",
        "AutoTokenizer",
    ],
    "models.bart": ["BartConfig", "BartTokenizer"],
    "models.barthez": [],
    "models.bert": [
        "BERT_PRETRAINED_CONFIG_ARCHIVE_MAP",
        "BasicTokenizer",
        "BertConfig",
        "BertTokenizer",
        "WordpieceTokenizer",
    ],
    "models.bert_generation": ["BertGenerationConfig"],
    "models.bert_japanese": ["BertJapaneseTokenizer", "CharacterTokenizer", "MecabTokenizer"],
    "models.bertweet": ["BertweetTokenizer"],
    "models.big_bird": ["BIG_BIRD_PRETRAINED_CONFIG_ARCHIVE_MAP", "BigBirdConfig", "BigBirdTokenizer"],
    "models.bigbird_pegasus": [
        "BIGBIRD_PEGASUS_PRETRAINED_CONFIG_ARCHIVE_MAP",
        "BigBirdPegasusConfig",
    ],
    "models.blenderbot": ["BLENDERBOT_PRETRAINED_CONFIG_ARCHIVE_MAP", "BlenderbotConfig", "BlenderbotTokenizer"],
    "models.blenderbot_small": [
        "BLENDERBOT_SMALL_PRETRAINED_CONFIG_ARCHIVE_MAP",
        "BlenderbotSmallConfig",
        "BlenderbotSmallTokenizer",
    ],
    "models.camembert": ["CAMEMBERT_PRETRAINED_CONFIG_ARCHIVE_MAP", "CamembertConfig"],
    "models.clip": [
        "CLIP_PRETRAINED_CONFIG_ARCHIVE_MAP",
        "CLIPConfig",
        "CLIPTextConfig",
        "CLIPTokenizer",
        "CLIPVisionConfig",
    ],
    "models.convbert": ["CONVBERT_PRETRAINED_CONFIG_ARCHIVE_MAP", "ConvBertConfig", "ConvBertTokenizer"],
    "models.cpm": ["CpmTokenizer"],
    "models.ctrl": ["CTRL_PRETRAINED_CONFIG_ARCHIVE_MAP", "CTRLConfig", "CTRLTokenizer"],
    "models.deberta": ["DEBERTA_PRETRAINED_CONFIG_ARCHIVE_MAP", "DebertaConfig", "DebertaTokenizer"],
    "models.deberta_v2": ["DEBERTA_V2_PRETRAINED_CONFIG_ARCHIVE_MAP", "DebertaV2Config"],
    "models.deit": ["DEIT_PRETRAINED_CONFIG_ARCHIVE_MAP", "DeiTConfig"],
    "models.distilbert": ["DISTILBERT_PRETRAINED_CONFIG_ARCHIVE_MAP", "DistilBertConfig", "DistilBertTokenizer"],
    "models.dpr": [
        "DPR_PRETRAINED_CONFIG_ARCHIVE_MAP",
        "DPRConfig",
        "DPRContextEncoderTokenizer",
        "DPRQuestionEncoderTokenizer",
        "DPRReaderOutput",
        "DPRReaderTokenizer",
    ],
    "models.electra": ["ELECTRA_PRETRAINED_CONFIG_ARCHIVE_MAP", "ElectraConfig", "ElectraTokenizer"],
    "models.encoder_decoder": ["EncoderDecoderConfig"],
    "models.flaubert": ["FLAUBERT_PRETRAINED_CONFIG_ARCHIVE_MAP", "FlaubertConfig", "FlaubertTokenizer"],
    "models.fsmt": ["FSMT_PRETRAINED_CONFIG_ARCHIVE_MAP", "FSMTConfig", "FSMTTokenizer"],
    "models.funnel": ["FUNNEL_PRETRAINED_CONFIG_ARCHIVE_MAP", "FunnelConfig", "FunnelTokenizer"],
    "models.gpt2": ["GPT2_PRETRAINED_CONFIG_ARCHIVE_MAP", "GPT2Config", "GPT2Tokenizer"],
    "models.gpt_neo": ["GPT_NEO_PRETRAINED_CONFIG_ARCHIVE_MAP", "GPTNeoConfig"],
    "models.herbert": ["HerbertTokenizer"],
    "models.ibert": ["IBERT_PRETRAINED_CONFIG_ARCHIVE_MAP", "IBertConfig"],
    "models.layoutlm": ["LAYOUTLM_PRETRAINED_CONFIG_ARCHIVE_MAP", "LayoutLMConfig", "LayoutLMTokenizer"],
    "models.led": ["LED_PRETRAINED_CONFIG_ARCHIVE_MAP", "LEDConfig", "LEDTokenizer"],
    "models.longformer": ["LONGFORMER_PRETRAINED_CONFIG_ARCHIVE_MAP", "LongformerConfig", "LongformerTokenizer"],
    "models.luke": ["LUKE_PRETRAINED_CONFIG_ARCHIVE_MAP", "LukeConfig", "LukeTokenizer"],
    "models.lxmert": ["LXMERT_PRETRAINED_CONFIG_ARCHIVE_MAP", "LxmertConfig", "LxmertTokenizer"],
    "models.m2m_100": ["M2M_100_PRETRAINED_CONFIG_ARCHIVE_MAP", "M2M100Config"],
    "models.marian": ["MarianConfig"],
    "models.mbart": ["MBartConfig"],
    "models.megatron_bert": ["MEGATRON_BERT_PRETRAINED_CONFIG_ARCHIVE_MAP", "MegatronBertConfig"],
    "models.mmbt": ["MMBTConfig"],
    "models.mobilebert": ["MOBILEBERT_PRETRAINED_CONFIG_ARCHIVE_MAP", "MobileBertConfig", "MobileBertTokenizer"],
    "models.mpnet": ["MPNET_PRETRAINED_CONFIG_ARCHIVE_MAP", "MPNetConfig", "MPNetTokenizer"],
    "models.mt5": ["MT5Config"],
    "models.openai": ["OPENAI_GPT_PRETRAINED_CONFIG_ARCHIVE_MAP", "OpenAIGPTConfig", "OpenAIGPTTokenizer"],
    "models.pegasus": ["PegasusConfig"],
    "models.phobert": ["PhobertTokenizer"],
    "models.prophetnet": ["PROPHETNET_PRETRAINED_CONFIG_ARCHIVE_MAP", "ProphetNetConfig", "ProphetNetTokenizer"],
    "models.rag": ["RagConfig", "RagRetriever", "RagTokenizer"],
    "models.reformer": ["REFORMER_PRETRAINED_CONFIG_ARCHIVE_MAP", "ReformerConfig"],
    "models.retribert": ["RETRIBERT_PRETRAINED_CONFIG_ARCHIVE_MAP", "RetriBertConfig", "RetriBertTokenizer"],
    "models.roberta": ["ROBERTA_PRETRAINED_CONFIG_ARCHIVE_MAP", "RobertaConfig", "RobertaTokenizer"],
    "models.speech_to_text": [
        "SPEECH_TO_TEXT_PRETRAINED_CONFIG_ARCHIVE_MAP",
        "Speech2TextConfig",
    ],
    "models.squeezebert": ["SQUEEZEBERT_PRETRAINED_CONFIG_ARCHIVE_MAP", "SqueezeBertConfig", "SqueezeBertTokenizer"],
    "models.t5": ["T5_PRETRAINED_CONFIG_ARCHIVE_MAP", "T5Config"],
    "models.tapas": ["TAPAS_PRETRAINED_CONFIG_ARCHIVE_MAP", "TapasConfig", "TapasTokenizer"],
    "models.transfo_xl": [
        "TRANSFO_XL_PRETRAINED_CONFIG_ARCHIVE_MAP",
        "TransfoXLConfig",
        "TransfoXLCorpus",
        "TransfoXLTokenizer",
    ],
    "models.vit": ["VIT_PRETRAINED_CONFIG_ARCHIVE_MAP", "ViTConfig"],
    "models.wav2vec2": [
        "WAV_2_VEC_2_PRETRAINED_CONFIG_ARCHIVE_MAP",
        "Wav2Vec2Config",
        "Wav2Vec2CTCTokenizer",
        "Wav2Vec2FeatureExtractor",
        "Wav2Vec2Processor",
        "Wav2Vec2Tokenizer",
    ],
    "models.xlm": ["XLM_PRETRAINED_CONFIG_ARCHIVE_MAP", "XLMConfig", "XLMTokenizer"],
    "models.xlm_prophetnet": ["XLM_PROPHETNET_PRETRAINED_CONFIG_ARCHIVE_MAP", "XLMProphetNetConfig"],
    "models.xlm_roberta": ["XLM_ROBERTA_PRETRAINED_CONFIG_ARCHIVE_MAP", "XLMRobertaConfig"],
    "models.xlnet": ["XLNET_PRETRAINED_CONFIG_ARCHIVE_MAP", "XLNetConfig"],
    "pipelines": [
        "AutomaticSpeechRecognitionPipeline",
        "Conversation",
        "ConversationalPipeline",
        "CsvPipelineDataFormat",
        "FeatureExtractionPipeline",
        "FillMaskPipeline",
        "ImageClassificationPipeline",
        "JsonPipelineDataFormat",
        "NerPipeline",
        "PipedPipelineDataFormat",
        "Pipeline",
        "PipelineDataFormat",
        "QuestionAnsweringPipeline",
        "SummarizationPipeline",
        "TableQuestionAnsweringPipeline",
        "Text2TextGenerationPipeline",
        "TextClassificationPipeline",
        "TextGenerationPipeline",
        "TokenClassificationPipeline",
        "TranslationPipeline",
        "ZeroShotClassificationPipeline",
        "pipeline",
    ],
    "tokenization_utils": ["PreTrainedTokenizer"],
    "tokenization_utils_base": [
        "AddedToken",
        "BatchEncoding",
        "CharSpan",
        "PreTrainedTokenizerBase",
        "SpecialTokensMixin",
        "TokenSpan",
    ],
    "trainer_callback": [
        "DefaultFlowCallback",
        "EarlyStoppingCallback",
        "PrinterCallback",
        "ProgressCallback",
        "TrainerCallback",
        "TrainerControl",
        "TrainerState",
    ],
    "trainer_utils": ["EvalPrediction", "IntervalStrategy", "SchedulerType", "set_seed"],
    "training_args": ["TrainingArguments"],
    "training_args_seq2seq": ["Seq2SeqTrainingArguments"],
    "training_args_tf": ["TFTrainingArguments"],
    "utils": ["logging"],
}

# sentencepiece-backed objects
if is_sentencepiece_available():
    _import_structure["models.albert"].append("AlbertTokenizer")
    _import_structure["models.barthez"].append("BarthezTokenizer")
    _import_structure["models.bert_generation"].append("BertGenerationTokenizer")
    _import_structure["models.camembert"].append("CamembertTokenizer")
    _import_structure["models.deberta_v2"].append("DebertaV2Tokenizer")
    _import_structure["models.m2m_100"].append("M2M100Tokenizer")
    _import_structure["models.marian"].append("MarianTokenizer")
    _import_structure["models.mbart"].append("MBartTokenizer")
    _import_structure["models.mbart"].append("MBart50Tokenizer")
    _import_structure["models.mt5"].append("MT5Tokenizer")
    _import_structure["models.pegasus"].append("PegasusTokenizer")
    _import_structure["models.reformer"].append("ReformerTokenizer")
    _import_structure["models.speech_to_text"].append("Speech2TextTokenizer")
    _import_structure["models.t5"].append("T5Tokenizer")
    _import_structure["models.xlm_prophetnet"].append("XLMProphetNetTokenizer")
    _import_structure["models.xlm_roberta"].append("XLMRobertaTokenizer")
    _import_structure["models.xlnet"].append("XLNetTokenizer")
else:
    from .utils import dummy_sentencepiece_objects

    _import_structure["utils.dummy_sentencepiece_objects"] = [
        name for name in dir(dummy_sentencepiece_objects) if not name.startswith("_")
    ]

# tokenizers-backed objects
if is_tokenizers_available():
    # Fast tokenizers
    _import_structure["models.clip"].append("CLIPTokenizerFast")
    _import_structure["models.convbert"].append("ConvBertTokenizerFast")
    _import_structure["models.albert"].append("AlbertTokenizerFast")
    _import_structure["models.bart"].append("BartTokenizerFast")
    _import_structure["models.barthez"].append("BarthezTokenizerFast")
    _import_structure["models.bert"].append("BertTokenizerFast")
    _import_structure["models.big_bird"].append("BigBirdTokenizerFast")
    _import_structure["models.camembert"].append("CamembertTokenizerFast")
    _import_structure["models.deberta"].append("DebertaTokenizerFast")
    _import_structure["models.distilbert"].append("DistilBertTokenizerFast")
    _import_structure["models.dpr"].extend(
        ["DPRContextEncoderTokenizerFast", "DPRQuestionEncoderTokenizerFast", "DPRReaderTokenizerFast"]
    )
    _import_structure["models.electra"].append("ElectraTokenizerFast")
    _import_structure["models.funnel"].append("FunnelTokenizerFast")
    _import_structure["models.gpt2"].append("GPT2TokenizerFast")
    _import_structure["models.herbert"].append("HerbertTokenizerFast")
    _import_structure["models.layoutlm"].append("LayoutLMTokenizerFast")
    _import_structure["models.led"].append("LEDTokenizerFast")
    _import_structure["models.longformer"].append("LongformerTokenizerFast")
    _import_structure["models.lxmert"].append("LxmertTokenizerFast")
    _import_structure["models.mbart"].append("MBartTokenizerFast")
    _import_structure["models.mbart"].append("MBart50TokenizerFast")
    _import_structure["models.mobilebert"].append("MobileBertTokenizerFast")
    _import_structure["models.mpnet"].append("MPNetTokenizerFast")
    _import_structure["models.mt5"].append("MT5TokenizerFast")
    _import_structure["models.openai"].append("OpenAIGPTTokenizerFast")
    _import_structure["models.pegasus"].append("PegasusTokenizerFast")
    _import_structure["models.reformer"].append("ReformerTokenizerFast")
    _import_structure["models.retribert"].append("RetriBertTokenizerFast")
    _import_structure["models.roberta"].append("RobertaTokenizerFast")
    _import_structure["models.squeezebert"].append("SqueezeBertTokenizerFast")
    _import_structure["models.t5"].append("T5TokenizerFast")
    _import_structure["models.xlm_roberta"].append("XLMRobertaTokenizerFast")
    _import_structure["models.xlnet"].append("XLNetTokenizerFast")
    _import_structure["tokenization_utils_fast"] = ["PreTrainedTokenizerFast"]

else:
    from .utils import dummy_tokenizers_objects

    _import_structure["utils.dummy_tokenizers_objects"] = [
        name for name in dir(dummy_tokenizers_objects) if not name.startswith("_")
    ]

if is_sentencepiece_available() and is_tokenizers_available():
    _import_structure["convert_slow_tokenizer"] = ["SLOW_TO_FAST_CONVERTERS", "convert_slow_tokenizer"]
else:
    from .utils import dummy_sentencepiece_and_tokenizers_objects

    _import_structure["utils.dummy_sentencepiece_and_tokenizers_objects"] = [
        name for name in dir(dummy_sentencepiece_and_tokenizers_objects) if not name.startswith("_")
    ]

# Speech-specific objects
if is_speech_available():
    _import_structure["models.speech_to_text"].append("Speech2TextFeatureExtractor")

else:
    from .utils import dummy_speech_objects

    _import_structure["utils.dummy_speech_objects"] = [
        name for name in dir(dummy_speech_objects) if not name.startswith("_")
    ]

if is_sentencepiece_available() and is_speech_available():
    _import_structure["models.speech_to_text"].append("Speech2TextProcessor")
else:
    from .utils import dummy_sentencepiece_and_speech_objects

    _import_structure["utils.dummy_sentencepiece_and_speech_objects"] = [
        name for name in dir(dummy_sentencepiece_and_speech_objects) if not name.startswith("_")
    ]

# Vision-specific objects
if is_vision_available():
    _import_structure["image_utils"] = ["ImageFeatureExtractionMixin"]
    _import_structure["models.clip"].append("CLIPFeatureExtractor")
    _import_structure["models.clip"].append("CLIPProcessor")
    _import_structure["models.deit"].append("DeiTFeatureExtractor")
    _import_structure["models.vit"].append("ViTFeatureExtractor")
else:
    from .utils import dummy_vision_objects

    _import_structure["utils.dummy_vision_objects"] = [
        name for name in dir(dummy_vision_objects) if not name.startswith("_")
    ]

# PyTorch-backed objects
if is_torch_available():
    _import_structure["benchmark.benchmark"] = ["PyTorchBenchmark"]
    _import_structure["benchmark.benchmark_args"] = ["PyTorchBenchmarkArguments"]
    _import_structure["data.data_collator"] = [
        "DataCollator",
        "DataCollatorForLanguageModeling",
        "DataCollatorForPermutationLanguageModeling",
        "DataCollatorForSeq2Seq",
        "DataCollatorForSOP",
        "DataCollatorForTokenClassification",
        "DataCollatorForWholeWordMask",
        "DataCollatorWithPadding",
        "default_data_collator",
    ]
    _import_structure["data.datasets"] = [
        "GlueDataset",
        "GlueDataTrainingArguments",
        "LineByLineTextDataset",
        "LineByLineWithRefDataset",
        "LineByLineWithSOPTextDataset",
        "SquadDataset",
        "SquadDataTrainingArguments",
        "TextDataset",
        "TextDatasetForNextSentencePrediction",
    ]
    _import_structure["generation_beam_search"] = ["BeamScorer", "BeamSearchScorer"]
    _import_structure["generation_logits_process"] = [
        "ForcedBOSTokenLogitsProcessor",
        "ForcedEOSTokenLogitsProcessor",
        "HammingDiversityLogitsProcessor",
        "InfNanRemoveLogitsProcessor",
        "LogitsProcessor",
        "LogitsProcessorList",
        "LogitsWarper",
        "MinLengthLogitsProcessor",
        "NoBadWordsLogitsProcessor",
        "NoRepeatNGramLogitsProcessor",
        "PrefixConstrainedLogitsProcessor",
        "RepetitionPenaltyLogitsProcessor",
        "TemperatureLogitsWarper",
        "TopKLogitsWarper",
        "TopPLogitsWarper",
    ]
    _import_structure["generation_stopping_criteria"] = [
        "MaxLengthCriteria",
        "MaxTimeCriteria",
        "StoppingCriteria",
        "StoppingCriteriaList",
    ]
    _import_structure["generation_utils"] = ["top_k_top_p_filtering"]
    _import_structure["modeling_utils"] = ["Conv1D", "PreTrainedModel", "apply_chunking_to_forward", "prune_layer"]

    # PyTorch models structure
    _import_structure["models.albert"].extend(
        [
            "ALBERT_PRETRAINED_MODEL_ARCHIVE_LIST",
            "AlbertForMaskedLM",
            "AlbertForMultipleChoice",
            "AlbertForPreTraining",
            "AlbertForQuestionAnswering",
            "AlbertForSequenceClassification",
            "AlbertForTokenClassification",
            "AlbertModel",
            "AlbertPreTrainedModel",
            "load_tf_weights_in_albert",
        ]
    )

    _import_structure["models.auto"].extend(
        [
            "MODEL_FOR_CAUSAL_LM_MAPPING",
            "MODEL_FOR_IMAGE_CLASSIFICATION_MAPPING",
            "MODEL_FOR_MASKED_LM_MAPPING",
            "MODEL_FOR_MULTIPLE_CHOICE_MAPPING",
            "MODEL_FOR_NEXT_SENTENCE_PREDICTION_MAPPING",
            "MODEL_FOR_PRETRAINING_MAPPING",
            "MODEL_FOR_QUESTION_ANSWERING_MAPPING",
            "MODEL_FOR_SEQ_TO_SEQ_CAUSAL_LM_MAPPING",
            "MODEL_FOR_SEQUENCE_CLASSIFICATION_MAPPING",
            "MODEL_FOR_TABLE_QUESTION_ANSWERING_MAPPING",
            "MODEL_FOR_TOKEN_CLASSIFICATION_MAPPING",
            "MODEL_MAPPING",
            "MODEL_WITH_HEADS_MAPPING",
            "MODEL_WITH_LM_HEAD_MAPPING",
            "AutoModel",
            "AutoModelForCausalLM",
            "AutoModelForImageClassification",
            "AutoModelForMaskedLM",
            "AutoModelForMultipleChoice",
            "AutoModelForNextSentencePrediction",
            "AutoModelForPreTraining",
            "AutoModelForQuestionAnswering",
            "AutoModelForSeq2SeqLM",
            "AutoModelForSequenceClassification",
            "AutoModelForTableQuestionAnswering",
            "AutoModelForTokenClassification",
            "AutoModelWithHeads",
            "AutoModelWithLMHead",
        ]
    )

    _import_structure["models.bart"].extend(
        [
            "BART_PRETRAINED_MODEL_ARCHIVE_LIST",
            "BartForCausalLM",
            "BartForConditionalGeneration",
            "BartForQuestionAnswering",
            "BartForSequenceClassification",
            "BartModel",
            "BartModelWithHeads",
            "BartPretrainedModel",
            "PretrainedBartModel",
        ]
    )
    _import_structure["models.bert"].extend(
        [
            "BERT_PRETRAINED_MODEL_ARCHIVE_LIST",
            "BertForMaskedLM",
            "BertForMultipleChoice",
            "BertForNextSentencePrediction",
            "BertForPreTraining",
            "BertForQuestionAnswering",
            "BertForSequenceClassification",
            "BertForTokenClassification",
            "BertLayer",
            "BertLMHeadModel",
            "BertModel",
            "BertModelWithHeads",
            "BertPreTrainedModel",
            "load_tf_weights_in_bert",
        ]
    )
    _import_structure["models.bert_generation"].extend(
        [
            "BertGenerationDecoder",
            "BertGenerationEncoder",
            "load_tf_weights_in_bert_generation",
        ]
    )
    _import_structure["models.big_bird"].extend(
        [
            "BIG_BIRD_PRETRAINED_MODEL_ARCHIVE_LIST",
            "BigBirdForCausalLM",
            "BigBirdForMaskedLM",
            "BigBirdForMultipleChoice",
            "BigBirdForPreTraining",
            "BigBirdForQuestionAnswering",
            "BigBirdForSequenceClassification",
            "BigBirdForTokenClassification",
            "BigBirdLayer",
            "BigBirdModel",
            "BigBirdPreTrainedModel",
            "load_tf_weights_in_big_bird",
        ]
    )
    _import_structure["models.bigbird_pegasus"].extend(
        [
            "BIGBIRD_PEGASUS_PRETRAINED_MODEL_ARCHIVE_LIST",
            "BigBirdPegasusForCausalLM",
            "BigBirdPegasusForConditionalGeneration",
            "BigBirdPegasusForQuestionAnswering",
            "BigBirdPegasusForSequenceClassification",
            "BigBirdPegasusModel",
        ]
    )
    _import_structure["models.blenderbot"].extend(
        [
            "BLENDERBOT_PRETRAINED_MODEL_ARCHIVE_LIST",
            "BlenderbotForCausalLM",
            "BlenderbotForConditionalGeneration",
            "BlenderbotModel",
        ]
    )
    _import_structure["models.blenderbot_small"].extend(
        [
            "BLENDERBOT_SMALL_PRETRAINED_MODEL_ARCHIVE_LIST",
            "BlenderbotSmallForCausalLM",
            "BlenderbotSmallForConditionalGeneration",
            "BlenderbotSmallModel",
        ]
    )
    _import_structure["models.camembert"].extend(
        [
            "CAMEMBERT_PRETRAINED_MODEL_ARCHIVE_LIST",
            "CamembertForCausalLM",
            "CamembertForMaskedLM",
            "CamembertForMultipleChoice",
            "CamembertForQuestionAnswering",
            "CamembertForSequenceClassification",
            "CamembertForTokenClassification",
            "CamembertModel",
        ]
    )
    _import_structure["models.clip"].extend(
        [
            "CLIP_PRETRAINED_MODEL_ARCHIVE_LIST",
            "CLIPModel",
            "CLIPPreTrainedModel",
            "CLIPTextModel",
            "CLIPVisionModel",
        ]
    )
    _import_structure["models.convbert"].extend(
        [
            "CONVBERT_PRETRAINED_MODEL_ARCHIVE_LIST",
            "ConvBertForMaskedLM",
            "ConvBertForMultipleChoice",
            "ConvBertForQuestionAnswering",
            "ConvBertForSequenceClassification",
            "ConvBertForTokenClassification",
            "ConvBertLayer",
            "ConvBertModel",
            "ConvBertPreTrainedModel",
            "load_tf_weights_in_convbert",
        ]
    )
    _import_structure["models.ctrl"].extend(
        [
            "CTRL_PRETRAINED_MODEL_ARCHIVE_LIST",
            "CTRLForSequenceClassification",
            "CTRLLMHeadModel",
            "CTRLModel",
            "CTRLPreTrainedModel",
        ]
    )
    _import_structure["models.deberta"].extend(
        [
            "DEBERTA_PRETRAINED_MODEL_ARCHIVE_LIST",
            "DebertaForMaskedLM",
            "DebertaForQuestionAnswering",
            "DebertaForSequenceClassification",
            "DebertaForTokenClassification",
            "DebertaModel",
            "DebertaPreTrainedModel",
        ]
    )
    _import_structure["models.deberta_v2"].extend(
        [
            "DEBERTA_V2_PRETRAINED_MODEL_ARCHIVE_LIST",
            "DebertaV2ForMaskedLM",
            "DebertaV2ForQuestionAnswering",
            "DebertaV2ForSequenceClassification",
            "DebertaV2ForTokenClassification",
            "DebertaV2Model",
            "DebertaV2PreTrainedModel",
        ]
    )
    _import_structure["models.deit"].extend(
        [
            "DEIT_PRETRAINED_MODEL_ARCHIVE_LIST",
            "DeiTForImageClassification",
            "DeiTForImageClassificationWithTeacher",
            "DeiTModel",
            "DeiTPreTrainedModel",
        ]
    )
    _import_structure["models.distilbert"].extend(
        [
            "DISTILBERT_PRETRAINED_MODEL_ARCHIVE_LIST",
            "DistilBertForMaskedLM",
            "DistilBertForMultipleChoice",
            "DistilBertForQuestionAnswering",
            "DistilBertForSequenceClassification",
            "DistilBertForTokenClassification",
            "DistilBertModel",
            "DistilBertModelWithHeads",
            "DistilBertPreTrainedModel",
        ]
    )
    _import_structure["models.dpr"].extend(
        [
            "DPR_CONTEXT_ENCODER_PRETRAINED_MODEL_ARCHIVE_LIST",
            "DPR_QUESTION_ENCODER_PRETRAINED_MODEL_ARCHIVE_LIST",
            "DPR_READER_PRETRAINED_MODEL_ARCHIVE_LIST",
            "DPRContextEncoder",
            "DPRPretrainedContextEncoder",
            "DPRPretrainedQuestionEncoder",
            "DPRPretrainedReader",
            "DPRQuestionEncoder",
            "DPRReader",
        ]
    )
    _import_structure["models.electra"].extend(
        [
            "ELECTRA_PRETRAINED_MODEL_ARCHIVE_LIST",
            "ElectraForMaskedLM",
            "ElectraForMultipleChoice",
            "ElectraForPreTraining",
            "ElectraForQuestionAnswering",
            "ElectraForSequenceClassification",
            "ElectraForTokenClassification",
            "ElectraModel",
            "ElectraPreTrainedModel",
            "load_tf_weights_in_electra",
        ]
    )
    _import_structure["models.encoder_decoder"].append("EncoderDecoderModel")
    _import_structure["models.flaubert"].extend(
        [
            "FLAUBERT_PRETRAINED_MODEL_ARCHIVE_LIST",
            "FlaubertForMultipleChoice",
            "FlaubertForQuestionAnswering",
            "FlaubertForQuestionAnsweringSimple",
            "FlaubertForSequenceClassification",
            "FlaubertForTokenClassification",
            "FlaubertModel",
            "FlaubertWithLMHeadModel",
        ]
    )
    _import_structure["models.fsmt"].extend(["FSMTForConditionalGeneration", "FSMTModel", "PretrainedFSMTModel"])
    _import_structure["models.funnel"].extend(
        [
            "FUNNEL_PRETRAINED_MODEL_ARCHIVE_LIST",
            "FunnelBaseModel",
            "FunnelForMaskedLM",
            "FunnelForMultipleChoice",
            "FunnelForPreTraining",
            "FunnelForQuestionAnswering",
            "FunnelForSequenceClassification",
            "FunnelForTokenClassification",
            "FunnelModel",
            "load_tf_weights_in_funnel",
        ]
    )
    _import_structure["models.gpt2"].extend(
        [
            "GPT2_PRETRAINED_MODEL_ARCHIVE_LIST",
            "GPT2DoubleHeadsModel",
            "GPT2ForSequenceClassification",
            "GPT2LMHeadModel",
            "GPT2Model",
            "GPT2ModelWithHeads",
            "GPT2PreTrainedModel",
            "load_tf_weights_in_gpt2",
        ]
    )
    _import_structure["models.gpt_neo"].extend(
        [
            "GPT_NEO_PRETRAINED_MODEL_ARCHIVE_LIST",
            "GPTNeoForCausalLM",
            "GPTNeoModel",
            "GPTNeoPreTrainedModel",
            "load_tf_weights_in_gpt_neo",
        ]
    )
    _import_structure["models.ibert"].extend(
        [
            "IBERT_PRETRAINED_MODEL_ARCHIVE_LIST",
            "IBertForMaskedLM",
            "IBertForMultipleChoice",
            "IBertForQuestionAnswering",
            "IBertForSequenceClassification",
            "IBertForTokenClassification",
            "IBertModel",
            "IBertPreTrainedModel",
        ]
    )
    _import_structure["models.layoutlm"].extend(
        [
            "LAYOUTLM_PRETRAINED_MODEL_ARCHIVE_LIST",
            "LayoutLMForMaskedLM",
            "LayoutLMForSequenceClassification",
            "LayoutLMForTokenClassification",
            "LayoutLMModel",
        ]
    )
    _import_structure["models.led"].extend(
        [
            "LED_PRETRAINED_MODEL_ARCHIVE_LIST",
            "LEDForConditionalGeneration",
            "LEDForQuestionAnswering",
            "LEDForSequenceClassification",
            "LEDModel",
        ]
    )
    _import_structure["models.longformer"].extend(
        [
            "LONGFORMER_PRETRAINED_MODEL_ARCHIVE_LIST",
            "LongformerForMaskedLM",
            "LongformerForMultipleChoice",
            "LongformerForQuestionAnswering",
            "LongformerForSequenceClassification",
            "LongformerForTokenClassification",
            "LongformerModel",
            "LongformerSelfAttention",
        ]
    )
    _import_structure["models.luke"].extend(
        [
            "LUKE_PRETRAINED_MODEL_ARCHIVE_LIST",
            "LukeForEntityClassification",
            "LukeForEntityPairClassification",
            "LukeForEntitySpanClassification",
            "LukeModel",
            "LukePreTrainedModel",
        ]
    )
    _import_structure["models.lxmert"].extend(
        [
            "LxmertEncoder",
            "LxmertForPreTraining",
            "LxmertForQuestionAnswering",
            "LxmertModel",
            "LxmertPreTrainedModel",
            "LxmertVisualFeatureEncoder",
            "LxmertXLayer",
        ]
    )
    _import_structure["models.m2m_100"].extend(
        [
            "M2M_100_PRETRAINED_MODEL_ARCHIVE_LIST",
            "M2M100ForConditionalGeneration",
            "M2M100Model",
        ]
    )
    _import_structure["models.marian"].extend(["MarianForCausalLM", "MarianModel", "MarianMTModel"])
    _import_structure["models.mbart"].extend(
        [
            "MBartForCausalLM",
            "MBartForConditionalGeneration",
            "MBartForQuestionAnswering",
            "MBartForSequenceClassification",
            "MBartModel",
            "MBartModelWithHeads",
        ]
    )
    _import_structure["models.megatron_bert"].extend(
        [
            "MEGATRON_BERT_PRETRAINED_MODEL_ARCHIVE_LIST",
            "MegatronBertForCausalLM",
            "MegatronBertForMaskedLM",
            "MegatronBertForMultipleChoice",
            "MegatronBertForNextSentencePrediction",
            "MegatronBertForPreTraining",
            "MegatronBertForQuestionAnswering",
            "MegatronBertForSequenceClassification",
            "MegatronBertForTokenClassification",
            "MegatronBertModel",
        ]
    )
    _import_structure["models.mmbt"].extend(["MMBTForClassification", "MMBTModel", "ModalEmbeddings"])
    _import_structure["models.mobilebert"].extend(
        [
            "MOBILEBERT_PRETRAINED_MODEL_ARCHIVE_LIST",
            "MobileBertForMaskedLM",
            "MobileBertForMultipleChoice",
            "MobileBertForNextSentencePrediction",
            "MobileBertForPreTraining",
            "MobileBertForQuestionAnswering",
            "MobileBertForSequenceClassification",
            "MobileBertForTokenClassification",
            "MobileBertLayer",
            "MobileBertModel",
            "MobileBertPreTrainedModel",
            "load_tf_weights_in_mobilebert",
        ]
    )
    _import_structure["models.mpnet"].extend(
        [
            "MPNET_PRETRAINED_MODEL_ARCHIVE_LIST",
            "MPNetForMaskedLM",
            "MPNetForMultipleChoice",
            "MPNetForQuestionAnswering",
            "MPNetForSequenceClassification",
            "MPNetForTokenClassification",
            "MPNetLayer",
            "MPNetModel",
            "MPNetPreTrainedModel",
        ]
    )
    _import_structure["models.mt5"].extend(["MT5EncoderModel", "MT5ForConditionalGeneration", "MT5Model"])
    _import_structure["models.openai"].extend(
        [
            "OPENAI_GPT_PRETRAINED_MODEL_ARCHIVE_LIST",
            "OpenAIGPTDoubleHeadsModel",
            "OpenAIGPTForSequenceClassification",
            "OpenAIGPTLMHeadModel",
            "OpenAIGPTModel",
            "OpenAIGPTPreTrainedModel",
            "load_tf_weights_in_openai_gpt",
        ]
    )
    _import_structure["models.pegasus"].extend(
        ["PegasusForCausalLM", "PegasusForConditionalGeneration", "PegasusModel"]
    )
    _import_structure["models.prophetnet"].extend(
        [
            "PROPHETNET_PRETRAINED_MODEL_ARCHIVE_LIST",
            "ProphetNetDecoder",
            "ProphetNetEncoder",
            "ProphetNetForCausalLM",
            "ProphetNetForConditionalGeneration",
            "ProphetNetModel",
            "ProphetNetPreTrainedModel",
        ]
    )
    _import_structure["models.rag"].extend(["RagModel", "RagSequenceForGeneration", "RagTokenForGeneration"])
    _import_structure["models.reformer"].extend(
        [
            "REFORMER_PRETRAINED_MODEL_ARCHIVE_LIST",
            "ReformerAttention",
            "ReformerForMaskedLM",
            "ReformerForQuestionAnswering",
            "ReformerForSequenceClassification",
            "ReformerLayer",
            "ReformerModel",
            "ReformerModelWithLMHead",
        ]
    )
    _import_structure["models.retribert"].extend(
        ["RETRIBERT_PRETRAINED_MODEL_ARCHIVE_LIST", "RetriBertModel", "RetriBertPreTrainedModel"]
    )
    _import_structure["models.roberta"].extend(
        [
            "ROBERTA_PRETRAINED_MODEL_ARCHIVE_LIST",
            "RobertaForCausalLM",
            "RobertaForMaskedLM",
            "RobertaForMultipleChoice",
            "RobertaForQuestionAnswering",
            "RobertaForSequenceClassification",
            "RobertaForTokenClassification",
            "RobertaModel",
            "RobertaModelWithHeads",
        ]
    )
    _import_structure["models.speech_to_text"].extend(
        [
            "SPEECH_TO_TEXT_PRETRAINED_MODEL_ARCHIVE_LIST",
            "Speech2TextForConditionalGeneration",
            "Speech2TextModel",
        ]
    )
    _import_structure["models.squeezebert"].extend(
        [
            "SQUEEZEBERT_PRETRAINED_MODEL_ARCHIVE_LIST",
            "SqueezeBertForMaskedLM",
            "SqueezeBertForMultipleChoice",
            "SqueezeBertForQuestionAnswering",
            "SqueezeBertForSequenceClassification",
            "SqueezeBertForTokenClassification",
            "SqueezeBertModel",
            "SqueezeBertModule",
            "SqueezeBertPreTrainedModel",
        ]
    )
    _import_structure["models.t5"].extend(
        [
            "T5_PRETRAINED_MODEL_ARCHIVE_LIST",
            "T5EncoderModel",
            "T5ForConditionalGeneration",
            "T5Model",
            "T5PreTrainedModel",
            "load_tf_weights_in_t5",
        ]
    )
    _import_structure["models.tapas"].extend(
        [
            "TAPAS_PRETRAINED_MODEL_ARCHIVE_LIST",
            "TapasForMaskedLM",
            "TapasForQuestionAnswering",
            "TapasForSequenceClassification",
            "TapasModel",
        ]
    )
    _import_structure["models.transfo_xl"].extend(
        [
            "TRANSFO_XL_PRETRAINED_MODEL_ARCHIVE_LIST",
            "AdaptiveEmbedding",
            "TransfoXLForSequenceClassification",
            "TransfoXLLMHeadModel",
            "TransfoXLModel",
            "TransfoXLPreTrainedModel",
            "load_tf_weights_in_transfo_xl",
        ]
    )
    _import_structure["models.vit"].extend(
        [
            "VIT_PRETRAINED_MODEL_ARCHIVE_LIST",
            "ViTForImageClassification",
            "ViTModel",
            "ViTPreTrainedModel",
        ]
    )
    _import_structure["models.wav2vec2"].extend(
        [
            "WAV_2_VEC_2_PRETRAINED_MODEL_ARCHIVE_LIST",
            "Wav2Vec2ForCTC",
            "Wav2Vec2ForMaskedLM",
            "Wav2Vec2Model",
            "Wav2Vec2PreTrainedModel",
        ]
    )
    _import_structure["models.xlm"].extend(
        [
            "XLM_PRETRAINED_MODEL_ARCHIVE_LIST",
            "XLMForMultipleChoice",
            "XLMForQuestionAnswering",
            "XLMForQuestionAnsweringSimple",
            "XLMForSequenceClassification",
            "XLMForTokenClassification",
            "XLMModel",
            "XLMPreTrainedModel",
            "XLMWithLMHeadModel",
        ]
    )
    _import_structure["models.xlm_prophetnet"].extend(
        [
            "XLM_PROPHETNET_PRETRAINED_MODEL_ARCHIVE_LIST",
            "XLMProphetNetDecoder",
            "XLMProphetNetEncoder",
            "XLMProphetNetForCausalLM",
            "XLMProphetNetForConditionalGeneration",
            "XLMProphetNetModel",
        ]
    )
    _import_structure["models.xlm_roberta"].extend(
        [
            "XLM_ROBERTA_PRETRAINED_MODEL_ARCHIVE_LIST",
            "XLMRobertaForCausalLM",
            "XLMRobertaForMaskedLM",
            "XLMRobertaForMultipleChoice",
            "XLMRobertaForQuestionAnswering",
            "XLMRobertaForSequenceClassification",
            "XLMRobertaForTokenClassification",
            "XLMRobertaModel",
            "XLMRobertaModelWithHeads",
        ]
    )
    _import_structure["models.xlnet"].extend(
        [
            "XLNET_PRETRAINED_MODEL_ARCHIVE_LIST",
            "XLNetForMultipleChoice",
            "XLNetForQuestionAnswering",
            "XLNetForQuestionAnsweringSimple",
            "XLNetForSequenceClassification",
            "XLNetForTokenClassification",
            "XLNetLMHeadModel",
            "XLNetModel",
            "XLNetPreTrainedModel",
            "load_tf_weights_in_xlnet",
        ]
    )
    _import_structure["optimization"] = [
        "Adafactor",
        "AdamW",
        "get_constant_schedule",
        "get_constant_schedule_with_warmup",
        "get_cosine_schedule_with_warmup",
        "get_cosine_with_hard_restarts_schedule_with_warmup",
        "get_linear_schedule_with_warmup",
        "get_polynomial_decay_schedule_with_warmup",
        "get_scheduler",
    ]
    _import_structure["trainer"] = ["Trainer"]
    _import_structure["trainer_pt_utils"] = ["torch_distributed_zero_first"]
    _import_structure["trainer_seq2seq"] = ["Seq2SeqTrainer"]
else:
    from .utils import dummy_pt_objects

    _import_structure["utils.dummy_pt_objects"] = [name for name in dir(dummy_pt_objects) if not name.startswith("_")]

# Adapters
if is_torch_available():
    _import_structure["adapters.configuration"] = [
        "ADAPTER_CONFIG_MAP",
        "ADAPTERFUSION_CONFIG_MAP",
        "DEFAULT_ADAPTER_CONFIG",
        "DEFAULT_ADAPTERFUSION_CONFIG",
        "AdapterConfig",
        "AdapterFusionConfig",
        "DynamicAdapterFusionConfig",
        "HoulsbyConfig",
        "HoulsbyInvConfig",
        "ModelAdaptersConfig",
        "PfeifferConfig",
        "PfeifferInvConfig",
        "StaticAdapterFusionConfig",
    ]
    _import_structure["adapters.heads"] = ["ModelWithFlexibleHeadsAdaptersMixin"]
    _import_structure["adapters.layer"] = ["AdapterLayerBaseMixin"]
    _import_structure["adapters.loading"] = [
        "AdapterFusionLoader",
        "AdapterLoader",
        "PredictionHeadLoader",
        "WeightsLoader",
        "WeightsLoaderHelper",
    ]
    _import_structure["adapters.model_mixin"] = [
        "InvertibleAdaptersMixin",
        "ModelAdaptersMixin",
        "ModelConfigAdaptersMixin",
        "ModelWithHeadsAdaptersMixin",
    ]
    _import_structure["adapters.training"] = [
        "AdapterArguments",
        "MultiLingAdapterArguments",
    ]
    _import_structure["adapters.utils"] = [
        "ADAPTER_CACHE",
        "ADAPTER_HUB_INDEX_FILE",
        "ADAPTER_HUB_URL",
        "AdapterType",
        "get_adapter_config_hash",
        "pull_from_hub",
        "resolve_adapter_config",
        "resolve_adapter_path",
    ]

# TensorFlow-backed objects
if is_tf_available():
    _import_structure["benchmark.benchmark_args_tf"] = ["TensorFlowBenchmarkArguments"]
    _import_structure["benchmark.benchmark_tf"] = ["TensorFlowBenchmark"]
    _import_structure["generation_tf_utils"] = ["tf_top_k_top_p_filtering"]
    _import_structure["modeling_tf_utils"] = [
        "TFPreTrainedModel",
        "TFSequenceSummary",
        "TFSharedEmbeddings",
        "shape_list",
    ]
    # TensorFlow models structure
    _import_structure["models.albert"].extend(
        [
            "TF_ALBERT_PRETRAINED_MODEL_ARCHIVE_LIST",
            "TFAlbertForMaskedLM",
            "TFAlbertForMultipleChoice",
            "TFAlbertForPreTraining",
            "TFAlbertForQuestionAnswering",
            "TFAlbertForSequenceClassification",
            "TFAlbertForTokenClassification",
            "TFAlbertMainLayer",
            "TFAlbertModel",
            "TFAlbertPreTrainedModel",
        ]
    )
    _import_structure["models.auto"].extend(
        [
            "TF_MODEL_FOR_CAUSAL_LM_MAPPING",
            "TF_MODEL_FOR_MASKED_LM_MAPPING",
            "TF_MODEL_FOR_MULTIPLE_CHOICE_MAPPING",
            "TF_MODEL_FOR_NEXT_SENTENCE_PREDICTION_MAPPING",
            "TF_MODEL_FOR_PRETRAINING_MAPPING",
            "TF_MODEL_FOR_QUESTION_ANSWERING_MAPPING",
            "TF_MODEL_FOR_SEQ_TO_SEQ_CAUSAL_LM_MAPPING",
            "TF_MODEL_FOR_SEQUENCE_CLASSIFICATION_MAPPING",
            "TF_MODEL_FOR_TOKEN_CLASSIFICATION_MAPPING",
            "TF_MODEL_MAPPING",
            "TF_MODEL_WITH_LM_HEAD_MAPPING",
            "TFAutoModel",
            "TFAutoModelForCausalLM",
            "TFAutoModelForMaskedLM",
            "TFAutoModelForMultipleChoice",
            "TFAutoModelForPreTraining",
            "TFAutoModelForQuestionAnswering",
            "TFAutoModelForSeq2SeqLM",
            "TFAutoModelForSequenceClassification",
            "TFAutoModelForTokenClassification",
            "TFAutoModelWithLMHead",
        ]
    )
    _import_structure["models.bart"].extend(["TFBartForConditionalGeneration", "TFBartModel", "TFBartPretrainedModel"])
    _import_structure["models.bert"].extend(
        [
            "TF_BERT_PRETRAINED_MODEL_ARCHIVE_LIST",
            "TFBertEmbeddings",
            "TFBertForMaskedLM",
            "TFBertForMultipleChoice",
            "TFBertForNextSentencePrediction",
            "TFBertForPreTraining",
            "TFBertForQuestionAnswering",
            "TFBertForSequenceClassification",
            "TFBertForTokenClassification",
            "TFBertLMHeadModel",
            "TFBertMainLayer",
            "TFBertModel",
            "TFBertPreTrainedModel",
        ]
    )
    _import_structure["models.blenderbot"].extend(["TFBlenderbotForConditionalGeneration", "TFBlenderbotModel"])
    _import_structure["models.blenderbot_small"].extend(
        ["TFBlenderbotSmallForConditionalGeneration", "TFBlenderbotSmallModel"]
    )
    _import_structure["models.camembert"].extend(
        [
            "TF_CAMEMBERT_PRETRAINED_MODEL_ARCHIVE_LIST",
            "TFCamembertForMaskedLM",
            "TFCamembertForMultipleChoice",
            "TFCamembertForQuestionAnswering",
            "TFCamembertForSequenceClassification",
            "TFCamembertForTokenClassification",
            "TFCamembertModel",
        ]
    )
    _import_structure["models.convbert"].extend(
        [
            "TF_CONVBERT_PRETRAINED_MODEL_ARCHIVE_LIST",
            "TFConvBertForMaskedLM",
            "TFConvBertForMultipleChoice",
            "TFConvBertForQuestionAnswering",
            "TFConvBertForSequenceClassification",
            "TFConvBertForTokenClassification",
            "TFConvBertLayer",
            "TFConvBertModel",
            "TFConvBertPreTrainedModel",
        ]
    )
    _import_structure["models.ctrl"].extend(
        [
            "TF_CTRL_PRETRAINED_MODEL_ARCHIVE_LIST",
            "TFCTRLForSequenceClassification",
            "TFCTRLLMHeadModel",
            "TFCTRLModel",
            "TFCTRLPreTrainedModel",
        ]
    )
    _import_structure["models.distilbert"].extend(
        [
            "TF_DISTILBERT_PRETRAINED_MODEL_ARCHIVE_LIST",
            "TFDistilBertForMaskedLM",
            "TFDistilBertForMultipleChoice",
            "TFDistilBertForQuestionAnswering",
            "TFDistilBertForSequenceClassification",
            "TFDistilBertForTokenClassification",
            "TFDistilBertMainLayer",
            "TFDistilBertModel",
            "TFDistilBertPreTrainedModel",
        ]
    )
    _import_structure["models.dpr"].extend(
        [
            "TF_DPR_CONTEXT_ENCODER_PRETRAINED_MODEL_ARCHIVE_LIST",
            "TF_DPR_QUESTION_ENCODER_PRETRAINED_MODEL_ARCHIVE_LIST",
            "TF_DPR_READER_PRETRAINED_MODEL_ARCHIVE_LIST",
            "TFDPRContextEncoder",
            "TFDPRPretrainedContextEncoder",
            "TFDPRPretrainedQuestionEncoder",
            "TFDPRPretrainedReader",
            "TFDPRQuestionEncoder",
            "TFDPRReader",
        ]
    )
    _import_structure["models.electra"].extend(
        [
            "TF_ELECTRA_PRETRAINED_MODEL_ARCHIVE_LIST",
            "TFElectraForMaskedLM",
            "TFElectraForMultipleChoice",
            "TFElectraForPreTraining",
            "TFElectraForQuestionAnswering",
            "TFElectraForSequenceClassification",
            "TFElectraForTokenClassification",
            "TFElectraModel",
            "TFElectraPreTrainedModel",
        ]
    )
    _import_structure["models.flaubert"].extend(
        [
            "TF_FLAUBERT_PRETRAINED_MODEL_ARCHIVE_LIST",
            "TFFlaubertForMultipleChoice",
            "TFFlaubertForQuestionAnsweringSimple",
            "TFFlaubertForSequenceClassification",
            "TFFlaubertForTokenClassification",
            "TFFlaubertModel",
            "TFFlaubertWithLMHeadModel",
        ]
    )
    _import_structure["models.funnel"].extend(
        [
            "TF_FUNNEL_PRETRAINED_MODEL_ARCHIVE_LIST",
            "TFFunnelBaseModel",
            "TFFunnelForMaskedLM",
            "TFFunnelForMultipleChoice",
            "TFFunnelForPreTraining",
            "TFFunnelForQuestionAnswering",
            "TFFunnelForSequenceClassification",
            "TFFunnelForTokenClassification",
            "TFFunnelModel",
        ]
    )
    _import_structure["models.gpt2"].extend(
        [
            "TF_GPT2_PRETRAINED_MODEL_ARCHIVE_LIST",
            "TFGPT2DoubleHeadsModel",
            "TFGPT2ForSequenceClassification",
            "TFGPT2LMHeadModel",
            "TFGPT2MainLayer",
            "TFGPT2Model",
            "TFGPT2PreTrainedModel",
        ]
    )
    _import_structure["models.layoutlm"].extend(
        [
            "TF_LAYOUTLM_PRETRAINED_MODEL_ARCHIVE_LIST",
            "TFLayoutLMForMaskedLM",
            "TFLayoutLMForSequenceClassification",
            "TFLayoutLMForTokenClassification",
            "TFLayoutLMMainLayer",
            "TFLayoutLMModel",
            "TFLayoutLMPreTrainedModel",
        ]
    )
    _import_structure["models.led"].extend(["TFLEDForConditionalGeneration", "TFLEDModel", "TFLEDPreTrainedModel"])
    _import_structure["models.longformer"].extend(
        [
            "TF_LONGFORMER_PRETRAINED_MODEL_ARCHIVE_LIST",
            "TFLongformerForMaskedLM",
            "TFLongformerForMultipleChoice",
            "TFLongformerForQuestionAnswering",
            "TFLongformerForSequenceClassification",
            "TFLongformerForTokenClassification",
            "TFLongformerModel",
            "TFLongformerSelfAttention",
        ]
    )
    _import_structure["models.lxmert"].extend(
        [
            "TF_LXMERT_PRETRAINED_MODEL_ARCHIVE_LIST",
            "TFLxmertForPreTraining",
            "TFLxmertMainLayer",
            "TFLxmertModel",
            "TFLxmertPreTrainedModel",
            "TFLxmertVisualFeatureEncoder",
        ]
    )
    _import_structure["models.marian"].extend(["TFMarianModel", "TFMarianMTModel"])
    _import_structure["models.mbart"].extend(["TFMBartForConditionalGeneration", "TFMBartModel"])
    _import_structure["models.mobilebert"].extend(
        [
            "TF_MOBILEBERT_PRETRAINED_MODEL_ARCHIVE_LIST",
            "TFMobileBertForMaskedLM",
            "TFMobileBertForMultipleChoice",
            "TFMobileBertForNextSentencePrediction",
            "TFMobileBertForPreTraining",
            "TFMobileBertForQuestionAnswering",
            "TFMobileBertForSequenceClassification",
            "TFMobileBertForTokenClassification",
            "TFMobileBertMainLayer",
            "TFMobileBertModel",
            "TFMobileBertPreTrainedModel",
        ]
    )
    _import_structure["models.mpnet"].extend(
        [
            "TF_MPNET_PRETRAINED_MODEL_ARCHIVE_LIST",
            "TFMPNetForMaskedLM",
            "TFMPNetForMultipleChoice",
            "TFMPNetForQuestionAnswering",
            "TFMPNetForSequenceClassification",
            "TFMPNetForTokenClassification",
            "TFMPNetMainLayer",
            "TFMPNetModel",
            "TFMPNetPreTrainedModel",
        ]
    )
    _import_structure["models.mt5"].extend(["TFMT5EncoderModel", "TFMT5ForConditionalGeneration", "TFMT5Model"])
    _import_structure["models.openai"].extend(
        [
            "TF_OPENAI_GPT_PRETRAINED_MODEL_ARCHIVE_LIST",
            "TFOpenAIGPTDoubleHeadsModel",
            "TFOpenAIGPTForSequenceClassification",
            "TFOpenAIGPTLMHeadModel",
            "TFOpenAIGPTMainLayer",
            "TFOpenAIGPTModel",
            "TFOpenAIGPTPreTrainedModel",
        ]
    )
    _import_structure["models.pegasus"].extend(["TFPegasusForConditionalGeneration", "TFPegasusModel"])
    _import_structure["models.rag"].extend(
        [
            "TFRagModel",
            "TFRagSequenceForGeneration",
            "TFRagTokenForGeneration",
        ]
    )
    _import_structure["models.roberta"].extend(
        [
            "TF_ROBERTA_PRETRAINED_MODEL_ARCHIVE_LIST",
            "TFRobertaForMaskedLM",
            "TFRobertaForMultipleChoice",
            "TFRobertaForQuestionAnswering",
            "TFRobertaForSequenceClassification",
            "TFRobertaForTokenClassification",
            "TFRobertaMainLayer",
            "TFRobertaModel",
            "TFRobertaPreTrainedModel",
        ]
    )
    _import_structure["models.t5"].extend(
        [
            "TF_T5_PRETRAINED_MODEL_ARCHIVE_LIST",
            "TFT5EncoderModel",
            "TFT5ForConditionalGeneration",
            "TFT5Model",
            "TFT5PreTrainedModel",
        ]
    )
    _import_structure["models.transfo_xl"].extend(
        [
            "TF_TRANSFO_XL_PRETRAINED_MODEL_ARCHIVE_LIST",
            "TFAdaptiveEmbedding",
            "TFTransfoXLForSequenceClassification",
            "TFTransfoXLLMHeadModel",
            "TFTransfoXLMainLayer",
            "TFTransfoXLModel",
            "TFTransfoXLPreTrainedModel",
        ]
    )
    _import_structure["models.xlm"].extend(
        [
            "TF_XLM_PRETRAINED_MODEL_ARCHIVE_LIST",
            "TFXLMForMultipleChoice",
            "TFXLMForQuestionAnsweringSimple",
            "TFXLMForSequenceClassification",
            "TFXLMForTokenClassification",
            "TFXLMMainLayer",
            "TFXLMModel",
            "TFXLMPreTrainedModel",
            "TFXLMWithLMHeadModel",
        ]
    )
    _import_structure["models.xlm_roberta"].extend(
        [
            "TF_XLM_ROBERTA_PRETRAINED_MODEL_ARCHIVE_LIST",
            "TFXLMRobertaForMaskedLM",
            "TFXLMRobertaForMultipleChoice",
            "TFXLMRobertaForQuestionAnswering",
            "TFXLMRobertaForSequenceClassification",
            "TFXLMRobertaForTokenClassification",
            "TFXLMRobertaModel",
        ]
    )
    _import_structure["models.xlnet"].extend(
        [
            "TF_XLNET_PRETRAINED_MODEL_ARCHIVE_LIST",
            "TFXLNetForMultipleChoice",
            "TFXLNetForQuestionAnsweringSimple",
            "TFXLNetForSequenceClassification",
            "TFXLNetForTokenClassification",
            "TFXLNetLMHeadModel",
            "TFXLNetMainLayer",
            "TFXLNetModel",
            "TFXLNetPreTrainedModel",
        ]
    )
    _import_structure["optimization_tf"] = ["AdamWeightDecay", "GradientAccumulator", "WarmUp", "create_optimizer"]
    _import_structure["trainer_tf"] = ["TFTrainer"]

else:
    from .utils import dummy_tf_objects

    _import_structure["utils.dummy_tf_objects"] = [name for name in dir(dummy_tf_objects) if not name.startswith("_")]

# FLAX-backed objects
if is_flax_available():
    _import_structure["modeling_flax_utils"] = ["FlaxPreTrainedModel"]
    _import_structure["models.auto"].extend(
        [
            "FLAX_MODEL_FOR_MASKED_LM_MAPPING",
            "FLAX_MODEL_FOR_MULTIPLE_CHOICE_MAPPING",
            "FLAX_MODEL_FOR_NEXT_SENTENCE_PREDICTION_MAPPING",
            "FLAX_MODEL_FOR_PRETRAINING_MAPPING",
            "FLAX_MODEL_FOR_QUESTION_ANSWERING_MAPPING",
            "FLAX_MODEL_FOR_SEQUENCE_CLASSIFICATION_MAPPING",
            "FLAX_MODEL_FOR_TOKEN_CLASSIFICATION_MAPPING",
            "FLAX_MODEL_MAPPING",
            "FlaxAutoModel",
            "FlaxAutoModelForMaskedLM",
            "FlaxAutoModelForMultipleChoice",
            "FlaxAutoModelForNextSentencePrediction",
            "FlaxAutoModelForPreTraining",
            "FlaxAutoModelForQuestionAnswering",
            "FlaxAutoModelForSequenceClassification",
            "FlaxAutoModelForTokenClassification",
        ]
    )
    _import_structure["models.bert"].extend(
        [
            "FlaxBertForMaskedLM",
            "FlaxBertForMultipleChoice",
            "FlaxBertForNextSentencePrediction",
            "FlaxBertForPreTraining",
            "FlaxBertForQuestionAnswering",
            "FlaxBertForSequenceClassification",
            "FlaxBertForTokenClassification",
            "FlaxBertModel",
            "FlaxBertPreTrainedModel",
        ]
    )
    _import_structure["models.electra"].extend(
        [
            "FlaxElectraForMaskedLM",
            "FlaxElectraForMultipleChoice",
            "FlaxElectraForPreTraining",
            "FlaxElectraForQuestionAnswering",
            "FlaxElectraForSequenceClassification",
            "FlaxElectraForTokenClassification",
            "FlaxElectraModel",
            "FlaxElectraPreTrainedModel",
        ]
    )
    _import_structure["models.roberta"].extend(
        [
            "FlaxRobertaForMaskedLM",
            "FlaxRobertaForMultipleChoice",
            "FlaxRobertaForQuestionAnswering",
            "FlaxRobertaForSequenceClassification",
            "FlaxRobertaForTokenClassification",
            "FlaxRobertaModel",
            "FlaxRobertaPreTrainedModel",
        ]
    )
else:
    from .utils import dummy_flax_objects

    _import_structure["utils.dummy_flax_objects"] = [
        name for name in dir(dummy_flax_objects) if not name.startswith("_")
    ]

# Direct imports for type-checking
if TYPE_CHECKING:
    # Configuration
    from .configuration_utils import PretrainedConfig

    # Data
    from .data import (
        DataProcessor,
        InputExample,
        InputFeatures,
        SingleSentenceClassificationProcessor,
        SquadExample,
        SquadFeatures,
        SquadV1Processor,
        SquadV2Processor,
        glue_compute_metrics,
        glue_convert_examples_to_features,
        glue_output_modes,
        glue_processors,
        glue_tasks_num_labels,
        squad_convert_examples_to_features,
        xnli_compute_metrics,
        xnli_output_modes,
        xnli_processors,
        xnli_tasks_num_labels,
    )

    # Feature Extractor
    from .feature_extraction_utils import BatchFeature, SequenceFeatureExtractor

    # Files and general utilities
    from .file_utils import (
        CONFIG_NAME,
        MODEL_CARD_NAME,
        PYTORCH_PRETRAINED_BERT_CACHE,
        PYTORCH_TRANSFORMERS_CACHE,
        SPIECE_UNDERLINE,
        TF2_WEIGHTS_NAME,
        TF_WEIGHTS_NAME,
        TRANSFORMERS_CACHE,
        WEIGHTS_NAME,
        TensorType,
        add_end_docstrings,
        add_start_docstrings,
        cached_path,
        is_apex_available,
        is_datasets_available,
        is_faiss_available,
        is_flax_available,
        is_psutil_available,
        is_py3nvml_available,
        is_sentencepiece_available,
        is_sklearn_available,
        is_speech_available,
        is_tf_available,
        is_tokenizers_available,
        is_torch_available,
        is_torch_tpu_available,
        is_vision_available,
    )
    from .hf_argparser import HfArgumentParser

    # Integrations
    from .integrations import (
        is_comet_available,
        is_optuna_available,
        is_ray_available,
        is_ray_tune_available,
        is_tensorboard_available,
        is_wandb_available,
    )

    # Model Cards
    from .modelcard import ModelCard

    # TF 2.0 <=> PyTorch conversion utilities
    from .modeling_tf_pytorch_utils import (
        convert_tf_weight_name_to_pt_weight_name,
        load_pytorch_checkpoint_in_tf2_model,
        load_pytorch_model_in_tf2_model,
        load_pytorch_weights_in_tf2_model,
        load_tf2_checkpoint_in_pytorch_model,
        load_tf2_model_in_pytorch_model,
        load_tf2_weights_in_pytorch_model,
    )
    from .models.albert import ALBERT_PRETRAINED_CONFIG_ARCHIVE_MAP, AlbertConfig
    from .models.auto import (
        ALL_PRETRAINED_CONFIG_ARCHIVE_MAP,
        CONFIG_MAPPING,
        FEATURE_EXTRACTOR_MAPPING,
        MODEL_NAMES_MAPPING,
        TOKENIZER_MAPPING,
        AutoConfig,
        AutoFeatureExtractor,
        AutoTokenizer,
    )
    from .models.bart import BartConfig, BartTokenizer
    from .models.bert import (
        BERT_PRETRAINED_CONFIG_ARCHIVE_MAP,
        BasicTokenizer,
        BertConfig,
        BertTokenizer,
        WordpieceTokenizer,
    )
    from .models.bert_generation import BertGenerationConfig
    from .models.bert_japanese import BertJapaneseTokenizer, CharacterTokenizer, MecabTokenizer
    from .models.bertweet import BertweetTokenizer
    from .models.big_bird import BIG_BIRD_PRETRAINED_CONFIG_ARCHIVE_MAP, BigBirdConfig, BigBirdTokenizer
    from .models.bigbird_pegasus import BIGBIRD_PEGASUS_PRETRAINED_CONFIG_ARCHIVE_MAP, BigBirdPegasusConfig
    from .models.blenderbot import BLENDERBOT_PRETRAINED_CONFIG_ARCHIVE_MAP, BlenderbotConfig, BlenderbotTokenizer
    from .models.blenderbot_small import (
        BLENDERBOT_SMALL_PRETRAINED_CONFIG_ARCHIVE_MAP,
        BlenderbotSmallConfig,
        BlenderbotSmallTokenizer,
    )
    from .models.camembert import CAMEMBERT_PRETRAINED_CONFIG_ARCHIVE_MAP, CamembertConfig
    from .models.clip import (
        CLIP_PRETRAINED_CONFIG_ARCHIVE_MAP,
        CLIPConfig,
        CLIPTextConfig,
        CLIPTokenizer,
        CLIPVisionConfig,
    )
    from .models.convbert import CONVBERT_PRETRAINED_CONFIG_ARCHIVE_MAP, ConvBertConfig, ConvBertTokenizer
    from .models.cpm import CpmTokenizer
    from .models.ctrl import CTRL_PRETRAINED_CONFIG_ARCHIVE_MAP, CTRLConfig, CTRLTokenizer
    from .models.deberta import DEBERTA_PRETRAINED_CONFIG_ARCHIVE_MAP, DebertaConfig, DebertaTokenizer
    from .models.deberta_v2 import DEBERTA_V2_PRETRAINED_CONFIG_ARCHIVE_MAP, DebertaV2Config
    from .models.deit import DEIT_PRETRAINED_CONFIG_ARCHIVE_MAP, DeiTConfig
    from .models.distilbert import DISTILBERT_PRETRAINED_CONFIG_ARCHIVE_MAP, DistilBertConfig, DistilBertTokenizer
    from .models.dpr import (
        DPR_PRETRAINED_CONFIG_ARCHIVE_MAP,
        DPRConfig,
        DPRContextEncoderTokenizer,
        DPRQuestionEncoderTokenizer,
        DPRReaderOutput,
        DPRReaderTokenizer,
    )
    from .models.electra import ELECTRA_PRETRAINED_CONFIG_ARCHIVE_MAP, ElectraConfig, ElectraTokenizer
    from .models.encoder_decoder import EncoderDecoderConfig
    from .models.flaubert import FLAUBERT_PRETRAINED_CONFIG_ARCHIVE_MAP, FlaubertConfig, FlaubertTokenizer
    from .models.fsmt import FSMT_PRETRAINED_CONFIG_ARCHIVE_MAP, FSMTConfig, FSMTTokenizer
    from .models.funnel import FUNNEL_PRETRAINED_CONFIG_ARCHIVE_MAP, FunnelConfig, FunnelTokenizer
    from .models.gpt2 import GPT2_PRETRAINED_CONFIG_ARCHIVE_MAP, GPT2Config, GPT2Tokenizer
    from .models.gpt_neo import GPT_NEO_PRETRAINED_CONFIG_ARCHIVE_MAP, GPTNeoConfig
    from .models.herbert import HerbertTokenizer
    from .models.ibert import IBERT_PRETRAINED_CONFIG_ARCHIVE_MAP, IBertConfig
    from .models.layoutlm import LAYOUTLM_PRETRAINED_CONFIG_ARCHIVE_MAP, LayoutLMConfig, LayoutLMTokenizer
    from .models.led import LED_PRETRAINED_CONFIG_ARCHIVE_MAP, LEDConfig, LEDTokenizer
    from .models.longformer import LONGFORMER_PRETRAINED_CONFIG_ARCHIVE_MAP, LongformerConfig, LongformerTokenizer
    from .models.luke import LUKE_PRETRAINED_CONFIG_ARCHIVE_MAP, LukeConfig, LukeTokenizer
    from .models.lxmert import LXMERT_PRETRAINED_CONFIG_ARCHIVE_MAP, LxmertConfig, LxmertTokenizer
    from .models.m2m_100 import M2M_100_PRETRAINED_CONFIG_ARCHIVE_MAP, M2M100Config
    from .models.marian import MarianConfig
    from .models.mbart import MBartConfig
    from .models.megatron_bert import MEGATRON_BERT_PRETRAINED_CONFIG_ARCHIVE_MAP, MegatronBertConfig
    from .models.mmbt import MMBTConfig
    from .models.mobilebert import MOBILEBERT_PRETRAINED_CONFIG_ARCHIVE_MAP, MobileBertConfig, MobileBertTokenizer
    from .models.mpnet import MPNET_PRETRAINED_CONFIG_ARCHIVE_MAP, MPNetConfig, MPNetTokenizer
    from .models.mt5 import MT5Config
    from .models.openai import OPENAI_GPT_PRETRAINED_CONFIG_ARCHIVE_MAP, OpenAIGPTConfig, OpenAIGPTTokenizer
    from .models.pegasus import PegasusConfig
    from .models.phobert import PhobertTokenizer
    from .models.prophetnet import PROPHETNET_PRETRAINED_CONFIG_ARCHIVE_MAP, ProphetNetConfig, ProphetNetTokenizer
    from .models.rag import RagConfig, RagRetriever, RagTokenizer
    from .models.reformer import REFORMER_PRETRAINED_CONFIG_ARCHIVE_MAP, ReformerConfig
    from .models.retribert import RETRIBERT_PRETRAINED_CONFIG_ARCHIVE_MAP, RetriBertConfig, RetriBertTokenizer
    from .models.roberta import ROBERTA_PRETRAINED_CONFIG_ARCHIVE_MAP, RobertaConfig, RobertaTokenizer
    from .models.speech_to_text import SPEECH_TO_TEXT_PRETRAINED_CONFIG_ARCHIVE_MAP, Speech2TextConfig
    from .models.squeezebert import SQUEEZEBERT_PRETRAINED_CONFIG_ARCHIVE_MAP, SqueezeBertConfig, SqueezeBertTokenizer
    from .models.t5 import T5_PRETRAINED_CONFIG_ARCHIVE_MAP, T5Config
    from .models.tapas import TAPAS_PRETRAINED_CONFIG_ARCHIVE_MAP, TapasConfig, TapasTokenizer
    from .models.transfo_xl import (
        TRANSFO_XL_PRETRAINED_CONFIG_ARCHIVE_MAP,
        TransfoXLConfig,
        TransfoXLCorpus,
        TransfoXLTokenizer,
    )
    from .models.vit import VIT_PRETRAINED_CONFIG_ARCHIVE_MAP, ViTConfig
    from .models.wav2vec2 import (
        WAV_2_VEC_2_PRETRAINED_CONFIG_ARCHIVE_MAP,
        Wav2Vec2Config,
        Wav2Vec2CTCTokenizer,
        Wav2Vec2FeatureExtractor,
        Wav2Vec2Processor,
        Wav2Vec2Tokenizer,
    )
    from .models.xlm import XLM_PRETRAINED_CONFIG_ARCHIVE_MAP, XLMConfig, XLMTokenizer
    from .models.xlm_prophetnet import XLM_PROPHETNET_PRETRAINED_CONFIG_ARCHIVE_MAP, XLMProphetNetConfig
    from .models.xlm_roberta import XLM_ROBERTA_PRETRAINED_CONFIG_ARCHIVE_MAP, XLMRobertaConfig
    from .models.xlnet import XLNET_PRETRAINED_CONFIG_ARCHIVE_MAP, XLNetConfig

    # Pipelines
    from .pipelines import (
        AutomaticSpeechRecognitionPipeline,
        Conversation,
        ConversationalPipeline,
        CsvPipelineDataFormat,
        FeatureExtractionPipeline,
        FillMaskPipeline,
        ImageClassificationPipeline,
        JsonPipelineDataFormat,
        NerPipeline,
        PipedPipelineDataFormat,
        Pipeline,
        PipelineDataFormat,
        QuestionAnsweringPipeline,
        SummarizationPipeline,
        TableQuestionAnsweringPipeline,
        Text2TextGenerationPipeline,
        TextClassificationPipeline,
        TextGenerationPipeline,
        TokenClassificationPipeline,
        TranslationPipeline,
        ZeroShotClassificationPipeline,
        pipeline,
    )

    # Tokenization
    from .tokenization_utils import PreTrainedTokenizer
    from .tokenization_utils_base import (
        AddedToken,
        BatchEncoding,
        CharSpan,
        PreTrainedTokenizerBase,
        SpecialTokensMixin,
        TokenSpan,
    )

    # Trainer
    from .trainer_callback import (
        DefaultFlowCallback,
        EarlyStoppingCallback,
        PrinterCallback,
        ProgressCallback,
        TrainerCallback,
        TrainerControl,
        TrainerState,
    )
    from .trainer_utils import EvalPrediction, IntervalStrategy, SchedulerType, set_seed
    from .training_args import TrainingArguments
    from .training_args_seq2seq import Seq2SeqTrainingArguments
    from .training_args_tf import TFTrainingArguments
    from .utils import logging

    if is_sentencepiece_available():
        from .models.albert import AlbertTokenizer
        from .models.barthez import BarthezTokenizer
        from .models.bert_generation import BertGenerationTokenizer
        from .models.camembert import CamembertTokenizer
        from .models.deberta_v2 import DebertaV2Tokenizer
        from .models.m2m_100 import M2M100Tokenizer
        from .models.marian import MarianTokenizer
        from .models.mbart import MBart50Tokenizer, MBartTokenizer
        from .models.mt5 import MT5Tokenizer
        from .models.pegasus import PegasusTokenizer
        from .models.reformer import ReformerTokenizer
        from .models.speech_to_text import Speech2TextTokenizer
        from .models.t5 import T5Tokenizer
        from .models.xlm_prophetnet import XLMProphetNetTokenizer
        from .models.xlm_roberta import XLMRobertaTokenizer
        from .models.xlnet import XLNetTokenizer
    else:
        from .utils.dummy_sentencepiece_objects import *

    if is_tokenizers_available():
        from .models.albert import AlbertTokenizerFast
        from .models.bart import BartTokenizerFast
        from .models.barthez import BarthezTokenizerFast
        from .models.bert import BertTokenizerFast
        from .models.big_bird import BigBirdTokenizerFast
        from .models.camembert import CamembertTokenizerFast
        from .models.clip import CLIPTokenizerFast
        from .models.convbert import ConvBertTokenizerFast
        from .models.deberta import DebertaTokenizerFast
        from .models.distilbert import DistilBertTokenizerFast
        from .models.dpr import DPRContextEncoderTokenizerFast, DPRQuestionEncoderTokenizerFast, DPRReaderTokenizerFast
        from .models.electra import ElectraTokenizerFast
        from .models.funnel import FunnelTokenizerFast
        from .models.gpt2 import GPT2TokenizerFast
        from .models.herbert import HerbertTokenizerFast
        from .models.layoutlm import LayoutLMTokenizerFast
        from .models.led import LEDTokenizerFast
        from .models.longformer import LongformerTokenizerFast
        from .models.lxmert import LxmertTokenizerFast
        from .models.mbart import MBart50TokenizerFast, MBartTokenizerFast
        from .models.mobilebert import MobileBertTokenizerFast
        from .models.mpnet import MPNetTokenizerFast
        from .models.mt5 import MT5TokenizerFast
        from .models.openai import OpenAIGPTTokenizerFast
        from .models.pegasus import PegasusTokenizerFast
        from .models.reformer import ReformerTokenizerFast
        from .models.retribert import RetriBertTokenizerFast
        from .models.roberta import RobertaTokenizerFast
        from .models.squeezebert import SqueezeBertTokenizerFast
        from .models.t5 import T5TokenizerFast
        from .models.xlm_roberta import XLMRobertaTokenizerFast
        from .models.xlnet import XLNetTokenizerFast
        from .tokenization_utils_fast import PreTrainedTokenizerFast

    else:
        from .utils.dummy_tokenizers_objects import *

    if is_sentencepiece_available() and is_tokenizers_available():
        from .convert_slow_tokenizer import SLOW_TO_FAST_CONVERTERS, convert_slow_tokenizer
    else:
        from .utils.dummies_sentencepiece_and_tokenizers_objects import *

    if is_speech_available():
        from .models.speech_to_text import Speech2TextFeatureExtractor

    else:
        from .utils.dummy_speech_objects import *

    if is_speech_available() and is_sentencepiece_available():
        from .models.speech_to_text import Speech2TextProcessor
    else:
        from .utils.dummy_sentencepiece_and_speech_objects import *

    if is_vision_available():
        from .image_utils import ImageFeatureExtractionMixin
        from .models.clip import CLIPFeatureExtractor, CLIPProcessor
        from .models.deit import DeiTFeatureExtractor
        from .models.vit import ViTFeatureExtractor
    else:
        from .utils.dummy_vision_objects import *

    # Modeling
    if is_torch_available():

        # Benchmarks
        from .benchmark.benchmark import PyTorchBenchmark
        from .benchmark.benchmark_args import PyTorchBenchmarkArguments
        from .data.data_collator import (
            DataCollator,
            DataCollatorForLanguageModeling,
            DataCollatorForPermutationLanguageModeling,
            DataCollatorForSeq2Seq,
            DataCollatorForSOP,
            DataCollatorForTokenClassification,
            DataCollatorForWholeWordMask,
            DataCollatorWithPadding,
            default_data_collator,
        )
        from .data.datasets import (
            GlueDataset,
            GlueDataTrainingArguments,
            LineByLineTextDataset,
            LineByLineWithRefDataset,
            LineByLineWithSOPTextDataset,
            SquadDataset,
            SquadDataTrainingArguments,
            TextDataset,
            TextDatasetForNextSentencePrediction,
        )
        from .generation_beam_search import BeamScorer, BeamSearchScorer
        from .generation_logits_process import (
            ForcedBOSTokenLogitsProcessor,
            ForcedEOSTokenLogitsProcessor,
            HammingDiversityLogitsProcessor,
            InfNanRemoveLogitsProcessor,
            LogitsProcessor,
            LogitsProcessorList,
            LogitsWarper,
            MinLengthLogitsProcessor,
            NoBadWordsLogitsProcessor,
            NoRepeatNGramLogitsProcessor,
            PrefixConstrainedLogitsProcessor,
            RepetitionPenaltyLogitsProcessor,
            TemperatureLogitsWarper,
            TopKLogitsWarper,
            TopPLogitsWarper,
        )
        from .generation_stopping_criteria import (
            MaxLengthCriteria,
            MaxTimeCriteria,
            StoppingCriteria,
            StoppingCriteriaList,
        )
        from .generation_utils import top_k_top_p_filtering
        from .modeling_utils import Conv1D, PreTrainedModel, apply_chunking_to_forward, prune_layer
        from .models.albert import (
            ALBERT_PRETRAINED_MODEL_ARCHIVE_LIST,
            AlbertForMaskedLM,
            AlbertForMultipleChoice,
            AlbertForPreTraining,
            AlbertForQuestionAnswering,
            AlbertForSequenceClassification,
            AlbertForTokenClassification,
            AlbertModel,
            AlbertPreTrainedModel,
            load_tf_weights_in_albert,
        )
        from .models.auto import (
            MODEL_FOR_CAUSAL_LM_MAPPING,
            MODEL_FOR_IMAGE_CLASSIFICATION_MAPPING,
            MODEL_FOR_MASKED_LM_MAPPING,
            MODEL_FOR_MULTIPLE_CHOICE_MAPPING,
            MODEL_FOR_NEXT_SENTENCE_PREDICTION_MAPPING,
            MODEL_FOR_PRETRAINING_MAPPING,
            MODEL_FOR_QUESTION_ANSWERING_MAPPING,
            MODEL_FOR_SEQ_TO_SEQ_CAUSAL_LM_MAPPING,
            MODEL_FOR_SEQUENCE_CLASSIFICATION_MAPPING,
            MODEL_FOR_TABLE_QUESTION_ANSWERING_MAPPING,
            MODEL_FOR_TOKEN_CLASSIFICATION_MAPPING,
            MODEL_MAPPING,
            MODEL_WITH_HEADS_MAPPING,
            MODEL_WITH_LM_HEAD_MAPPING,
            AutoModel,
            AutoModelForCausalLM,
            AutoModelForImageClassification,
            AutoModelForMaskedLM,
            AutoModelForMultipleChoice,
            AutoModelForNextSentencePrediction,
            AutoModelForPreTraining,
            AutoModelForQuestionAnswering,
            AutoModelForSeq2SeqLM,
            AutoModelForSequenceClassification,
            AutoModelForTableQuestionAnswering,
            AutoModelForTokenClassification,
            AutoModelWithHeads,
            AutoModelWithLMHead,
        )
        from .models.bart import (
            BART_PRETRAINED_MODEL_ARCHIVE_LIST,
            BartForCausalLM,
            BartForConditionalGeneration,
            BartForQuestionAnswering,
            BartForSequenceClassification,
            BartModel,
            BartModelWithHeads,
            BartPretrainedModel,
            PretrainedBartModel,
        )
        from .models.bert import (
            BERT_PRETRAINED_MODEL_ARCHIVE_LIST,
            BertForMaskedLM,
            BertForMultipleChoice,
            BertForNextSentencePrediction,
            BertForPreTraining,
            BertForQuestionAnswering,
            BertForSequenceClassification,
            BertForTokenClassification,
            BertLayer,
            BertLMHeadModel,
            BertModel,
            BertModelWithHeads,
            BertPreTrainedModel,
            load_tf_weights_in_bert,
        )
        from .models.bert_generation import (
            BertGenerationDecoder,
            BertGenerationEncoder,
            load_tf_weights_in_bert_generation,
        )
        from .models.big_bird import (
            BIG_BIRD_PRETRAINED_MODEL_ARCHIVE_LIST,
            BigBirdForCausalLM,
            BigBirdForMaskedLM,
            BigBirdForMultipleChoice,
            BigBirdForPreTraining,
            BigBirdForQuestionAnswering,
            BigBirdForSequenceClassification,
            BigBirdForTokenClassification,
            BigBirdLayer,
            BigBirdModel,
            BigBirdPreTrainedModel,
            load_tf_weights_in_big_bird,
        )
        from .models.bigbird_pegasus import (
            BIGBIRD_PEGASUS_PRETRAINED_MODEL_ARCHIVE_LIST,
            BigBirdPegasusForCausalLM,
            BigBirdPegasusForConditionalGeneration,
            BigBirdPegasusForQuestionAnswering,
            BigBirdPegasusForSequenceClassification,
            BigBirdPegasusModel,
        )
        from .models.blenderbot import (
            BLENDERBOT_PRETRAINED_MODEL_ARCHIVE_LIST,
            BlenderbotForCausalLM,
            BlenderbotForConditionalGeneration,
            BlenderbotModel,
        )
        from .models.blenderbot_small import (
            BLENDERBOT_SMALL_PRETRAINED_MODEL_ARCHIVE_LIST,
            BlenderbotSmallForCausalLM,
            BlenderbotSmallForConditionalGeneration,
            BlenderbotSmallModel,
        )
        from .models.camembert import (
            CAMEMBERT_PRETRAINED_MODEL_ARCHIVE_LIST,
            CamembertForCausalLM,
            CamembertForMaskedLM,
            CamembertForMultipleChoice,
            CamembertForQuestionAnswering,
            CamembertForSequenceClassification,
            CamembertForTokenClassification,
            CamembertModel,
        )
        from .models.clip import (
            CLIP_PRETRAINED_MODEL_ARCHIVE_LIST,
            CLIPModel,
            CLIPPreTrainedModel,
            CLIPTextModel,
            CLIPVisionModel,
        )
        from .models.convbert import (
            CONVBERT_PRETRAINED_MODEL_ARCHIVE_LIST,
            ConvBertForMaskedLM,
            ConvBertForMultipleChoice,
            ConvBertForQuestionAnswering,
            ConvBertForSequenceClassification,
            ConvBertForTokenClassification,
            ConvBertLayer,
            ConvBertModel,
            ConvBertPreTrainedModel,
            load_tf_weights_in_convbert,
        )
        from .models.ctrl import (
            CTRL_PRETRAINED_MODEL_ARCHIVE_LIST,
            CTRLForSequenceClassification,
            CTRLLMHeadModel,
            CTRLModel,
            CTRLPreTrainedModel,
        )
        from .models.deberta import (
            DEBERTA_PRETRAINED_MODEL_ARCHIVE_LIST,
            DebertaForMaskedLM,
            DebertaForQuestionAnswering,
            DebertaForSequenceClassification,
            DebertaForTokenClassification,
            DebertaModel,
            DebertaPreTrainedModel,
        )
        from .models.deberta_v2 import (
            DEBERTA_V2_PRETRAINED_MODEL_ARCHIVE_LIST,
            DebertaV2ForMaskedLM,
            DebertaV2ForQuestionAnswering,
            DebertaV2ForSequenceClassification,
            DebertaV2ForTokenClassification,
            DebertaV2Model,
            DebertaV2PreTrainedModel,
        )
        from .models.deit import (
            DEIT_PRETRAINED_MODEL_ARCHIVE_LIST,
            DeiTForImageClassification,
            DeiTForImageClassificationWithTeacher,
            DeiTModel,
            DeiTPreTrainedModel,
        )
        from .models.distilbert import (
            DISTILBERT_PRETRAINED_MODEL_ARCHIVE_LIST,
            DistilBertForMaskedLM,
            DistilBertForMultipleChoice,
            DistilBertForQuestionAnswering,
            DistilBertForSequenceClassification,
            DistilBertForTokenClassification,
            DistilBertModel,
            DistilBertModelWithHeads,
            DistilBertPreTrainedModel,
        )
        from .models.dpr import (
            DPR_CONTEXT_ENCODER_PRETRAINED_MODEL_ARCHIVE_LIST,
            DPR_QUESTION_ENCODER_PRETRAINED_MODEL_ARCHIVE_LIST,
            DPR_READER_PRETRAINED_MODEL_ARCHIVE_LIST,
            DPRContextEncoder,
            DPRPretrainedContextEncoder,
            DPRPretrainedQuestionEncoder,
            DPRPretrainedReader,
            DPRQuestionEncoder,
            DPRReader,
        )
        from .models.electra import (
            ELECTRA_PRETRAINED_MODEL_ARCHIVE_LIST,
            ElectraForMaskedLM,
            ElectraForMultipleChoice,
            ElectraForPreTraining,
            ElectraForQuestionAnswering,
            ElectraForSequenceClassification,
            ElectraForTokenClassification,
            ElectraModel,
            ElectraPreTrainedModel,
            load_tf_weights_in_electra,
        )
        from .models.encoder_decoder import EncoderDecoderModel
        from .models.flaubert import (
            FLAUBERT_PRETRAINED_MODEL_ARCHIVE_LIST,
            FlaubertForMultipleChoice,
            FlaubertForQuestionAnswering,
            FlaubertForQuestionAnsweringSimple,
            FlaubertForSequenceClassification,
            FlaubertForTokenClassification,
            FlaubertModel,
            FlaubertWithLMHeadModel,
        )
        from .models.fsmt import FSMTForConditionalGeneration, FSMTModel, PretrainedFSMTModel
        from .models.funnel import (
            FUNNEL_PRETRAINED_MODEL_ARCHIVE_LIST,
            FunnelBaseModel,
            FunnelForMaskedLM,
            FunnelForMultipleChoice,
            FunnelForPreTraining,
            FunnelForQuestionAnswering,
            FunnelForSequenceClassification,
            FunnelForTokenClassification,
            FunnelModel,
            load_tf_weights_in_funnel,
        )
        from .models.gpt2 import (
            GPT2_PRETRAINED_MODEL_ARCHIVE_LIST,
            GPT2DoubleHeadsModel,
            GPT2ForSequenceClassification,
            GPT2LMHeadModel,
            GPT2Model,
            GPT2ModelWithHeads,
            GPT2PreTrainedModel,
            load_tf_weights_in_gpt2,
        )
        from .models.gpt_neo import (
            GPT_NEO_PRETRAINED_MODEL_ARCHIVE_LIST,
            GPTNeoForCausalLM,
            GPTNeoModel,
            GPTNeoPreTrainedModel,
            load_tf_weights_in_gpt_neo,
        )
        from .models.ibert import (
            IBERT_PRETRAINED_MODEL_ARCHIVE_LIST,
            IBertForMaskedLM,
            IBertForMultipleChoice,
            IBertForQuestionAnswering,
            IBertForSequenceClassification,
            IBertForTokenClassification,
            IBertModel,
            IBertPreTrainedModel,
        )
        from .models.layoutlm import (
            LAYOUTLM_PRETRAINED_MODEL_ARCHIVE_LIST,
            LayoutLMForMaskedLM,
            LayoutLMForSequenceClassification,
            LayoutLMForTokenClassification,
            LayoutLMModel,
        )
        from .models.led import (
            LED_PRETRAINED_MODEL_ARCHIVE_LIST,
            LEDForConditionalGeneration,
            LEDForQuestionAnswering,
            LEDForSequenceClassification,
            LEDModel,
        )
        from .models.longformer import (
            LONGFORMER_PRETRAINED_MODEL_ARCHIVE_LIST,
            LongformerForMaskedLM,
            LongformerForMultipleChoice,
            LongformerForQuestionAnswering,
            LongformerForSequenceClassification,
            LongformerForTokenClassification,
            LongformerModel,
            LongformerSelfAttention,
        )
        from .models.luke import (
            LUKE_PRETRAINED_MODEL_ARCHIVE_LIST,
            LukeForEntityClassification,
            LukeForEntityPairClassification,
            LukeForEntitySpanClassification,
            LukeModel,
            LukePreTrainedModel,
        )
        from .models.lxmert import (
            LxmertEncoder,
            LxmertForPreTraining,
            LxmertForQuestionAnswering,
            LxmertModel,
            LxmertPreTrainedModel,
            LxmertVisualFeatureEncoder,
            LxmertXLayer,
        )
        from .models.m2m_100 import M2M_100_PRETRAINED_MODEL_ARCHIVE_LIST, M2M100ForConditionalGeneration, M2M100Model
        from .models.marian import MarianForCausalLM, MarianModel, MarianMTModel
        from .models.mbart import (
            MBartForCausalLM,
            MBartForConditionalGeneration,
            MBartForQuestionAnswering,
            MBartForSequenceClassification,
            MBartModel,
            MBartModelWithHeads,
        )
        from .models.megatron_bert import (
            MEGATRON_BERT_PRETRAINED_MODEL_ARCHIVE_LIST,
            MegatronBertForCausalLM,
            MegatronBertForMaskedLM,
            MegatronBertForMultipleChoice,
            MegatronBertForNextSentencePrediction,
            MegatronBertForPreTraining,
            MegatronBertForQuestionAnswering,
            MegatronBertForSequenceClassification,
            MegatronBertForTokenClassification,
            MegatronBertModel,
        )
        from .models.mmbt import MMBTForClassification, MMBTModel, ModalEmbeddings
        from .models.mobilebert import (
            MOBILEBERT_PRETRAINED_MODEL_ARCHIVE_LIST,
            MobileBertForMaskedLM,
            MobileBertForMultipleChoice,
            MobileBertForNextSentencePrediction,
            MobileBertForPreTraining,
            MobileBertForQuestionAnswering,
            MobileBertForSequenceClassification,
            MobileBertForTokenClassification,
            MobileBertLayer,
            MobileBertModel,
            MobileBertPreTrainedModel,
            load_tf_weights_in_mobilebert,
        )
        from .models.mpnet import (
            MPNET_PRETRAINED_MODEL_ARCHIVE_LIST,
            MPNetForMaskedLM,
            MPNetForMultipleChoice,
            MPNetForQuestionAnswering,
            MPNetForSequenceClassification,
            MPNetForTokenClassification,
            MPNetLayer,
            MPNetModel,
            MPNetPreTrainedModel,
        )
        from .models.mt5 import MT5EncoderModel, MT5ForConditionalGeneration, MT5Model
        from .models.openai import (
            OPENAI_GPT_PRETRAINED_MODEL_ARCHIVE_LIST,
            OpenAIGPTDoubleHeadsModel,
            OpenAIGPTForSequenceClassification,
            OpenAIGPTLMHeadModel,
            OpenAIGPTModel,
            OpenAIGPTPreTrainedModel,
            load_tf_weights_in_openai_gpt,
        )
        from .models.pegasus import PegasusForCausalLM, PegasusForConditionalGeneration, PegasusModel
        from .models.prophetnet import (
            PROPHETNET_PRETRAINED_MODEL_ARCHIVE_LIST,
            ProphetNetDecoder,
            ProphetNetEncoder,
            ProphetNetForCausalLM,
            ProphetNetForConditionalGeneration,
            ProphetNetModel,
            ProphetNetPreTrainedModel,
        )
        from .models.rag import RagModel, RagSequenceForGeneration, RagTokenForGeneration
        from .models.reformer import (
            REFORMER_PRETRAINED_MODEL_ARCHIVE_LIST,
            ReformerAttention,
            ReformerForMaskedLM,
            ReformerForQuestionAnswering,
            ReformerForSequenceClassification,
            ReformerLayer,
            ReformerModel,
            ReformerModelWithLMHead,
        )
        from .models.retribert import RETRIBERT_PRETRAINED_MODEL_ARCHIVE_LIST, RetriBertModel, RetriBertPreTrainedModel
        from .models.roberta import (
            ROBERTA_PRETRAINED_MODEL_ARCHIVE_LIST,
            RobertaForCausalLM,
            RobertaForMaskedLM,
            RobertaForMultipleChoice,
            RobertaForQuestionAnswering,
            RobertaForSequenceClassification,
            RobertaForTokenClassification,
            RobertaModel,
            RobertaModelWithHeads,
        )
        from .models.speech_to_text import (
            SPEECH_TO_TEXT_PRETRAINED_MODEL_ARCHIVE_LIST,
            Speech2TextForConditionalGeneration,
            Speech2TextModel,
        )
        from .models.squeezebert import (
            SQUEEZEBERT_PRETRAINED_MODEL_ARCHIVE_LIST,
            SqueezeBertForMaskedLM,
            SqueezeBertForMultipleChoice,
            SqueezeBertForQuestionAnswering,
            SqueezeBertForSequenceClassification,
            SqueezeBertForTokenClassification,
            SqueezeBertModel,
            SqueezeBertModule,
            SqueezeBertPreTrainedModel,
        )
        from .models.t5 import (
            T5_PRETRAINED_MODEL_ARCHIVE_LIST,
            T5EncoderModel,
            T5ForConditionalGeneration,
            T5Model,
            T5PreTrainedModel,
            load_tf_weights_in_t5,
        )
        from .models.tapas import (
            TAPAS_PRETRAINED_MODEL_ARCHIVE_LIST,
            TapasForMaskedLM,
            TapasForQuestionAnswering,
            TapasForSequenceClassification,
            TapasModel,
        )
        from .models.transfo_xl import (
            TRANSFO_XL_PRETRAINED_MODEL_ARCHIVE_LIST,
            AdaptiveEmbedding,
            TransfoXLForSequenceClassification,
            TransfoXLLMHeadModel,
            TransfoXLModel,
            TransfoXLPreTrainedModel,
            load_tf_weights_in_transfo_xl,
        )
        from .models.vit import (
            VIT_PRETRAINED_MODEL_ARCHIVE_LIST,
            ViTForImageClassification,
            ViTModel,
            ViTPreTrainedModel,
        )
        from .models.wav2vec2 import (
            WAV_2_VEC_2_PRETRAINED_MODEL_ARCHIVE_LIST,
            Wav2Vec2ForCTC,
            Wav2Vec2ForMaskedLM,
            Wav2Vec2Model,
            Wav2Vec2PreTrainedModel,
        )
        from .models.xlm import (
            XLM_PRETRAINED_MODEL_ARCHIVE_LIST,
            XLMForMultipleChoice,
            XLMForQuestionAnswering,
            XLMForQuestionAnsweringSimple,
            XLMForSequenceClassification,
            XLMForTokenClassification,
            XLMModel,
            XLMPreTrainedModel,
            XLMWithLMHeadModel,
        )
        from .models.xlm_prophetnet import (
            XLM_PROPHETNET_PRETRAINED_MODEL_ARCHIVE_LIST,
            XLMProphetNetDecoder,
            XLMProphetNetEncoder,
            XLMProphetNetForCausalLM,
            XLMProphetNetForConditionalGeneration,
            XLMProphetNetModel,
        )
        from .models.xlm_roberta import (
            XLM_ROBERTA_PRETRAINED_MODEL_ARCHIVE_LIST,
            XLMRobertaForCausalLM,
            XLMRobertaForMaskedLM,
            XLMRobertaForMultipleChoice,
            XLMRobertaForQuestionAnswering,
            XLMRobertaForSequenceClassification,
            XLMRobertaForTokenClassification,
            XLMRobertaModel,
            XLMRobertaModelWithHeads,
        )
        from .models.xlnet import (
            XLNET_PRETRAINED_MODEL_ARCHIVE_LIST,
            XLNetForMultipleChoice,
            XLNetForQuestionAnswering,
            XLNetForQuestionAnsweringSimple,
            XLNetForSequenceClassification,
            XLNetForTokenClassification,
            XLNetLMHeadModel,
            XLNetModel,
            XLNetPreTrainedModel,
            load_tf_weights_in_xlnet,
        )

        # Optimization
        from .optimization import (
            Adafactor,
            AdamW,
            get_constant_schedule,
            get_constant_schedule_with_warmup,
            get_cosine_schedule_with_warmup,
            get_cosine_with_hard_restarts_schedule_with_warmup,
            get_linear_schedule_with_warmup,
            get_polynomial_decay_schedule_with_warmup,
            get_scheduler,
        )

        # Trainer
        from .trainer import Trainer
        from .trainer_pt_utils import torch_distributed_zero_first
        from .trainer_seq2seq import Seq2SeqTrainer
    else:
        from .utils.dummy_pt_objects import *

    # Adapters
    if is_torch_available():
        from .adapter_config import (
            ADAPTER_CONFIG_MAP,
            ADAPTERFUSION_CONFIG_MAP,
            DEFAULT_ADAPTER_CONFIG,
            DEFAULT_ADAPTERFUSION_CONFIG,
            AdapterConfig,
            AdapterFusionConfig,
            DynamicAdapterFusionConfig,
            HoulsbyConfig,
            HoulsbyInvConfig,
            ModelAdaptersConfig,
            PfeifferConfig,
            PfeifferInvConfig,
            StaticAdapterFusionConfig,
        )
        from .adapters.heads import ModelWithFlexibleHeadsAdaptersMixin
        from .adapters.layer import AdapterLayerBaseMixin
        from .adapters.loading import (
            AdapterFusionLoader,
            AdapterLoader,
            PredictionHeadLoader,
            WeightsLoader,
            WeightsLoaderHelper,
        )
        from .adapters.model_mixin import (
            InvertibleAdaptersMixin,
            ModelAdaptersMixin,
            ModelConfigAdaptersMixin,
            ModelWithHeadsAdaptersMixin,
        )
        from .adapters.training import AdapterArguments, MultiLingAdapterArguments
        from .adapters.utils import (
            ADAPTER_CACHE,
            ADAPTER_HUB_INDEX_FILE,
            ADAPTER_HUB_URL,
            AdapterType,
            get_adapter_config_hash,
            pull_from_hub,
            resolve_adapter_config,
            resolve_adapter_path,
        )

    # TensorFlow
    if is_tf_available():

        from .benchmark.benchmark_args_tf import TensorFlowBenchmarkArguments

        # Benchmarks
        from .benchmark.benchmark_tf import TensorFlowBenchmark
        from .generation_tf_utils import tf_top_k_top_p_filtering
        from .modeling_tf_layoutlm import (
            TF_LAYOUTLM_PRETRAINED_MODEL_ARCHIVE_LIST,
            TFLayoutLMForMaskedLM,
            TFLayoutLMForSequenceClassification,
            TFLayoutLMForTokenClassification,
            TFLayoutLMMainLayer,
            TFLayoutLMModel,
            TFLayoutLMPreTrainedModel,
        )
        from .modeling_tf_utils import TFPreTrainedModel, TFSequenceSummary, TFSharedEmbeddings, shape_list
        from .models.albert import (
            TF_ALBERT_PRETRAINED_MODEL_ARCHIVE_LIST,
            TFAlbertForMaskedLM,
            TFAlbertForMultipleChoice,
            TFAlbertForPreTraining,
            TFAlbertForQuestionAnswering,
            TFAlbertForSequenceClassification,
            TFAlbertForTokenClassification,
            TFAlbertMainLayer,
            TFAlbertModel,
            TFAlbertPreTrainedModel,
        )
        from .models.auto import (
            TF_MODEL_FOR_CAUSAL_LM_MAPPING,
            TF_MODEL_FOR_MASKED_LM_MAPPING,
            TF_MODEL_FOR_MULTIPLE_CHOICE_MAPPING,
            TF_MODEL_FOR_NEXT_SENTENCE_PREDICTION_MAPPING,
            TF_MODEL_FOR_PRETRAINING_MAPPING,
            TF_MODEL_FOR_QUESTION_ANSWERING_MAPPING,
            TF_MODEL_FOR_SEQ_TO_SEQ_CAUSAL_LM_MAPPING,
            TF_MODEL_FOR_SEQUENCE_CLASSIFICATION_MAPPING,
            TF_MODEL_FOR_TOKEN_CLASSIFICATION_MAPPING,
            TF_MODEL_MAPPING,
            TF_MODEL_WITH_LM_HEAD_MAPPING,
            TFAutoModel,
            TFAutoModelForCausalLM,
            TFAutoModelForMaskedLM,
            TFAutoModelForMultipleChoice,
            TFAutoModelForPreTraining,
            TFAutoModelForQuestionAnswering,
            TFAutoModelForSeq2SeqLM,
            TFAutoModelForSequenceClassification,
            TFAutoModelForTokenClassification,
            TFAutoModelWithLMHead,
        )
        from .models.bart import TFBartForConditionalGeneration, TFBartModel, TFBartPretrainedModel
        from .models.bert import (
            TF_BERT_PRETRAINED_MODEL_ARCHIVE_LIST,
            TFBertEmbeddings,
            TFBertForMaskedLM,
            TFBertForMultipleChoice,
            TFBertForNextSentencePrediction,
            TFBertForPreTraining,
            TFBertForQuestionAnswering,
            TFBertForSequenceClassification,
            TFBertForTokenClassification,
            TFBertLMHeadModel,
            TFBertMainLayer,
            TFBertModel,
            TFBertPreTrainedModel,
        )
        from .models.blenderbot import TFBlenderbotForConditionalGeneration, TFBlenderbotModel
        from .models.blenderbot_small import TFBlenderbotSmallForConditionalGeneration, TFBlenderbotSmallModel
        from .models.camembert import (
            TF_CAMEMBERT_PRETRAINED_MODEL_ARCHIVE_LIST,
            TFCamembertForMaskedLM,
            TFCamembertForMultipleChoice,
            TFCamembertForQuestionAnswering,
            TFCamembertForSequenceClassification,
            TFCamembertForTokenClassification,
            TFCamembertModel,
        )
        from .models.convbert import (
            TF_CONVBERT_PRETRAINED_MODEL_ARCHIVE_LIST,
            TFConvBertForMaskedLM,
            TFConvBertForMultipleChoice,
            TFConvBertForQuestionAnswering,
            TFConvBertForSequenceClassification,
            TFConvBertForTokenClassification,
            TFConvBertLayer,
            TFConvBertModel,
            TFConvBertPreTrainedModel,
        )
        from .models.ctrl import (
            TF_CTRL_PRETRAINED_MODEL_ARCHIVE_LIST,
            TFCTRLForSequenceClassification,
            TFCTRLLMHeadModel,
            TFCTRLModel,
            TFCTRLPreTrainedModel,
        )
        from .models.distilbert import (
            TF_DISTILBERT_PRETRAINED_MODEL_ARCHIVE_LIST,
            TFDistilBertForMaskedLM,
            TFDistilBertForMultipleChoice,
            TFDistilBertForQuestionAnswering,
            TFDistilBertForSequenceClassification,
            TFDistilBertForTokenClassification,
            TFDistilBertMainLayer,
            TFDistilBertModel,
            TFDistilBertPreTrainedModel,
        )
        from .models.dpr import (
            TF_DPR_CONTEXT_ENCODER_PRETRAINED_MODEL_ARCHIVE_LIST,
            TF_DPR_QUESTION_ENCODER_PRETRAINED_MODEL_ARCHIVE_LIST,
            TF_DPR_READER_PRETRAINED_MODEL_ARCHIVE_LIST,
            TFDPRContextEncoder,
            TFDPRPretrainedContextEncoder,
            TFDPRPretrainedQuestionEncoder,
            TFDPRPretrainedReader,
            TFDPRQuestionEncoder,
            TFDPRReader,
        )
        from .models.electra import (
            TF_ELECTRA_PRETRAINED_MODEL_ARCHIVE_LIST,
            TFElectraForMaskedLM,
            TFElectraForMultipleChoice,
            TFElectraForPreTraining,
            TFElectraForQuestionAnswering,
            TFElectraForSequenceClassification,
            TFElectraForTokenClassification,
            TFElectraModel,
            TFElectraPreTrainedModel,
        )
        from .models.flaubert import (
            TF_FLAUBERT_PRETRAINED_MODEL_ARCHIVE_LIST,
            TFFlaubertForMultipleChoice,
            TFFlaubertForQuestionAnsweringSimple,
            TFFlaubertForSequenceClassification,
            TFFlaubertForTokenClassification,
            TFFlaubertModel,
            TFFlaubertWithLMHeadModel,
        )
        from .models.funnel import (
            TF_FUNNEL_PRETRAINED_MODEL_ARCHIVE_LIST,
            TFFunnelBaseModel,
            TFFunnelForMaskedLM,
            TFFunnelForMultipleChoice,
            TFFunnelForPreTraining,
            TFFunnelForQuestionAnswering,
            TFFunnelForSequenceClassification,
            TFFunnelForTokenClassification,
            TFFunnelModel,
        )
        from .models.gpt2 import (
            TF_GPT2_PRETRAINED_MODEL_ARCHIVE_LIST,
            TFGPT2DoubleHeadsModel,
            TFGPT2ForSequenceClassification,
            TFGPT2LMHeadModel,
            TFGPT2MainLayer,
            TFGPT2Model,
            TFGPT2PreTrainedModel,
        )
        from .models.led import TFLEDForConditionalGeneration, TFLEDModel, TFLEDPreTrainedModel
        from .models.longformer import (
            TF_LONGFORMER_PRETRAINED_MODEL_ARCHIVE_LIST,
            TFLongformerForMaskedLM,
            TFLongformerForMultipleChoice,
            TFLongformerForQuestionAnswering,
            TFLongformerForSequenceClassification,
            TFLongformerForTokenClassification,
            TFLongformerModel,
            TFLongformerSelfAttention,
        )
        from .models.lxmert import (
            TF_LXMERT_PRETRAINED_MODEL_ARCHIVE_LIST,
            TFLxmertForPreTraining,
            TFLxmertMainLayer,
            TFLxmertModel,
            TFLxmertPreTrainedModel,
            TFLxmertVisualFeatureEncoder,
        )
        from .models.marian import TFMarianModel, TFMarianMTModel
        from .models.mbart import TFMBartForConditionalGeneration, TFMBartModel
        from .models.mobilebert import (
            TF_MOBILEBERT_PRETRAINED_MODEL_ARCHIVE_LIST,
            TFMobileBertForMaskedLM,
            TFMobileBertForMultipleChoice,
            TFMobileBertForNextSentencePrediction,
            TFMobileBertForPreTraining,
            TFMobileBertForQuestionAnswering,
            TFMobileBertForSequenceClassification,
            TFMobileBertForTokenClassification,
            TFMobileBertMainLayer,
            TFMobileBertModel,
            TFMobileBertPreTrainedModel,
        )
        from .models.mpnet import (
            TF_MPNET_PRETRAINED_MODEL_ARCHIVE_LIST,
            TFMPNetForMaskedLM,
            TFMPNetForMultipleChoice,
            TFMPNetForQuestionAnswering,
            TFMPNetForSequenceClassification,
            TFMPNetForTokenClassification,
            TFMPNetMainLayer,
            TFMPNetModel,
            TFMPNetPreTrainedModel,
        )
        from .models.mt5 import TFMT5EncoderModel, TFMT5ForConditionalGeneration, TFMT5Model
        from .models.openai import (
            TF_OPENAI_GPT_PRETRAINED_MODEL_ARCHIVE_LIST,
            TFOpenAIGPTDoubleHeadsModel,
            TFOpenAIGPTForSequenceClassification,
            TFOpenAIGPTLMHeadModel,
            TFOpenAIGPTMainLayer,
            TFOpenAIGPTModel,
            TFOpenAIGPTPreTrainedModel,
        )
        from .models.pegasus import TFPegasusForConditionalGeneration, TFPegasusModel
        from .models.rag import TFRagModel, TFRagSequenceForGeneration, TFRagTokenForGeneration
        from .models.roberta import (
            TF_ROBERTA_PRETRAINED_MODEL_ARCHIVE_LIST,
            TFRobertaForMaskedLM,
            TFRobertaForMultipleChoice,
            TFRobertaForQuestionAnswering,
            TFRobertaForSequenceClassification,
            TFRobertaForTokenClassification,
            TFRobertaMainLayer,
            TFRobertaModel,
            TFRobertaPreTrainedModel,
        )
        from .models.t5 import (
            TF_T5_PRETRAINED_MODEL_ARCHIVE_LIST,
            TFT5EncoderModel,
            TFT5ForConditionalGeneration,
            TFT5Model,
            TFT5PreTrainedModel,
        )
        from .models.transfo_xl import (
            TF_TRANSFO_XL_PRETRAINED_MODEL_ARCHIVE_LIST,
            TFAdaptiveEmbedding,
            TFTransfoXLForSequenceClassification,
            TFTransfoXLLMHeadModel,
            TFTransfoXLMainLayer,
            TFTransfoXLModel,
            TFTransfoXLPreTrainedModel,
        )
        from .models.xlm import (
            TF_XLM_PRETRAINED_MODEL_ARCHIVE_LIST,
            TFXLMForMultipleChoice,
            TFXLMForQuestionAnsweringSimple,
            TFXLMForSequenceClassification,
            TFXLMForTokenClassification,
            TFXLMMainLayer,
            TFXLMModel,
            TFXLMPreTrainedModel,
            TFXLMWithLMHeadModel,
        )
        from .models.xlm_roberta import (
            TF_XLM_ROBERTA_PRETRAINED_MODEL_ARCHIVE_LIST,
            TFXLMRobertaForMaskedLM,
            TFXLMRobertaForMultipleChoice,
            TFXLMRobertaForQuestionAnswering,
            TFXLMRobertaForSequenceClassification,
            TFXLMRobertaForTokenClassification,
            TFXLMRobertaModel,
        )
        from .models.xlnet import (
            TF_XLNET_PRETRAINED_MODEL_ARCHIVE_LIST,
            TFXLNetForMultipleChoice,
            TFXLNetForQuestionAnsweringSimple,
            TFXLNetForSequenceClassification,
            TFXLNetForTokenClassification,
            TFXLNetLMHeadModel,
            TFXLNetMainLayer,
            TFXLNetModel,
            TFXLNetPreTrainedModel,
        )

        # Optimization
        from .optimization_tf import AdamWeightDecay, GradientAccumulator, WarmUp, create_optimizer

        # Trainer
        from .trainer_tf import TFTrainer

    else:
        # Import the same objects as dummies to get them in the namespace.
        # They will raise an import error if the user tries to instantiate / use them.
        from .utils.dummy_tf_objects import *

    if is_flax_available():
        from .modeling_flax_utils import FlaxPreTrainedModel
        from .models.auto import (
            FLAX_MODEL_FOR_MASKED_LM_MAPPING,
            FLAX_MODEL_FOR_MULTIPLE_CHOICE_MAPPING,
            FLAX_MODEL_FOR_NEXT_SENTENCE_PREDICTION_MAPPING,
            FLAX_MODEL_FOR_PRETRAINING_MAPPING,
            FLAX_MODEL_FOR_QUESTION_ANSWERING_MAPPING,
            FLAX_MODEL_FOR_SEQUENCE_CLASSIFICATION_MAPPING,
            FLAX_MODEL_FOR_TOKEN_CLASSIFICATION_MAPPING,
            FLAX_MODEL_MAPPING,
            FlaxAutoModel,
            FlaxAutoModelForMaskedLM,
            FlaxAutoModelForMultipleChoice,
            FlaxAutoModelForNextSentencePrediction,
            FlaxAutoModelForPreTraining,
            FlaxAutoModelForQuestionAnswering,
            FlaxAutoModelForSequenceClassification,
            FlaxAutoModelForTokenClassification,
        )
        from .models.bert import (
            FlaxBertForMaskedLM,
            FlaxBertForMultipleChoice,
            FlaxBertForNextSentencePrediction,
            FlaxBertForPreTraining,
            FlaxBertForQuestionAnswering,
            FlaxBertForSequenceClassification,
            FlaxBertForTokenClassification,
            FlaxBertModel,
            FlaxBertPreTrainedModel,
        )
        from .models.electra import (
            FlaxElectraForMaskedLM,
            FlaxElectraForMultipleChoice,
            FlaxElectraForPreTraining,
            FlaxElectraForQuestionAnswering,
            FlaxElectraForSequenceClassification,
            FlaxElectraForTokenClassification,
            FlaxElectraModel,
            FlaxElectraPreTrainedModel,
        )
        from .models.roberta import (
            FlaxRobertaForMaskedLM,
            FlaxRobertaForMultipleChoice,
            FlaxRobertaForQuestionAnswering,
            FlaxRobertaForSequenceClassification,
            FlaxRobertaForTokenClassification,
            FlaxRobertaModel,
            FlaxRobertaPreTrainedModel,
        )
    else:
        # Import the same objects as dummies to get them in the namespace.
        # They will raise an import error if the user tries to instantiate / use them.
        from .utils.dummy_flax_objects import *

else:
    import importlib
    import os
    import sys

    class _LazyModule(_BaseLazyModule):
        """
        Module class that surfaces all objects but only performs associated imports when the objects are requested.
        """

        __file__ = globals()["__file__"]
        __path__ = [os.path.dirname(__file__)]

        def _get_module(self, module_name: str):
            return importlib.import_module("." + module_name, self.__name__)

        def __getattr__(self, name: str):
            # Special handling for the version, which is a constant from this module and not imported in a submodule.
            if name == "__version__":
                return __version__
            elif name == "__hf_version__":
                return __hf_version__
            return super().__getattr__(name)

    sys.modules[__name__] = _LazyModule(__name__, _import_structure)


if not is_tf_available() and not is_torch_available() and not is_flax_available():
    logger.warning(
        "None of PyTorch, TensorFlow >= 2.0, or Flax have been found. "
        "Models won't be available and only tokenizers, configuration "
        "and file/data utilities can be used."
    )<|MERGE_RESOLUTION|>--- conflicted
+++ resolved
@@ -2,13 +2,8 @@
 # There's no way to ignore "F401 '...' imported but unused" warnings in this
 # module, but to preserve other warnings. So, don't check this module at all.
 
-<<<<<<< HEAD
-__version__ = "2.0.1"
+__version__ = "2.1.0a0"
 __hf_version__ = "4.6.1"
-=======
-__version__ = "2.1.0a0"
-__hf_version__ = "4.5.1"
->>>>>>> 94ff58db
 
 # Work around to update TensorFlow's absl.logging threshold which alters the
 # default Python logging output behavior when present.
