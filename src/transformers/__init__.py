--- conflicted
+++ resolved
@@ -895,103 +895,6 @@
 
 # Adapters
 if is_torch_available():
-<<<<<<< HEAD
-    from .adapter_config import (
-        ADAPTER_CONFIG_MAP,
-        ADAPTERFUSION_CONFIG_MAP,
-        DEFAULT_ADAPTER_CONFIG,
-        DEFAULT_ADAPTERFUSION_CONFIG,
-        AdapterConfig,
-        AdapterFusionConfig,
-        DynamicAdapterFusionConfig,
-        HoulsbyConfig,
-        HoulsbyInvConfig,
-        ModelAdaptersConfig,
-        PfeifferConfig,
-        PfeifferInvConfig,
-        StaticAdapterFusionConfig,
-    )
-    from .adapter_heads import ModelWithFlexibleHeadsAdaptersMixin
-    from .adapter_layer import AdapterLayerBaseMixin
-    from .adapter_loading import (
-        AdapterFusionLoader,
-        AdapterLoader,
-        PredictionHeadLoader,
-        WeightsLoader,
-        WeightsLoaderHelper,
-    )
-    from .adapter_model_mixin import (
-        InvertibleAdaptersMixin,
-        ModelAdaptersMixin,
-        ModelConfigAdaptersMixin,
-        ModelWithHeadsAdaptersMixin,
-    )
-    from .adapter_training import AdapterArguments, MultiLingAdapterArguments
-    from .adapter_utils import (
-        ADAPTER_CACHE,
-        ADAPTER_HUB_INDEX_FILE,
-        ADAPTER_HUB_URL,
-        AdapterType,
-        get_adapter_config_hash,
-        pull_from_hub,
-        resolve_adapter_config,
-        resolve_adapter_path,
-    )
-
-
-# Modeling
-if is_torch_available():
-    # Benchmarks
-    from .benchmark.benchmark import PyTorchBenchmark
-    from .benchmark.benchmark_args import PyTorchBenchmarkArguments
-    from .data.data_collator import (
-        DataCollator,
-        DataCollatorForLanguageModeling,
-        DataCollatorForPermutationLanguageModeling,
-        DataCollatorForSOP,
-        DataCollatorForTokenClassification,
-        DataCollatorForWholeWordMask,
-        DataCollatorWithPadding,
-        default_data_collator,
-    )
-    from .data.datasets import (
-        GlueDataset,
-        GlueDataTrainingArguments,
-        LineByLineTextDataset,
-        LineByLineWithRefDataset,
-        LineByLineWithSOPTextDataset,
-        SquadDataset,
-        SquadDataTrainingArguments,
-        TextDataset,
-        TextDatasetForNextSentencePrediction,
-    )
-    from .generation_beam_search import BeamScorer, BeamSearchScorer
-    from .generation_logits_process import (
-        LogitsProcessor,
-        LogitsProcessorList,
-        LogitsWarper,
-        MinLengthLogitsProcessor,
-        NoBadWordsLogitsProcessor,
-        NoRepeatNGramLogitsProcessor,
-        RepetitionPenaltyLogitsProcessor,
-        TemperatureLogitsWarper,
-        TopKLogitsWarper,
-        TopPLogitsWarper,
-    )
-    from .generation_utils import top_k_top_p_filtering
-    from .modeling_utils import Conv1D, PreTrainedModel, apply_chunking_to_forward, prune_layer
-    from .models.albert import (
-        ALBERT_PRETRAINED_MODEL_ARCHIVE_LIST,
-        AlbertForMaskedLM,
-        AlbertForMultipleChoice,
-        AlbertForPreTraining,
-        AlbertForQuestionAnswering,
-        AlbertForSequenceClassification,
-        AlbertForTokenClassification,
-        AlbertModel,
-        AlbertPreTrainedModel,
-        load_tf_weights_in_albert,
-=======
     _import_structure["adapter_config"] = [
         "ADAPTER_CONFIG_MAP",
         "ADAPTERFUSION_CONFIG_MAP",
@@ -1002,7 +905,6 @@
         "DynamicAdapterFusionConfig",
         "HoulsbyConfig",
         "HoulsbyInvConfig",
-        "InvertibleAdapterConfig",
         "ModelAdaptersConfig",
         "PfeifferConfig",
         "PfeifferInvConfig",
@@ -1065,7 +967,6 @@
             "TFConvBertModel",
             "TFConvBertPreTrainedModel",
         ]
->>>>>>> 479ddb1b
     )
     _import_structure["models.albert"].extend(
         [
@@ -2158,7 +2059,6 @@
             DynamicAdapterFusionConfig,
             HoulsbyConfig,
             HoulsbyInvConfig,
-            InvertibleAdapterConfig,
             ModelAdaptersConfig,
             PfeifferConfig,
             PfeifferInvConfig,
