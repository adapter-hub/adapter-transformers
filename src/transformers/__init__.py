--- conflicted
+++ resolved
@@ -22,12 +22,8 @@
 # to defer the actual importing for when the objects are requested. This way `import transformers` provides the names
 # in the namespace without actually importing anything (and especially none of the backends).
 
-<<<<<<< HEAD
-__adapters_version__ = "2.1.2"
-__version__ = "4.9.2"
-=======
+__adapters_version__ = "2.2.0a0"
 __version__ = "4.10.3"
->>>>>>> a1f24d41
 
 # Work around to update TensorFlow's absl.logging threshold which alters the
 # default Python logging output behavior when present.
@@ -3441,12 +3437,8 @@
         __name__,
         globals()["__file__"],
         _import_structure,
-<<<<<<< HEAD
+        module_spec=__spec__,
         extra_objects={"__version__": __version__, "__adapters_version__": __adapters_version__},
-=======
-        module_spec=__spec__,
-        extra_objects={"__version__": __version__},
->>>>>>> a1f24d41
     )
 
 
