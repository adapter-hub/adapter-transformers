--- conflicted
+++ resolved
@@ -160,11 +160,9 @@
 
 # pre-commit
 .pre-commit*
-<<<<<<< HEAD
+
 # scripts
 *.ps1
-=======
 
 # .lock
-*.lock
->>>>>>> bfa4ccf7
+*.lock